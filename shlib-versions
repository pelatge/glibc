--- conflicted
+++ resolved
@@ -27,11 +27,6 @@
 # -------------		---------------		------------------------------
 
 s390x-.*-linux.*        DEFAULT			GLIBC_2.2
-<<<<<<< HEAD
-cris-.*-linux.*		DEFAULT			GLIBC_2.2
-=======
-x86_64-.*-linux.*       DEFAULT			GLIBC_2.2.5
->>>>>>> bdb6de1d
 powerpc64-.*-linux.*	DEFAULT			GLIBC_2.3
 .*-.*-gnu-gnu.*		DEFAULT			GLIBC_2.2.6
 
@@ -81,11 +76,6 @@
 sh.*-.*-linux.*		ld=ld-linux.so.2	GLIBC_2.2
 s390x-.*-linux.*	ld=ld64.so.1		GLIBC_2.2
 powerpc64.*-.*-linux.*	ld=ld64.so.1		GLIBC_2.3
-<<<<<<< HEAD
-cris-.*-linux.*		ld=ld.so.1		GLIBC_2.2
-=======
-x86_64-.*-linux.*	ld=ld-linux-x86-64.so.2	GLIBC_2.2.5
->>>>>>> bdb6de1d
 # We use the ELF ABI standard name for the default.
 .*-.*-.*		ld=ld.so.1
 
