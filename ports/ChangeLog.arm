<<<<<<< HEAD
2013-05-03  Ryan S. Arnold  <rsa@linux.vnet.ibm.com>

	* sysdeps/unix/sysv/linux/arm/dl-procinfo.h (_dl_procinfo): Add
	nop support for AT_HWCAP2.
=======
2013-05-14  Joseph Myers  <joseph@codesourcery.com>

	[BZ #14908]
	* sysdeps/arm/setjmp.S (__sigsetjmp): Don't save fpscr.
	* sysdeps/arm/__longjmp.S (__longjmp): Don't restore fpscr.
	* sysdeps/arm/bits/setjmp.h (__jmp_buf): Don't mention fpscr in
	comment.

2013-05-13  Roland McGrath  <roland@hack.frob.com>

	* sysdeps/arm/armv7/multiarch/memcpy.S [__ARM_NEON__]: Don't define
	memcpy here, just __memcpy_arm and __aeabi_memcpy*.
	* sysdeps/arm/armv7/multiarch/memcpy_neon.S [__ARM_NEON__]:
	Define memcpy here, not __memcpy_neon.
	* sysdeps/arm/armv7/multiarch/memcpy_vfp.S [__ARM_NEON__]:
	Define nothing here.
	* sysdeps/arm/armv7/multiarch/ifunc-impl-list.c
	(__libc_ifunc_impl_list) [__ARM_NEON__]: Don't list __memcpy_vfp;
	use memcpy name for NEON implementation.

2013-05-08  Will Newton  <will.newton@linaro.org>

	* sysdeps/arm/armv7/multiarch/Makefile: New file.
	* sysdeps/arm/armv7/multiarch/aeabi_memcpy.c: Likewise.
	* sysdeps/arm/armv7/multiarch/ifunc-impl-list.c: Likewise.
	* sysdeps/arm/armv7/multiarch/memcpy.S: Likewise.
	* sysdeps/arm/armv7/multiarch/memcpy_impl.S: Likewise.
	* sysdeps/arm/armv7/multiarch/memcpy_neon.S: Likewise.
	* sysdeps/arm/armv7/multiarch/memcpy_vfp.S: Likewise.
	* sysdeps/arm/armv7/configure.in: Likewise.
	* sysdeps/arm/armv7/configure: Generated.

2013-05-07  Roland McGrath  <roland@hack.frob.com>

	* sysdeps/arm/dl-machine.h (elf_machine_dynamic): Use a plain C
	reference to _GLOBAL_OFFSET_TABLE_ with an STV_HIDDEN declaration.

2013-05-06  Roland McGrath  <roland@hack.frob.com>

	* sysdeps/arm/dl-tlsdesc.S (_dl_tlsdesc_dynamic): Add missing sfi_breg.
>>>>>>> 0175558a

2013-04-19  Roland McGrath  <roland@hack.frob.com>

	* sysdeps/arm/sysdep.h
	(eabi_fnstart, eabi_fnend, eabi_save, eabi_cantunwind, eabi_pad):
	New macros.
	* sysdeps/arm/dl-tlsdesc.S: Use them.

2013-03-26  Mans Rullgard  <mans@mansr.com>

	* sysdeps/arm/preconfigure.in: Use "test" instead of [ ].
	* sysdeps/arm/preconfigure: Regenerated.

2013-03-20  Joseph Myers  <joseph@codesourcery.com>

	* sysdeps/arm/configure.in (default-abi): Set using
	LIBC_CONFIG_VAR.
	* sysdeps/arm/configure: Regenerated.
	* sysdeps/unix/sysv/linux/arm/Makefile: Do not include
	default-abi.make.

2013-03-18  Roland McGrath  <roland@hack.frob.com>

	* sysdeps/arm/dl-tlsdesc.S: Include <arm-features.h>.
	Use sfi_breg macro throughout.
	(_dl_tlsdesc_dynamic) [!ARM_NO_INDEX_REGISTER]: Avoid two-register
	addressing mode.
	(_dl_tlsdesc_dynamic) [ARM_ALWAYS_BX]: Don't pop into pc.

	* sysdeps/arm/arm-features.h: Add comment for ARM_NO_INDEX_REGISTER.

2013-03-15  Roland McGrath  <roland@hack.frob.com>

	* sysdeps/arm/sysdep.h [!ARM_SFI_MACROS] (sfi_sp): New macro.
	* sysdeps/arm/__longjmp.S: Use it.

	* sysdeps/arm/sysdep.h [!ARM_SFI_MACROS]
	(ARM_SFI_MACROS): Define it.
	(sfi_breg, sfi_pld): New assembler macros.
	* sysdeps/arm/__longjmp.S: Use them for all memory references not
	through the pc or sp registers.
	* sysdeps/arm/add_n.S: Likewise.
	* sysdeps/arm/addmul_1.S: Likewise.
	* sysdeps/arm/arm-mcount.S: Likewise.
	* sysdeps/arm/armv6/rawmemchr.S: Likewise.
	* sysdeps/arm/armv6/strchr.S: Likewise.
	* sysdeps/arm/armv6/strcpy.S: Likewise.
	* sysdeps/arm/armv6/strlen.S: Likewise.
	* sysdeps/arm/armv6/strrchr.S: Likewise.
	* sysdeps/arm/armv6t2/memchr.S: Likewise.
	* sysdeps/arm/memcpy.S: Likewise.
	* sysdeps/arm/memmove.S: Likewise.
	* sysdeps/arm/memset.S: Likewise.
	* sysdeps/arm/setjmp.S: Likewise.
	* sysdeps/arm/strlen.S: Likewise.
	* sysdeps/arm/submul_1.S: Likewise.

2013-03-13  Roland McGrath  <roland@hack.frob.com>

	* sysdeps/arm/arm-features.h (ARM_BX_ALIGN_LOG2): New macro.
	* sysdeps/arm/memcpy.S: Respect ARM_BX_ALIGN_LOG2.
	* sysdeps/arm/memmove.S: Likewise.

	* sysdeps/arm/add_n.S: Include <arm-features.h>.
	[ARM_ALWAYS_BX]: Don't pop into pc.

	* sysdeps/arm/arm-features.h: Add comment about ARM_ALWAYS_BX.
	* sysdeps/arm/memcpy.S: Include <arm-features.h>.
	[ARM_ALWAYS_BX]: Avoid pc as destination.
	* sysdeps/arm/memmove.S: Likewise.

2013-03-12  Roland McGrath  <roland@hack.frob.com>

	* sysdeps/arm/armv6t2/memchr.S [NO_THUMB]:
	Use .arm rather than .thumb, .thumb_func.  Avoid cbz/cnbz instructions.

	* sysdeps/arm/armv6t2/memchr.S: Change register allocation so ldrd use
	is r4,r5 rather than r5,r6; this way ARM mode will allow that ldrd.

2013-03-11  Joseph Myers  <joseph@codesourcery.com>

	* sysdeps/arm/preconfigure.in: Add comment about
	-fno-unwind-tables addition to CFLAGS.
	* sysdeps/arm/preconfigure: Regenerated.
	* sysdeps/unix/sysv/linux/arm/configure.in: Add comment about
	-fno-unwind-tables removal from CFLAGS.
	* sysdeps/unix/sysv/linux/arm/configure: Regenerated.

2013-03-11  Roland McGrath  <roland@hack.frob.com>

	* sysdeps/arm/bits/setjmp.h: Test [!__ASSEMBLER__] rather than [!_ASM].
	* sysdeps/arm/jmpbuf-offsets.h: File removed.
	* sysdeps/arm/jmpbuf-unwind.h: Don't #include it.
	* sysdeps/arm/include/bits/setjmp.h: New file.
	* sysdeps/arm/setjmp.S (_SETJMP_H, _ASM): Macros removed.
	Use JMP_BUF_REGLIST macro.
	* sysdeps/arm/__longjmp.S: Likewise.

	* sysdeps/arm/memcpy.S: Convert to unified assembly syntax.
	* sysdeps/arm/memmove.S: Likewise.
	* sysdeps/arm/memset.S: Likewise.
	* sysdeps/arm/strlen.S: Likewise.

	* sysdeps/arm/memcpy.S: Use r10 instead of r9.
	* sysdeps/arm/memmove.S: Likewise.

	* sysdeps/arm/preconfigure.in: New file.
	* sysdeps/arm/preconfigure: Replaced with generated file.

2013-03-11  Andreas Schwab  <schwab@suse.de>

	[BZ #15234]
	* sysdeps/unix/sysv/linux/arm/nptl/libpthread.abilist (GLIBC_2.4):
	Remove pthread_atfork.

2013-03-06  Richard Henderson <rth@redhat.com>

	* sysdeps/arm/armv6/rawmemchr.S: New file.
	* sysdeps/arm/armv6/stpcpy.S: New file.
	* sysdeps/arm/armv6/strchr.S: New file.
	* sysdeps/arm/armv6/strcpy.S: New file.
	* sysdeps/arm/armv6/strlen.S: New file.
	* sysdeps/arm/armv6/strrchr.S: New file.
	* sysdeps/arm/armv6t2/Implies: New file.

2013-03-06  Richard Henderson <rth@redhat.com>

	* sysdeps/arm/add_n.S: New file.
	* sysdeps/arm/sub_n.S: New file.
	* sysdeps/arm/submul_1.S: New file.
	* sysdeps/arm/addmul_1.S: New file.
	* sysdeps/arm/armv6t2/ffs.S: New file.
	* sysdeps/arm/armv6t2/ffsll.S: New file.

	* sysdeps/arm/sysdep.h (ARCH_HAS_HARD_TP): New macro.
	(GET_TLS): Use hard-tp if ARCH_HAS_HARD_TP.
	* sysdeps/unix/sysv/linux/arm/aeabi_read_tp.S: Likewise.
	* sysdeps/unix/sysv/linux/arm/sysdep.h (GET_TLS): Don't override
	the default definition if ARCH_HAS_HARD_TP.

	* sysdeps/arm/sysdep.h (__ARM_ARCH): New macro.
	(ARCH_HAS_BX, ARCH_HAS_BLX, ARCH_HAS_T2): New macros.
	(BX): Select on ARCH_HAS_BX instead of __USE_BX__.
	(BLX): Select on ARCH_HAS_BLX instead of __ARM_ARCH_4T__.
	* ports/sysdeps/arm/dl-machine.h (BX): Select on ARCH_HAS_BX
	instead of __USE_BX__.

	* sysdeps/arm/arm-mcount.S (_mcount): Use pop into pc unless
	__ARM_ARCH_4T__ and __THUMB_INTERWORK__.
	* sysdeps/arm/dl-tlsdesc.S (_dl_tlsdesc_dynamic): Likewise.

	* sysdeps/arm/sysdep.h (BX, BXC, BLX): New macros.
	(DO_RET): Use BX.
	(RETINSTR): Use BXC.
	* sysdeps/arm/dl-tlsdesc.S (BX): Remove.
	* sysdeps/arm/dl-trampoline.S (BX): Remove.
	(_dl_runtime_profile): Use BLX.

	* sysdeps/arm/__longjmp.S (__longjmp): Use ldmia insn directly.
	* sysdeps/arm/sysdep.h (LOADREGS): Remove.

	* sysdeps/arm/arm-mcount.S (_mcount): Use push/pop mnemonics.
	* sysdeps/arm/crti.S, sysdeps/arm/crtn.S: Likewise.
	* sysdeps/arm/dl-tlsdesc.S: Likewise.
	* sysdeps/arm/dl-trampoline.S: Likewise.
	* sysdeps/arm/start.S: Likewise.
	* sysdeps/arm/memcpy.S (PULL): Rename macro from pull.
	(PUSH): Rename macro from push.
	(memcpy): Use push/pop mnemonics.
	* sysdeps/arm/memmove.S: Similarly.
	* sysdeps/arm/sysdep.h (CALL_MCOUNT): Use push/pop mnemonics.
	* sysdeps/unix/sysv/linux/arm/____longjmp_chk.S: Likewise.
	* sysdeps/unix/sysv/linux/arm/clone.S: Likewise.
	* sysdeps/unix/sysv/linux/arm/mmap.S: Likewise.
	* sysdeps/unix/sysv/linux/arm/mmap64.S: Likewise.
	* sysdeps/unix/sysv/linux/arm/nptl/sysdep-cancel.h: Likewise.
	* sysdeps/unix/sysv/linux/arm/nptl/unwind-forcedunwind.c: Likewise.
	* sysdeps/unix/sysv/linux/arm/nptl/unwind-resume.c: Likewise.
	* sysdeps/unix/sysv/linux/arm/syscall.S: Likewise.
	* sysdeps/unix/sysv/linux/arm/sysdep.h: Likewise.
	* sysdeps/unix/sysv/linux/arm/vfork.S: Likewise.

	* sysdeps/arm/sysdep.h [__ASSEMBLER__]: Enable thumb2 if __thumb2__.
	(PC_OFS): Respect __thumb__ if __ASSEMBLER__.

	* sysdeps/arm/sysdep.h (GET_TLS): New macro.
	* sysdeps/arm/dl-tlsdesc.S (_dl_tlsdesc_undefweak): Use it.
	(_dl_tlsdesc_dynamic): Likewise.
	* sysdeps/unix/arm/sysdep.S (__syscall_error): Likewise.
	* sysdeps/unix/sysv/linux/arm/sysdep.h (GET_TLS): New macro.
	* sysdeps/unix/sysv/linux/arm/clone.S (__clone): Likewise.
	* sysdeps/unix/sysv/linux/arm/nptl/pt-vfork.S (SAVE_PID): Likewise.
	* sysdeps/unix/sysv/linux/arm/nptl/vfork.S (SAVE_PID): Likewise.
	* sysdeps/unix/sysv/linux/arm/nptl/sysdep-cancel.h (SINGLE_THREAD_P):
	Likewise.
	* sysdeps/unix/sysv/linux/arm/aeabi_read_tp.S (__aeabi_read_tp):
	Add thumb2 alternative.

	* sysdeps/arm/sysdep.h (NEGOFF_ADJ_BASE): New macro.
	(NEGOFF_ADJ_BASE2, NEGOFF_OFF1, NEGOFF_OFF2): New macros.
	* sysdeps/unix/sysv/linux/arm/clone.S (__clone): Use them.
	* sysdeps/unix/sysv/linux/arm/nptl/vfork.S: Likewise.
	* sysdeps/unix/sysv/linux/arm/nptl/pt-vfork.S: Likewise.
	* sysdeps/unix/sysv/linux/arm/nptl/sysdep-cancel.h (SINGLE_THREAD_P):
	Likewise.

	* sysdeps/arm/sysdep.h (LDST_PCREL): New macro.
	* sysdeps/unix/arm/sysdep.S (__syscall_error): Use LDST_PCREL.
	Fix up gottpoff load of errno for thumb2.
	* sysdeps/unix/sysv/linux/arm/nptl/sysdep-cancel.h
	(SINGLE_THREAD_P): Use LDST_PCREL.
	(PSEUDO_PROLOGUE): Remove.
	(PSEUDO): Don't use it.
	* sysdeps/unix/sysv/linux/arm/sysdep.h (SYSCALL_ERROR_HANDLER):
	Use LDST_PCREL.

2013-03-06  Andreas Jaeger  <aj@suse.de>

	* sysdeps/unix/sysv/linux/arm/bits/mman.h: Remove all defines
	provided by bits/mman-linux.h and include <bits/mman-linux.h>.

2013-02-28  Richard Henderson <rth@redhat.com>

	* sysdeps/arm/preconfigure: Adjust scan for __ARM_ARCH_* defines.

	* sysdeps/arm/preconfigure: Handle __ARM_ARCH_6*__.

	* sysdeps/unix/sysv/linux/arm/Makefile [elf] (sysdep-rtld-routines):
	Include libc-do-syscall.

	* sysdeps/arm/sysdep.h: Fix assembly whitespace.
	* ports/sysdeps/unix/sysv/linux/arm/nptl/sysdep-cancel.h: Likewise.
	* sysdeps/unix/sysv/linux/arm/sysdep.h: Likewise.

	* sysdeps/arm/sysdep.h (PC_OFS): New macros.
	* sysdeps/arm/__longjmp.S (__longjmp): Use PC_OFS.
	* sysdeps/arm/setjmp.S (__sigsetjmp): Likewise.
	* sysdeps/unix/arm/sysdep.S (__syscall_error): Likewise.
	* sysdeps/unix/sysv/linux/arm/getcontext.S (__getcontext): Likewise.
	* sysdeps/unix/sysv/linux/arm/setcontext.S (__startcontext): Likewise.
	* sysdeps/unix/sysv/linux/arm/nptl/sysdep-cancel.h
	(SINGLE_THREAD_P): Likewise.
	* sysdeps/unix/sysv/linux/arm/sysdep.h
	(SYSCALL_ERROR_HANDLER): Likewise.
	* sysdeps/unix/sysv/linux/arm/nptl/unwind-forcedunwind.c
	(_Unwind_Resume): Use stringified PC_OFS.
	* sysdeps/unix/sysv/linux/arm/nptl/unwind-resume.c
	(_Unwind_Resume): Likewise.

	* ports/sysdeps/arm/arm-mcount.S: Always use unified syntax and
	always add IT markup.
	* sysdeps/unix/sysv/linux/arm/mmap64.S (__mmap64): Likewise.
	* sysdeps/arm/dl-tlsdesc.S (_dl_tlsdesc_dynamic): Add IT markup.
	* sysdeps/unix/arm/sysdep.S (__syscall_error): Likewise.
	* sysdeps/unix/sysv/linux/arm/clone.S (__clone): Likewise.
	* sysdeps/unix/sysv/linux/arm/mmap.S (__mmap): Likewise.
	* sysdeps/unix/sysv/linux/arm/syscall.S (syscall): Likewise.
	* sysdeps/unix/sysv/linux/arm/sysdep.h (PSEUDO_RET): Likewise.
	* sysdeps/unix/sysv/linux/arm/vfork.S (__vfork): Likewise.

	* ports/sysdeps/arm/__longjmp.S: Define NO_THUMB before <sysdep.h>
	* sysdeps/arm/crti.S, sysdeps/arm/crtn.S: Likewise.
	* sysdeps/arm/dl-trampoline.S: Likewise.
	* sysdeps/arm/memcpy.S: Likewise.
	* sysdeps/arm/memmove.S: Likewise.
	* sysdeps/arm/memset.S: Likewise.
	* sysdeps/arm/setjmp.S: Likewise.
	* sysdeps/arm/strlen.S: Likewise.
	* sysdeps/unix/sysv/linux/arm/____longjmp_chk.S: Likewise.
	* sysdeps/unix/sysv/linux/arm/setcontext.S: Likewise.

2013-02-27  Roland McGrath  <roland@hack.frob.com>

	* sysdeps/arm/sysdep.h (CFI_SECTIONS): New macro.
	(ENTRY): Use it.
	* sysdeps/arm/dl-tlsdesc.S: Likewise.
	* sysdeps/arm/dl-trampoline.S: Likewise.
	* sysdeps/unix/sysv/linux/arm/nptl/sysdep-cancel.h (PSEUDO): Likewise.

2013-02-18  Joseph Myers  <joseph@codesourcery.com>

	[BZ #14920]
	* sysdeps/unix/sysv/linux/arm/nptl/lowlevellock.h
	(FUTEX_WAIT_REQUEUE_PI): Define.
	(FUTEX_CMP_REQUEUE_PI): Likewise.
	(lll_futex_wait_requeue_pi): Likewise.
	(lll_futex_timed_wait_requeue_pi): Likewise.
	(lll_futex_cmp_requeue_pi): Likewise.

2013-02-18  Siddhesh Poyarekar  <siddhesh@redhat.com>

	* sysdeps/unix/sysv/linux/arm/nptl/libc.abilist: Add
	__cxa_thread_atexit_impl.

2013-02-13  Joseph Myers  <joseph@codesourcery.com>

	[BZ #13550]
	* sysdeps/arm/frame.h (struct layout): Do not use __unbounded.
	* sysdeps/unix/sysv/linux/arm/sigaction.c (__libc_sigaction): Do
	not use __ptrvalue.

2013-02-08  Joseph Myers  <joseph@codesourcery.com>

	[BZ #13550]
	* sysdeps/unix/sysv/linux/arm/pread.c: Don't include
	<bp-checks.h>.
	(__libc_pread): Don't use CHECK_N.
	* sysdeps/unix/sysv/linux/arm/pread64.c: Don't include
	<bp-checks.h>.
	(__libc_pread64): Don't use CHECK_N.
	* sysdeps/unix/sysv/linux/arm/pwrite.c: Don't include
	<bp-checks.h>.
	(__libc_pwrite): Don't use CHECK_N.
	* sysdeps/unix/sysv/linux/arm/pwrite64.c: Don't include
	<bp-checks.h>.
	(__libc_pwrite64): Don't use CHECK_N.

2013-02-08  Carlos O'Donell  <carlos@redhat.com>

	[BZ #15006]
	* sysdeps/unix/sysv/linux/arm/dl-cache.h
	[__ARM_PCS_VFP] (_dl_cache_check_flags): Allow plain FLAG_ELF_LIBC6.
	[!__ARM_PCS_VFP] (_dl_cache_check_flags): Likewise.
	* sysdeps/unix/sysv/linux/arm/readelflib.c (process_elf_file):
	Set FLAG_ARM_LIBSF for soft-float ABI otherwise just FLAG_ELF_LIBC6.

2013-02-04  Joseph Myers  <joseph@codesourcery.com>

	[BZ #13550]
	* sysdeps/unix/sysv/linux/arm/truncate64.c: Do not include
	<bp-checks.h>.
	(truncate64): Do not use CHECK_STRING.

2013-01-02  Joseph Myers  <joseph@codesourcery.com>

	* All files with FSF copyright notices: Update copyright dates
	using scripts/update-copyrights.

2012-12-04  Steve McIntyre  <steve.mcintyre@linaro.org>

	* sysdeps/unix/sysv/linux/arm/dl-cache.h: New file.

2012-12-04  Steve McIntyre  <steve.mcintyre@linaro.org>

	* sysdeps/unix/sysv/linux/arm/ldconfig.h: New file.

2012-12-04  Steve McIntyre  <steve.mcintyre@linaro.org>

	* sysdeps/unix/sysv/linux/arm/readelflib.c: New file.

2012-11-30  Joseph Myers  <joseph@codesourcery.com>

	* sysdeps/arm/libm-test-ulps: Update.

2012-11-21  Joseph Myers  <joseph@codesourcery.com>

	* sysdeps/arm/configure.in: Generate default-abi.make with
	definition of default-abi.
	* sysdeps/arm/configure: Regenerated.
	* sysdeps/unix/sysv/linux/arm/Makefile (default-abi-prog): Remove.
	(default-abi): Likewise.
	($(common-objpfx)default-abi.make): Include.

	[BZ #14866]
	* sysdeps/arm/fesetenv.c (__fesetenv): Test whether bits for
	trapping exceptions were successfully set for FE_NOMASK_ENV.

2012-11-14  Marcus Shawcroft  <marcus.shawcroft@linaro.org>

	* sysdeps/unix/sysv/linux/arm/Makefile (libcrypt-sysdep_routines): Add
	libc-do-syscall.

2012-11-05  Joseph Myers  <joseph@codesourcery.com>

	* sysdeps/unix/sysv/linux/arm/nptl/lowlevellock.h
	(lll_futex_timed_wait_bitset): New macro.

	[BZ #14805]
	* sysdeps/arm/bits/fenv.h (FE_DFL_ENV): Use cast to const fenv_t *.

2012-11-03  Joseph Myers  <joseph@codesourcery.com>

	* sysdeps/arm/fclrexcpt.c (feclearexcept): Add libm_hidden_ver.

	[BZ #3439]
	* sysdeps/arm/bits/fenv.h (FE_INVALID): Define macro to integer
	constant usable in #if and use that to give value to enum
	constant.
	(FE_DIVBYZERO): Likewise.
	(FE_OVERFLOW): Likewise.
	(FE_UNDERFLOW): Likewise.
	(FE_INEXACT): Likewise.
	(FE_TONEAREST): Likewise.
	(FE_UPWARD): Likewise.
	(FE_DOWNWARD): Likewise.
	(FE_TOWARDZERO): Likewise.

2012-10-22  Roland McGrath  <roland@hack.frob.com>

	* sysdeps/unix/sysv/linux/arm/nptl/libc.abilist
	(GLIBC_2.17): Add clock_* symbols.

2012-10-22  Andreas Jaeger  <aj@suse.de>

	* ports/sysdeps/unix/sysv/linux/arm/bits/fcntl.h (__O_LARGEFILE):
	Define always.

	* sysdeps/unix/sysv/linux/arm/bits/fcntl.h: Remove all
	definitions and declarations that are provided by
	<bits/fcntl-linux.h> and include <bits/fcntl-linux.h>.

2012-10-09  Roland McGrath  <roland@hack.frob.com>

	* sysdeps/arm/configure: Regenerated.

2012-10-05  Roland McGrath  <roland@hack.frob.com>

	* sysdeps/arm/dl-machine.h (fix_bad_pc24): Rewritten, replaced with ...
	(relocate_pc24): ... this new function.
	(elf_machine_rel, elf_machine_rela): Update callers.

2012-10-02  Siddhesh Poyarekar  <siddhesh@redhat.com>

	* sysdeps/unix/sysv/linux/arm/nptl/lowlevellock.h: Fix clone
	flag name in comment to CLONE_CHILD_CLEARTID.

2012-09-28  H.J. Lu  <hongjiu.lu@intel.com>

	* sysdeps/arm/dl-tlsdesc.h (ADDRIDX): Removed.

2012-09-21  Joseph Myers  <joseph@codesourcery.com>

	* sysdeps/arm/bits/atomic.h [!__GCC_HAVE_SYNC_COMPARE_AND_SWAP_4]
	(__arch_compare_and_exchange_val_32_acq): Correct order of
	arguments of __arm_assisted_compare_and_exchange_val_32_acq.

2012-09-12  Joseph Myers  <joseph@codesourcery.com>

	* sysdeps/arm/get-rounding-mode.h: New file.

2012-08-27  Joseph Myers  <joseph@codesourcery.com>

	* sysdeps/unix/sysv/linux/arm/kernel-features.h
	(__ASSUME_STAT64_SYSCALL): Remove.

2012-08-23  Steve McIntyre  <steve.mcintyre@linaro.org>

	* sysdeps/unix/sysv/linux/arm/ldsodefs.h (VALID_FLOAT_ABI): Define
	depending on __ARM_PCS_VFP.
	(VALID_ELF_HEADER): Also check VALID_FLOAT_ABI.

2012-08-20  Joseph Myers  <joseph@codesourcery.com>

	* sysdeps/unix/sysv/linux/arm/kernel-features.h
	(__ASSUME_MMAP2_SYSCALL): Remove.

2012-08-15  Maxim Kuvyrkov  <maxim@codesourcery.com>

	* sysdeps/arm/nptl/pthread_spin_lock.c: Use generic code.
	* sysdeps/arm/nptl/pthread_spin_trylock.c: Remove, use generic version.

2012-08-14  Roland McGrath  <roland@hack.frob.com>

	* sysdeps/unix/sysv/linux/arm/nptl/bits/atomic.h: Renamed to ...
	* sysdeps/unix/sysv/linux/arm/bits/atomic.h: ... this.

	* sysdeps/unix/sysv/linux/arm/nptl/bits/atomic.h
	[!__GCC_HAVE_SYNC_COMPARE_AND_SWAP_4]
	(atomic_full_barrier): Renamed to ...
	(__arm_assisted_full_barrier): ... this.
	(__arch_compare_and_exchange_val_32_acq): Renamed to ...
	(__arm_assisted_compare_and_exchange_val_32_acq): ... this.
	(atomic8_t, uatomic8_t, atomic_fast8_t, uatomic_fast8_t,
	atomic32_t, uatomic32_t, atomic_fast32_t, uatomic_fast32_t,
	atomicptr_t, uatomicptr_t, atomic_max_t, uatomic_max_t,
	atomic_full_barrier, __arch_compare_and_exchange_val_32_acq,
	__arch_compare_and_exchange_val_8_acq,
	__arch_compare_and_exchange_val_16_acq,
	__arch_compare_and_exchange_val_64_acq): Types and macros moved to ...
	* sysdeps/arm/bits/atomic.h: ... this new file.

2012-08-12  Mike Frysinger  <vapier@gentoo.org>

	* sysdeps/arm/dl-machine.h (elf_machine_rel) [R_ARM_ABS32]: Fix style.

2012-08-12  Mike Frysinger  <vapier@gentoo.org>

	* sysdeps/arm/dl-machine.h (elf_machine_rel) [R_ARM_ABS32]: Declare
	a new unaligned struct.  Cast reloc_addr to that when updating the
	value it points to.

2012-08-09  Roland McGrath  <roland@hack.frob.com>

	* sysdeps/arm/arm-features.h: Document ARM_ASSUME_NO_IWMMXT.
	* sysdeps/arm/setjmp.S: Include <arm-features.h>.
	[!ARM_ASSUME_NO_IWMMXT || __SOFTFP__]: Conditionalize hwcap
	fetching bits on this.
	[!ARM_ASSUME_NO_IWMMXT]: Conditionalize iWMMXt register use on this.
	* sysdeps/arm/__longjmp.S: Likewise.

	* sysdeps/arm/__longjmp.S: Use .Lxxx rather than Lxxx for local labels.
	[__SOFTFP__]: Conditionalize HWCAP_ARM_VFP check on this.
	* sysdeps/arm/setjmp.S: Likewise.
	* sysdeps/unix/sysv/linux/arm/getcontext.S: Likewise.
	* sysdeps/unix/sysv/linux/arm/setcontext.S: Likewise.

	* sysdeps/arm/arm-features.h: New file.
	* sysdeps/unix/sysv/linux/arm/arm-features.h: New file.
	* sysdeps/arm/fclrexcpt.c: Use ARM_HAVE_VFP instead of hwcap bits.
	* sysdeps/arm/fedisblxcpt.c: Likewise.
	* sysdeps/arm/feenablxcpt.c: Likewise.
	* sysdeps/arm/fegetenv.c: Likewise.
	* sysdeps/arm/fegetexcept.c: Likewise.
	* sysdeps/arm/fegetround.c: Likewise.
	* sysdeps/arm/feholdexcpt.c: Likewise.
	* sysdeps/arm/fesetenv.c: Likewise.
	* sysdeps/arm/fesetround.c: Likewise.
	* sysdeps/arm/feupdateenv.c: Likewise.
	* sysdeps/arm/fgetexcptflg.c: Likewise.
	* sysdeps/arm/fraiseexcpt.c: Likewise.
	* sysdeps/arm/fsetexcptflg.c: Likewise.
	* sysdeps/arm/ftestexcept.c: Likewise.
	* sysdeps/arm/setfpucw.c: Likewise.

2012-08-08  Roland McGrath  <roland@hack.frob.com>

	* sysdeps/arm/sotruss-lib.c: New file.

	* sysdeps/arm/ldsodefs.h (ARCH_PLTEXIT_MEMBERS): Use const on
	`struct La_arm_regs *' parameter.

	* sysdeps/unix/sysv/linux/arm/dl-machine.h: Move #include outside of
	[!dl_machine_h].

	* sysdeps/unix/sysv/linux/arm/nptl/bits/atomic.h
	[!__GCC_HAVE_SYNC_COMPARE_AND_SWAP_4]
	(__arch_compare_and_exchange_val_32_acq): Use uint32_t rather than
	__typeof (...) for non-pointer variables derived from the arguments.

	* sysdeps/arm/dl-irel.h: Include <ldsodefs.h>.

	* sysdeps/arm/dl-machine.h (elf_machine_load_address): Use proper type
	for __dl_start declaration.

2012-08-07  Joseph Myers  <joseph@codesourcery.com>

	* sysdeps/unix/sysv/linux/arm/configure.in (arch_minimum_kernel):
	Remove.
	* sysdeps/unix/sysv/linux/arm/configure: Regenerated.
	* sysdeps/unix/sysv/linux/arm/kernel-features.h (__ASSUME_UTIMES):
	Define unconditionally.

2012-08-02  Joseph Myers  <joseph@codesourcery.com>

	* sysdeps/arm/sysdep.h (ASM_TYPE_DIRECTIVE): Remove.
	(ENTRY): Do not use ASM_TYPE_DIRECTIVE.

2012-08-01  Joseph Myers  <joseph@codesourcery.com>

	* sysdeps/unix/sysv/linux/arm/kernel-features.h
	(__ASSUME_FCNTL64): Remove.

	* sysdeps/unix/sysv/linux/arm/kernel-features.h
	(__ASSUME_VFORK_SYSCALL): Remove.

2012-08-01  Roland McGrath  <roland@hack.frob.com>

	* sysdeps/arm/dl-machine.h (CLEAR_CACHE): Don't define it.
	Instead, #error if it's not defined.
	* sysdeps/unix/sysv/linux/arm/dl-machine.h: New file.

	[BZ #14138]
	* sysdeps/unix/sysv/linux/arm/getrlimit.c: File removed.

2012-07-30  Roland McGrath  <roland@hack.frob.com>

	* sysdeps/arm/preconfigure: Don't refuse configurations with
	$config_os not linux-gnueabi* unless it's also linux*.

2012-07-25  Joseph Myers  <joseph@codesourcery.com>

	* sysdeps/unix/sysv/linux/arm/kernel-features.h
	(__ASSUME_FCNTL64): Define unconditionally.

2012-07-25  Florian Weimer  <fweimer@redhat.com>

	* sysdeps/unix/sysv/linux/arm/nptl/libc.abilist: Add
	secure_getenv.

2012-07-20  Joseph Myers  <joseph@codesourcery.com>

	* data/localplt-arm-linux-gnueabi.data: Move to ...
	* sysdeps/unix/sysv/linux/arm/nptl/localplt.data: ... here.

2012-07-17  Joseph Myers  <joseph@codesourcery.com>

	* sysdeps/arm/configure.in: Remove TLS check.
	* sysdeps/arm/configure: Regenerated.

	* data/c++-types-arm-linux-gnueabi.data: Move to ...
	* sysdeps/unix/sysv/linux/arm/nptl/c++-types.data: ... here.

2012-07-12  Joseph Myers  <joseph@codesourcery.com>

	* sysdeps/unix/sysv/linux/arm/kernel-features.h
	(__ASSUME_MMAP2_SYSCALL): Define unconditionally.
	(__ASSUME_STAT64_SYSCALL): Likewise.
	(__ASSUME_VFORK_SYSCALL): Likewise.

2012-07-10  Joseph Myers  <joseph@codesourcery.com>

	* sysdeps/arm/sysdep.h (ENTRY): Change ASM_GLOBAL_DIRECTIVE to
	.globl.

2012-07-05  Joseph Myers  <joseph@codesourcery.com>

	* sysdeps/arm/static-stubs.c: New file.

2012-07-03  Joseph Myers  <joseph@codesourcery.com>

	* sysdeps/arm/Makefile (gnulib-arch): New variable.
	(static-gnulib-arch): Likewise.
	[subdir = elf] ($(objpfx)libgcc-stubs.a): New rule.
	[subdir = elf] (lib-noranlib): Depend on $(objpfx)libgcc-stubs.a.

2012-06-12  Joseph Myers  <joseph@codesourcery.com>

	* sysdeps/unix/sysv/linux/arm/setcontext.S (__startcontext): Use
	HIDDEN_JUMPTARGET for _exit jump.

2012-05-30  Joseph Myers  <joseph@codesourcery.com>

	* sysdeps/unix/sysv/linux/arm/syscalls.list: Remove
	__connect_internal alias.

	* sysdeps/arm/libm-test-ulps: Regenerate.

	* sysdeps/unix/sysv/linux/arm/Makefile (default-abi-prog): New
	variable.
	(default-abi): Likewise.
	(abi-includes): Likewise.
	(abi-variants): Likewise.
	(abi-soft-options): Likewise.
	(abi-soft-condition): Likewise.
	(abi-soft-ld-soname): Likewise.
	(abi-hard-options): Likewise.
	(abi-hard-condition): Likewise.
	(abi-hard-ld-soname): Likewise.

	* sysdeps/unix/sysv/linux/arm/kernel-features.h
	(__ASSUME_TRUNCATE64_SYSCALL): Remove.

	* sysdeps/arm/start.S [!__USING_SJLJ_EXCEPTIONS__]: Make code
	unconditional.
	* sysdeps/unix/sysv/linux/arm/nptl/pthread_once.c
	[__USING_SJLJ_EXCEPTIONS__ && !__PIC__]: Remove conditional code.

	* sysdeps/unix/sysv/linux/arm/nptl/pthread_once.c: Replace
	_internal alias by hidden_def.

2012-05-26  Joseph Myers  <joseph@codesourcery.com>

	* sysdeps/unix/sysv/linux/arm/syscalls.list (chown): New.
	* sysdeps/unix/sysv/linux/arm/chown.c: Remove.

2012-05-25  Joseph Myers  <joseph@codesourcery.com>

	* sysdeps/unix/sysv/linux/arm/kernel-features.h
	(__ASSUME_NEW_GETRLIMIT_SYSCALL): Remove.

2012-05-25  Richard Henderson  <rth@twiddle.net>

	* sysdeps/arm/dl-irel.h (elf_ifunc_invoke): Pass dl_hwcap.
	* sysdeps/arm/dl-machine.h (elf_machine_rel): Use elf_ifunc_invoke.
	(elf_machine_rela): Likewise.

2012-05-23  Joseph Myers  <joseph@codesourcery.com>

	* sysdeps/unix/sysv/linux/arm/bits/mman.h (MADV_DONTDUMP): Define.
	(MADV_DODUMP): Likewise.

2012-05-21  Joseph Myers  <joseph@codesourcery.com>

	* sysdeps/unix/sysv/linux/arm/bits/hwcap.h: New file.  Macros
	taken from sysdeps/unix/sysv/linux/arm/sysdep.h.
	(HWCAP_ARM_TLS): New macro.
	(HWCAP_ARM_VFPv4): Likewise.
	(HWCAP_ARM_IDIVA): Likewise.
	(HWCAP_ARM_IDIVT): Likewise.
	* sysdeps/unix/sysv/linux/arm/sysdep.h: Include <bits/hwcap.h>.
	(HWCAP_ARM_SWP): Remove macro.  Moved to <bits/hwcap.h>.
	(HWCAP_ARM_HALF): Likewise.
	(HWCAP_ARM_THUMB): Likewise.
	(HWCAP_ARM_26BIT): Likewise.
	(HWCAP_ARM_FAST_MULT): Likewise.
	(HWCAP_ARM_FPA): Likewise.
	(HWCAP_ARM_VFP): Likewise.
	(HWCAP_ARM_EDSP): Likewise.
	(HWCAP_ARM_JAVA): Likewise.
	(HWCAP_ARM_IWMMXT): Likewise.
	(HWCAP_ARM_CRUNCH): Likewise.
	(HWCAP_ARM_THUMBEE): Likewise.
	(HWCAP_ARM_NEON): Likewise.
	(HWCAP_ARM_VFPv3): Likewise.
	(HWCAP_ARM_VFPv3D16): Likewise.
	* sysdeps/unix/sysv/linux/arm/dl-procinfo.c (_dl_arm_cap_flags):
	Add "tls", "vfpv4", "idiva" and "idivt".
	* sysdeps/unix/sysv/linux/arm/dl-procinfo.h (_DL_HWCAP_COUNT):
	Increase to 19.

	* sysdeps/unix/sysv/linux/arm/nptl/libc.abilist: Update.

2012-05-19  Joseph Myers  <joseph@codesourcery.com>

	* sysdeps/arm/bits/endian.h (__FLOAT_WORD_ORDER): Remove
	definitions.
	* sysdeps/arm/bits/huge_val.h: Remove file.
	* sysdeps/arm/bits/string.h: Remove file.
	* sysdeps/unix/sysv/linux/arm/readahead.c [__NR_readahead]: Make
	code unconditional.
	[!__NR_readahead]: Remove conditional code.
	* sysdeps/unix/sysv/linux/arm/sigaction.c [__NR_rt_sigreturn]:
	Make code unconditional.
	[!__NR_rt_sigreturn]: Remove conditional code.
	* sysdeps/unix/sysv/linux/arm/sigrestorer.S [__NR_rt_sigreturn]:
	Make code unconditional.
	* sysdeps/unix/sysv/linux/arm/sysdep.h [__NR_SYSCALL_BASE != 0]:
	Remove conditional #error.
	(__NR_stime): Remove #undef.
	(__NR_alarm): Likewise.
	(SWI_BASE): Remove.

	* sysdeps/unix/sysv/linux/arm/ftruncate64.c (kernel-features.h):
	Don't include.
	[__NR_ftruncate64]: Make code unconditional.
	[!__NR_ftruncate64]: Remove conditional code.
	[!__ASSUME_TRUNCATE64_SYSCALL]: Likewise.
	* sysdeps/unix/sysv/linux/arm/mmap.S (kernel-features.h): Don't
	include.
	[__ASSUME_MMAP2_SYSCALL]:
	Make code unconditional.
	[!__ASSUME_MMAP2_SYSCALL]: Remove conditional code.
	* sysdeps/unix/sysv/linux/arm/posix_fadvise64.c
	(kernel-features.h): Don't include.
	[__NR_arm_fadvise64_64]: Make code unconditional.
	[!__ASSUME_FADVISE64_64_SYSCALL]: Remove conditional code.
	* sysdeps/unix/sysv/linux/arm/truncate64.c (kernel-features.h):
	Don't include.
	[__NR_truncate64]: Make code unconditional.
	[!__NR_truncate64]: Remove conditional code.
	[!__ASSUME_TRUNCATE64_SYSCALL]: Likewise.
	* sysdeps/unix/sysv/linux/arm/vfork.S (kernel-features.h): Don't
	include.
	[__NR_vfork]: Make code unconditional.
	[__ASSUME_VFORK_SYSCALL]: Likewise.
	[!__ASSUME_VFORK_SYSCALL]: Remove conditional code.
	[!__NR_vfork]: Likewise.

2012-05-16  Joseph Myers  <joseph@codesourcery.com>

	* sysdeps/unix/sysv/linux/arm/kernel-features.h
	[__LINUX_KERNEL_VERSION >= 0x020624] (__ASSUME_ACCEPT4): Define.

2012-05-14  Joseph Myers  <joseph@codesourcery.com>

	* sysdeps/unix/sysv/linux/arm/sigaction.c
	[!__ASSUME_REALTIME_SIGNALS]: Remove conditional code.
	[__ASSUME_REALTIME_SIGNALS]: Make code unconditional.

2012-05-07  Carlos O'Donell  <carlos_odonell@mentor.com>

	* sysdeps/arm/configure.in: Set libc_cv_arm_pcs_vfp.
	If libc_cv_arm_pcs_vfp equals yes then define HAVE_ARM_PCS_VFP.
	* sysdeps/arm/configure: Regenerate.
	* sysdeps/arm/shlib-versions: If HAVE_ARM_PCS_VFP is defined
	then use ld=/lib/ld-linux-armhf.so.3.

2012-05-01  Joseph Myers  <joseph@codesourcery.com>

	[BZ #14043]
	* sysdeps/unix/sysv/linux/arm/profil-counter.h: New file.  Based
	on i386 version but without "static".
	* sysdeps/unix/sysv/linux/arm/nptl/libc.abilist (GLIBC_2.4): Add
	profil_counter.

2012-04-28  Joseph Myers  <joseph@codesourcery.com>

	[BZ #13986]
	* sysdeps/unix/sysv/linux/arm/nptl/ld.abilist: New file.
	* sysdeps/unix/sysv/linux/arm/nptl/libBrokenLocale.abilist:
	Likewise.
	* sysdeps/unix/sysv/linux/arm/nptl/libanl.abilist: Likewise.
	* sysdeps/unix/sysv/linux/arm/nptl/libc.abilist: Likewise.
	* sysdeps/unix/sysv/linux/arm/nptl/libcrypt.abilist: Likewise.
	* sysdeps/unix/sysv/linux/arm/nptl/libdl.abilist: Likewise.
	* sysdeps/unix/sysv/linux/arm/nptl/libm.abilist: Likewise.
	* sysdeps/unix/sysv/linux/arm/nptl/libnsl.abilist: Likewise.
	* sysdeps/unix/sysv/linux/arm/nptl/libpthread.abilist: Likewise.
	* sysdeps/unix/sysv/linux/arm/nptl/libresolv.abilist: Likewise.
	* sysdeps/unix/sysv/linux/arm/nptl/librt.abilist: Likewise.
	* sysdeps/unix/sysv/linux/arm/nptl/libthread_db.abilist: Likewise.
	* sysdeps/unix/sysv/linux/arm/nptl/libutil.abilist: Likewise.

2012-04-26  Joseph Myers  <joseph@codesourcery.com>

	* sysdeps/unix/arm/brk.S: Remove file.
	* sysdeps/unix/arm/dl-brk.S: Likewise.

2012-04-24  Joseph Myers  <joseph@codesourcery.com>

	* sysdeps/unix/arm/fork.S: Remove file.

2012-04-21  Joseph Myers  <joseph@codesourcery.com>

	[BZ #13556]
	* sysdeps/arm/shlib-versions (arm.*-.*-linux.*): Remove old-ABI
	entry.
	* sysdeps/arm/start.S: Remove __ARM_EABI__ conditionals.
	* sysdeps/arm/sysdep.h: Likewise.
	* sysdeps/unix/sysv/linux/arm/clone.S: Likewise.
	* sysdeps/unix/sysv/linux/arm/ldsodefs.h: Likewise.
	* sysdeps/unix/sysv/linux/arm/sigaction.c: Likewise.
	* sysdeps/unix/sysv/linux/arm/vfork.S: Likewise.

	[BZ #13556]
	* sysdeps/arm/preconfigure: Don't include /eabi in $machine.
	* sysdeps/arm/Makefile [subdir = elf] (sysdep_routines): Add
	setting from eabi/Makefile.
	[subdir = elf] (sysdep-rtld-routines): Likewise.
	[subdir = elf] (shared-only-routines): Likewise.
	[subdir = csu] (gen-as-const-headers): Likewise.
	[subdir = csu] (aeabi_constants): Likewise.
	[subdir = csu] (aeabi_routines): Likewise.
	[subdir = csu] (sysdep_routines): Likewise.
	[subdir = csu] (static-only-routines): Likewise.
	[subdir = gmon] (sysdep_routines): Likewise.
	[subdir = debug] (CFLAGS-backtrace.c): Likewise.
	[subdir = math] ($(objpfx)libm.so): Add dependency from
	eabi/Makefile.
	* sysdeps/arm/eabi/Makefile: Remove.
	* sysdeps/arm/eabi/Versions: Move to ...
	* sysdeps/arm/Versions: ... here.
	* sysdeps/arm/eabi/__longjmp.S: Move to ...
	* sysdeps/arm/__longjmp.S: ... here.
	* sysdeps/arm/eabi/abi-note.S: Move to ...
	* sysdeps/arm/abi-note.S: ... here.
	* sysdeps/arm/eabi/aeabi_assert.c: Move to ...
	* sysdeps/arm/aeabi_assert.c: ... here.
	* sysdeps/arm/eabi/aeabi_atexit.c: Move to ...
	* sysdeps/arm/aeabi_atexit.c: ... here.
	* sysdeps/arm/eabi/aeabi_errno_addr.c: Move to ...
	* sysdeps/arm/aeabi_errno_addr.c: ... here.
	* sysdeps/arm/eabi/aeabi_lcsts.c: Move to ...
	* sysdeps/arm/aeabi_lcsts.c: ... here.
	* sysdeps/arm/eabi/aeabi_localeconv.c: Move to ...
	* sysdeps/arm/aeabi_localeconv.c: ... here.
	* sysdeps/arm/eabi/aeabi_math.c: Move to ...
	* sysdeps/arm/aeabi_math.c: ... here.
	* sysdeps/arm/eabi/aeabi_mb_cur_max.c: Move to ...
	* sysdeps/arm/aeabi_mb_cur_max.c: ... here.
	* sysdeps/arm/eabi/aeabi_memclr.c: Move to ...
	* sysdeps/arm/aeabi_memclr.c: ... here.
	* sysdeps/arm/eabi/aeabi_memcpy.c: Move to ...
	* sysdeps/arm/aeabi_memcpy.c: ... here.
	* sysdeps/arm/eabi/aeabi_memmove.c: Move to ...
	* sysdeps/arm/aeabi_memmove.c: ... here.
	* sysdeps/arm/eabi/aeabi_memset.c: Move to ...
	* sysdeps/arm/aeabi_memset.c: ... here.
	* sysdeps/arm/eabi/aeabi_sighandlers.S: Move to ...
	* sysdeps/arm/aeabi_sighandlers.S: ... here.
	* sysdeps/arm/eabi/aeabi_unwind_cpp_pr1.c: Move to ...
	* sysdeps/arm/aeabi_unwind_cpp_pr1.c: ... here.
	* sysdeps/arm/eabi/arm-mcount.S: Move to ...
	* sysdeps/arm/arm-mcount.S: ... here.
	* sysdeps/arm/eabi/backtrace.c: Move to ...
	* sysdeps/arm/backtrace.c: ... here.
	* sysdeps/arm/eabi/fclrexcpt.c: Move to ...
	* sysdeps/arm/fclrexcpt.c: ... here.
	* sysdeps/arm/eabi/fedisblxcpt.c: Move to ...
	* sysdeps/arm/fedisblxcpt.c: ... here.
	* sysdeps/arm/eabi/feenablxcpt.c: Move to ...
	* sysdeps/arm/feenablxcpt.c: ... here.
	* sysdeps/arm/eabi/fegetenv.c: Move to ...
	* sysdeps/arm/fegetenv.c: ... here.
	* sysdeps/arm/eabi/fegetexcept.c: Move to ...
	* sysdeps/arm/fegetexcept.c: ... here.
	* sysdeps/arm/eabi/fegetround.c: Move to ...
	* sysdeps/arm/fegetround.c: ... here.
	* sysdeps/arm/eabi/feholdexcpt.c: Move to ...
	* sysdeps/arm/feholdexcpt.c: ... here.
	* sysdeps/arm/eabi/fesetenv.c: Move to ...
	* sysdeps/arm/fesetenv.c: ... here.
	* sysdeps/arm/eabi/fesetround.c: Move to ...
	* sysdeps/arm/fesetround.c: ... here.
	* sysdeps/arm/eabi/feupdateenv.c: Move to ...
	* sysdeps/arm/feupdateenv.c: ... here.
	* sysdeps/arm/eabi/fgetexcptflg.c: Move to ...
	* sysdeps/arm/fgetexcptflg.c: ... here.
	* sysdeps/arm/eabi/find_exidx.c: Move to ...
	* sysdeps/arm/find_exidx.c: ... here.
	* sysdeps/arm/eabi/fpu_control.h: Move to ...
	* sysdeps/arm/fpu_control.h: ... here.
	* sysdeps/arm/eabi/fraiseexcpt.c: Move to ...
	* sysdeps/arm/fraiseexcpt.c: ... here.
	* sysdeps/arm/eabi/fsetexcptflg.c: Move to ...
	* sysdeps/arm/fsetexcptflg.c: ... here.
	* sysdeps/arm/eabi/ftestexcept.c: Move to ...
	* sysdeps/arm/ftestexcept.c: ... here.
	* sysdeps/arm/eabi/jmpbuf-offsets.h: Move to ...
	* sysdeps/arm/jmpbuf-offsets.h: ... here.
	* sysdeps/arm/eabi/machine-gmon.h: Move to ...
	* sysdeps/arm/machine-gmon.h: ... here.
	* sysdeps/arm/eabi/rtld-global-offsets.sym: Move to ...
	* sysdeps/arm/rtld-global-offsets.sym: ... here.
	* sysdeps/arm/eabi/setfpucw.c: Move to ...
	* sysdeps/arm/setfpucw.c: ... here.
	* sysdeps/arm/eabi/setjmp.S: Move to ...
	* sysdeps/arm/setjmp.S: ... here.
	* sysdeps/arm/eabi/armv6t2/memchr.S: Move to ...
	* sysdeps/arm/armv6t2/memchr.S: ... here.
	* sysdeps/arm/eabi/armv7/Implies: Move to ...
	* sysdeps/arm/armv7/Implies: ... here.  Remove /eabi from implied
	directory.
	* sysdeps/arm/eabi/bits/fenv.h: Move to ...
	* sysdeps/arm/bits/fenv.h: ... here.
	* sysdeps/arm/eabi/bits/huge_val.h: Move to ...
	* sysdeps/arm/bits/huge_val.h: ... here.
	* sysdeps/arm/eabi/bits/setjmp.h: Move to ...
	* sysdeps/arm/bits/setjmp.h: ... here.
	* sysdeps/unix/sysv/linux/arm/getcontext.S: Update directory name
	in comment.
	* sysdeps/unix/sysv/linux/arm/setcontext.S: Likewise.

	[BZ #13556]
	* sysdeps/unix/sysv/linux/arm/socket.S: Remove.
	* sysdeps/unix/sysv/linux/arm/syscalls.list (syscall): Remove.
	(oldgetrlimit): Likewise.
	(oldsetrlimit): Likewise.
	(syscall): Likewise.
	(msgget): Add syscall from eabi/syscalls.list.
	(msgrcv): Likewise.
	(msgsnd): Likewise.
	(shmat): Likewise.
	(shmdt): Likewise.
	(shmget): Likewise.
	(semop): Likewise.
	(semtimedop): Likewise.
	(semget): Likewise.
	(accept): Likewise.
	(bind): Likewise.
	(connect): Likewise.
	(getpeername): Likewise.
	(getsockname): Likewise.
	(getsockopt): Likewise.
	(listen): Likewise.
	(recv): Likewise.
	(recvfrom): Likewise.
	(recvmsg): Likewise.
	(send): Likewise.
	(sendmsg): Likewise.
	(sendto): Likewise.
	(setsockopt): Likewise.
	(shutdown): Likewise.
	(socket): Likewise.
	(socketpair): Likewise.
	* sysdeps/unix/sysv/linux/arm/eabi/syscalls.list: Remove.
	* sysdeps/unix/sysv/linux/arm/Makefile [subdir = csu]
	(CFLAGS-libc-start.c): Add setting from eabi/Makefile.
	[subdir = rt] (librt-sysdep_routines): Likewise.
	[subdir = rt] (librt-shared-only-routines): Likewise.
	[subdir = nptl] (libpthread-sysdep_routines): Likewise.
	[subdir = nptl] (libpthread-shared-only-routines): Likewise.
	[subdir = resolv] (libanl-sysdep_routines): Likewise.
	[subdir = resolv] (libanl-shared-only-routines): Likewise.
	[subdir = csu] (sysdep_routines): Likewise.
	[subdir = nscd] (nscd-modules): Likewise.
	[subdir = nss] (libnss_db-sysdep_routines): Likewise.
	[subdir = nss] (libnss_db-shared-only-routines): Likewise.
	[subdir = posix] (LDFLAGS-tst-rfc3484): Likewise.
	[subdir = posix] (LDFLAGS-tst-rfc3484-2): Likewise.
	[subdir = posix] (LDFLAGS-tst-rfc3484-3): Likewise.
	* sysdeps/unix/sysv/linux/arm/eabi/Makefile: Remove.
	* sysdeps/unix/sysv/linux/arm/sysdep.h (__NR_SYSCALL_BASE): Add
	test from eabi/sysdep.h.
	(__NR_stime): Add #undef from eabi/sysdep.h.
	(__NR_alarm): Likewise.
	(DO_CALL): Use definition from eabi/sysdep.h.
	(DOARGS_0): Likewise.
	(DOARGS_1): Likewise.
	(DOARGS_2): Likewise.
	(DOARGS_3): Likewise.
	(DOARGS_4): Likewise.
	(DOARGS_5): Likewise.
	(DOARGS_6): Likewise.
	(DOARGS_7): Likewise.
	(UNDOARGS_0): Likewise.
	(UNDOARGS_1): Likewise.
	(UNDOARGS_2): Likewise.
	(UNDOARGS_3): Likewise.
	(UNDOARGS_4): Likewise.
	(UNDOARGS_5): Likewise.
	(UNDOARGS_6): Likewise.
	(UNDOARGS_7): Likewise.
	(INTERNAL_SYSCALL_RAW): Likewise.
	[__thumb__] (LOAD_ARGS_7): Do not define.
	[__thumb__] (ASM_ARGS_7): Likewise.
	(INTERNAL_SYSCALL_NCS): Use definition from eabi/sysdep.h.
	(INTERNAL_SYSCALL_NCS_0): Remove.
	(INTERNAL_SYSCALL_NCS_1): Likewise.
	(INTERNAL_SYSCALL_NCS_2): Likewise.
	(INTERNAL_SYSCALL_NCS_3): Likewise.
	(INTERNAL_SYSCALL_NCS_4): Likewise.
	(INTERNAL_SYSCALL_NCS_5): Likewise.
	* sysdeps/unix/sysv/linux/arm/eabi/sysdep.h: Remove.
	* sysdeps/unix/sysv/linux/arm/eabi/____longjmp_chk.S: Move to ...
	* sysdeps/unix/sysv/linux/arm/____longjmp_chk.S: ... here.
	* sysdeps/unix/sysv/linux/arm/eabi/configure.in: Move to ...
	* sysdeps/unix/sysv/linux/arm/configure.in: ... here.  Update
	comment.
	* sysdeps/unix/sysv/linux/arm/eabi/configure: Move to ...
	* sysdeps/unix/sysv/linux/arm/configure: ... here.  Regenerate.
	* sysdeps/unix/sysv/linux/arm/eabi/ftruncate64.c: Move to ...
	* sysdeps/unix/sysv/linux/arm/ftruncate64.c: ... here.
	* sysdeps/unix/sysv/linux/arm/eabi/getcontext.S: Move to ...
	* sysdeps/unix/sysv/linux/arm/getcontext.S: ... here.
	* sysdeps/unix/sysv/linux/arm/eabi/internal_accept4.S: Move to ...
	* sysdeps/unix/sysv/linux/arm/internal_accept4.S: ... here.
	* sysdeps/unix/sysv/linux/arm/eabi/internal_recvmmsg.S: Move to ...
	* sysdeps/unix/sysv/linux/arm/internal_recvmmsg.S: ... here.
	* sysdeps/unix/sysv/linux/arm/eabi/internal_sendmmsg.S: Move to ...
	* sysdeps/unix/sysv/linux/arm/internal_sendmmsg.S: ... here.
	* sysdeps/unix/sysv/linux/arm/eabi/libc-do-syscall.S: Move to ...
	* sysdeps/unix/sysv/linux/arm/libc-do-syscall.S: ... here.
	* sysdeps/unix/sysv/linux/arm/eabi/makecontext.c: Move to ...
	* sysdeps/unix/sysv/linux/arm/makecontext.c: ... here.
	* sysdeps/unix/sysv/linux/arm/eabi/mmap64.S: Move to ...
	* sysdeps/unix/sysv/linux/arm/mmap64.S: ... here.
	* sysdeps/unix/sysv/linux/arm/eabi/msgctl.c: Move to ...
	* sysdeps/unix/sysv/linux/arm/msgctl.c: ... here.
	* sysdeps/unix/sysv/linux/arm/eabi/oldgetrlimit.c: Move to ...
	* sysdeps/unix/sysv/linux/arm/oldgetrlimit.c: ... here.
	* sysdeps/unix/sysv/linux/arm/eabi/oldsetrlimit.c: Move to ...
	* sysdeps/unix/sysv/linux/arm/oldsetrlimit.c: ... here.
	* sysdeps/unix/sysv/linux/arm/eabi/pread.c: Move to ...
	* sysdeps/unix/sysv/linux/arm/pread.c: ... here.
	* sysdeps/unix/sysv/linux/arm/eabi/pread64.c: Move to ...
	* sysdeps/unix/sysv/linux/arm/pread64.c: ... here.
	* sysdeps/unix/sysv/linux/arm/eabi/pwrite.c: Move to ...
	* sysdeps/unix/sysv/linux/arm/pwrite.c: ... here.
	* sysdeps/unix/sysv/linux/arm/eabi/pwrite64.c: Move to ...
	* sysdeps/unix/sysv/linux/arm/pwrite64.c: ... here.
	* sysdeps/unix/sysv/linux/arm/eabi/readahead.c: Move to ...
	* sysdeps/unix/sysv/linux/arm/readahead.c: ... here.
	* sysdeps/unix/sysv/linux/arm/eabi/semctl.c: Move to ...
	* sysdeps/unix/sysv/linux/arm/semctl.c: ... here.
	* sysdeps/unix/sysv/linux/arm/eabi/setcontext.S: Move to ...
	* sysdeps/unix/sysv/linux/arm/setcontext.S: ... here.
	* sysdeps/unix/sysv/linux/arm/eabi/shmctl.c: Move to ...
	* sysdeps/unix/sysv/linux/arm/shmctl.c: ... here.
	* sysdeps/unix/sysv/linux/arm/eabi/sigrestorer.S: Move to ...
	* sysdeps/unix/sysv/linux/arm/sigrestorer.S: ... here.
	* sysdeps/unix/sysv/linux/arm/eabi/swapcontext.S: Move to ...
	* sysdeps/unix/sysv/linux/arm/swapcontext.S: ... here.
	* sysdeps/unix/sysv/linux/arm/eabi/syscall.S: Move to ...
	* sysdeps/unix/sysv/linux/arm/syscall.S: ... here.
	* sysdeps/unix/sysv/linux/arm/eabi/truncate64.c: Move to ...
	* sysdeps/unix/sysv/linux/arm/truncate64.c: ... here.
	* sysdeps/unix/sysv/linux/arm/eabi/umount.c: Move to ...
	* sysdeps/unix/sysv/linux/arm/umount.c: ... here.
	* sysdeps/unix/sysv/linux/arm/eabi/nptl/Makefile: Move to ...
	* sysdeps/unix/sysv/linux/arm/nptl/Makefile: ... here.
	* sysdeps/unix/sysv/linux/arm/eabi/nptl/configure.in: Move to ...
	* sysdeps/unix/sysv/linux/arm/nptl/configure.in: ... here.
	* sysdeps/unix/sysv/linux/arm/eabi/nptl/configure: Move to ...
	* sysdeps/unix/sysv/linux/arm/nptl/configure: ... here.
	* sysdeps/unix/sysv/linux/arm/eabi/nptl/nptl-aeabi_unwind_cpp_pr1.c:
	Move to ...
	* sysdeps/unix/sysv/linux/arm/nptl/nptl-aeabi_unwind_cpp_pr1.c:
	... here.
	* sysdeps/unix/sysv/linux/arm/eabi/nptl/rt-aeabi_unwind_cpp_pr1.c:
	Move to ...
	* sysdeps/unix/sysv/linux/arm/nptl/rt-aeabi_unwind_cpp_pr1.c: ... here.
	* sysdeps/unix/sysv/linux/arm/eabi/nptl/sysdep-cancel.h: Move to ...
	* sysdeps/unix/sysv/linux/arm/nptl/sysdep-cancel.h: ... here.
	* sysdeps/unix/sysv/linux/arm/eabi/nptl/unwind-forcedunwind.c:
	Move to ...
	* sysdeps/unix/sysv/linux/arm/nptl/unwind-forcedunwind.c: ... here.
	* sysdeps/unix/sysv/linux/arm/eabi/nptl/unwind-resume.c: Move to ...
	* sysdeps/unix/sysv/linux/arm/nptl/unwind-resume.c: ... here.
	* sysdeps/unix/sysv/linux/arm/eabi/nptl/unwind.h: Move to ...
	* sysdeps/unix/sysv/linux/arm/nptl/unwind.h: ... here.

2012-04-16  Andreas Jaeger  <aj@suse.de>

	* sysdeps/unix/sysv/linux/arm/ldsodefs.h: Undefine
	MORE_ELF_HEADER_DATA to avoid warnings about redefinition.

2012-03-28  Joseph Myers  <joseph@codesourcery.com>

	* sysdeps/unix/sysv/linux/arm/bits/mman.h (MAP_STACK): Define.
	(MAP_HUGETLB): Likewise.

2012-03-27  Joseph Myers  <joseph@codesourcery.com>

	* sysdeps/arm/elf/start.S: Moved to ...
	* sysdeps/arm/start.S: ...here.
	* sysdeps/arm/elf/configure.in: Merge into ...
	* sysdeps/arm/configure.in: ...here.
	* sysdeps/arm/configure: Regenerated.
	* sysdeps/arm/elf/configure.in: Remove file.
	* sysdeps/arm/elf/configure: Likewise.
	* sysdeps/unix/arm/start.c: Likewise.

2012-03-20  Joseph Myers  <joseph@codesourcery.com>

	* sysdeps/unix/sysv/linux/arm/register-dump.h: Include <_itoa.h>
	instead of <stdio-common/_itoa.h>.

2012-03-09  Paul Eggert  <eggert@cs.ucla.edu>

	[BZ #13673]
	Replace FSF snail mail address with URLs, as per GNU coding standards.

2012-03-05  Michael Hope  <michael.hope@linaro.org>

	* sysdeps/unix/sysv/linux/arm/eabi/getcontext.S: New file.
	* sysdeps/unix/sysv/linux/arm/eabi/makecontext.c: New file.
	* sysdeps/unix/sysv/linux/arm/eabi/setcontext.S: New file.
	* sysdeps/unix/sysv/linux/arm/eabi/swapcontext.S: New file.
	* sysdeps/unix/sysv/linux/arm/ucontext_i.sym: New file.
	* sysdeps/unix/sysv/linux/arm/Makefile (gen-as-const-headers): Add
	ucontext_i.sym.

2012-02-27  Joseph Myers  <joseph@codesourcery.com>

	* sysdeps/unix/sysv/linux/arm/nptl/bits/pthreadtypes.h
	(pthread_attr_t): Change union tag to pthread_attr_t.  Only define
	typedef if not already defined.

2012-02-26  Joseph Myers  <joseph@codesourcery.com>

	* sysdeps/unix/sysv/linux/arm/nptl/bits/pthreadtypes.h: Name
	pthread_attr_t union.

2012-02-17  Aurelien Jarno  <aurelien@aurel32.net>

	* sysdeps/arm/libm-test-ulps: Adjust ULPs for jn tests.

2012-02-15  Khem Raj  <raj.khem@gmail.com>

	[BZ #12097]
	* sysdeps/unix/sysv/linux/arm/eabi/libc-do-syscall.S: Disable
	contents unless __thumb__.

2012-02-08  Joseph Myers  <joseph@codesourcery.com>

	* sysdeps/arm/crti.S, sysdeps/arm/crtn.S: New files, based on
	compiler output for sysdeps/generic/initfini.c.
	* sysdeps/arm/initfini.c: Remove file.
	* sysdeps/arm/eabi/Makefile (CFLAGS-initfini.s)
	(CFLAGS-pt-initfini.s): Remove variables.

2012-01-08  Joseph Myers  <joseph@codesourcery.com>

	* sysdeps/arm/eabi/bits/fenv.h: Use const instead of __const.

2012-01-08  Joseph Myers  <joseph@codesourcery.com>

	* sysdeps/arm/sysdep.h: Don't test or define NO_UNDERSCORES.
	* sysdeps/unix/arm/start.c: Don't test HAVE_WEAK_SYMBOLS or
	NO_UNDERSCORES.
	* sysdeps/unix/arm/sysdep.S: Don't test NO_UNDERSCORES.

2012-01-08  Joseph Myers  <joseph@codesourcery.com>

	* sysdeps/arm/sysdep.h: Remove non-ELF support.

2012-01-07  Joseph Myers  <joseph@codesourcery.com>

	* sysdeps/arm/preconfigure: Give error for old-ABI ARM.
	* sysdeps/unix/sysv/linux/arm/eabi/Makefile (arm-using-eabi):
	Don't define.
	* sysdeps/arm/__longjmp.S: Remove.
	* sysdeps/arm/bits/atomic.h: Remove.
	* sysdeps/arm/bits/huge_val.h: Remove.
	* sysdeps/arm/bits/setjmp.h: Remove.
	* sysdeps/arm/fpu/__longjmp.S: Remove.
	* sysdeps/arm/fpu/bits/fenv.h: Remove.
	* sysdeps/arm/fpu/bits/setjmp.h: Remove.
	* sysdeps/arm/fpu/fclrexcpt.c: Remove.
	* sysdeps/arm/fpu/fedisblxcpt.c: Remove.
	* sysdeps/arm/fpu/feenablxcpt.c: Remove.
	* sysdeps/arm/fpu/fegetenv.c: Remove.
	* sysdeps/arm/fpu/fegetexcept.c: Remove.
	* sysdeps/arm/fpu/fegetround.c: Remove.
	* sysdeps/arm/fpu/feholdexcpt.c: Remove.
	* sysdeps/arm/fpu/fesetenv.c: Remove.
	* sysdeps/arm/fpu/fesetround.c: Remove.
	* sysdeps/arm/fpu/fpu_control.h: Remove.
	* sysdeps/arm/fpu/fraiseexcpt.c: Remove.
	* sysdeps/arm/fpu/fsetexcptflg.c: Remove.
	* sysdeps/arm/fpu/ftestexcept.c: Remove.
	* sysdeps/arm/fpu/jmpbuf-offsets.h: Remove.
	* sysdeps/arm/fpu/setjmp.S: Remove.
	* sysdeps/arm/jmpbuf-offsets.h: Remove.
	* sysdeps/arm/machine-gmon.h: Remove.
	* sysdeps/arm/setjmp.S: Remove.
	* sysdeps/unix/sysv/linux/arm/____longjmp_chk.S: Remove.
	* sysdeps/unix/sysv/linux/arm/check_pf.c: Remove.
	* sysdeps/unix/sysv/linux/arm/eabi/check_pf.c: Remove.
	* sysdeps/unix/sysv/linux/arm/mmap64.S: Remove.
	* sysdeps/unix/sysv/linux/arm/msgctl.c: Remove.
	* sysdeps/unix/sysv/linux/arm/nptl/Makefile: Remove.
	* sysdeps/unix/sysv/linux/arm/nptl/sysdep-cancel.h: Remove.
	* sysdeps/unix/sysv/linux/arm/nptl/unwind-forcedunwind.c: Remove.
	* sysdeps/unix/sysv/linux/arm/nptl/unwind-resume.c: Remove.
	* sysdeps/unix/sysv/linux/arm/nptl/unwind.h: Remove.
	* sysdeps/unix/sysv/linux/arm/semctl.c: Remove.
	* sysdeps/unix/sysv/linux/arm/shmctl.c: Remove.
	* sysdeps/unix/sysv/linux/arm/sigrestorer.S: Remove.

2012-01-05  Nathan Sidwell  <nathan@codesourcery.com>
	    Tom de Vries  <tom@codesourcery.com>

	* sysdeps/arm/Makefile (libmemusage.so): Add libc_nonshared.a
	dependency.

2012-01-03  Mike Frysinger  <vapier@gentoo.org>

	[BZ #12354]
	* sysdeps/unix/sysv/linux/arm/sigrestorer.S (__default_sa_restorer):
	Add END(__default_sa_restorer).
	(__default_rt_sa_restorer): Add END(__default_rt_sa_restorer).

2012-01-03  Mike Frysinger  <vapier@gentoo.org>

	* sysdeps/unix/sysv/linux/arm/nptl/sysdep-cancel.h (PSEUDO): Change
	.type/.globl/label to ENTRY().  Change .size to END().

2011-12-20  Peter Green  <plugwash@p10link.net>

	* sysdeps/unix/sysv/linux/arm/sys/ucontext.h: Don't include
	<sys/procfs.h>.
	(gregset_t): Define without using elf_gregset_t.
	(R0): Rename to REG_R0.
	(R1): Rename to REG_R1.
	(R2): Rename to REG_R2.
	(R3): Rename to REG_R3.
	(R4): Rename to REG_R4.
	(R5): Rename to REG_R5.
	(R6): Rename to REG_R6.
	(R7): Rename to REG_R7.
	(R8): Rename to REG_R8.
	(R9): Rename to REG_R9.
	(R10): Rename to REG_R10.
	(R11): Rename to REG_R11.
	(R12): Rename to REG_R12.
	(R13): Rename to REG_R13.
	(R14): Rename to REG_R14.
	(R15): Rename to REG_R15.
	(struct _libc_fpstate): New.
	(fpregset_t): Define using struct _libc_fpstate.

2011-12-08  David Alan Gilbert  <david.gilbert@linaro.org>

	* sysdeps/arm/preconfigure: Identify architecture version from
	preprocessor defines.
	* sysdeps/arm/eabi/armv6t2/memchr.S,
	sysdeps/arm/eabi/armv7/Implies: New.

2011-11-16  Joseph Myers  <joseph@codesourcery.com>

	* sysdeps/unix/sysv/linux/arm/ioperm.c (init_iosys): Use "c" and
	"e" in fopen.

2011-10-26  Joseph Myers  <joseph@codesourcery.com>

	* sysdeps/arm/dl-machine.h, sysdeps/unix/arm/sysdep.S: Restore
	cases for use in rtld.

2011-10-05  Andreas Schwab  <schwab@redhat.com>

	* sysdeps/arm/dl-machine.h (elf_machine_rel, elf_machine_rela)
	(elf_machine_lazy_rel): Add parameter skip_ifunc, don't call ifunc
	function if non-zero.

2011-09-13  Joseph Myers  <joseph@codesourcery.com>

	* sysdeps/arm/elf/configure.in: Always test for TLS support and
	error out in case it is missing.
	* sysdeps/arm/elf/configure: Regenerate.
	* sysdeps/arm/nptl/tls.h,
	sysdeps/unix/sysv/linux/arm/aeabi_read_tp.S: Remove tests for
	HAVE_TLS_SUPPORT.

2011-09-11  Joseph Myers  <joseph@codesourcery.com>

	* sysdeps/arm/dl-machine.h, sysdeps/arm/dl-tlsdesc.S,
	sysdeps/arm/libc-tls.c, sysdeps/arm/nptl/tls.h,
	sysdeps/arm/tlsdesc.c, sysdeps/arm/tlsdesc.sym,
	sysdeps/unix/arm/sysdep.S: Remove !USE_THREAD and !USE_TLS cases.
	Don't define USE_TLS.

2011-08-18  Ramana Radhakrishnan  <ramana.radhakrishnan@linaro.org>

	* sysdeps/unix/sysv/linux/arm/eabi/Makefile: Add libc-do-syscall
	for libnss_db.

2011-08-02  Andrew Haley  <aph@redhat.com>

	* sysdeps/unix/sysv/linux/arm/clone.S: Mark as .cantunwind.

2011-06-30  Richard Sandiford  <richard.sandiford@linaro.org>

	* sysdeps/arm/elf/start.S (_start): Align the constant pool to 4 bytes.

2011-06-21  Joseph Myers  <joseph@codesourcery.com>

	* sysdeps/arm/dl-irel.h (elf_ifunc_invoke): New.
	(elf_irel): Use it.

2010-06-20  Joseph Myers  <joseph@codesourcery.com>

	* sysdeps/unix/sysv/linux/arm/eabi/internal_sendmmsg.S: New.

2011-05-07  Konstantinos Margaritis  <markos@genesi-usa.com>

	* sysdeps/arm/preconfigure: Detect arm-linux-gnueabi* as ARM EABI.
	* sysdeps/arm/shlib-versions: Ditto.

2011-04-26  Manjunath Matti  <manjunath81@gmail.com>

	* sysdeps/unix/sysv/linux/arm/eabi/libc-do-syscall.S
	(CALL_MCOUNT): Redefine to empty.

2011-04-26  Richard Sandiford  <richard.sandiford@linaro.org>

	* sysdeps/arm/dl-machine.h (elf_machine_rel): Handle STT_GNU_IFUNC
	and R_ARM_IRELATIVE.
	(elf_machine_rela): Likewise.
	* sysdeps/arm/dl-irel.h: New file.

2011-04-11  Joseph Myers  <joseph@codesourcery.com>

	* sysdeps/arm/dl-tls.h (TLS_DTV_UNALLOCATED): Define.

2011-04-01  Joseph Myers  <joseph@codesourcery.com>

	* sysdeps/unix/sysv/linux/arm/bits/fcntl.h: Rename open_by_handle
	to open_by_handle_at.

2011-04-01  Ryosei Takagi  <ryosei@sm.sony.co.jp>

	* sysdeps/unix/sysv/linux/arm/eabi/____longjmp_chk.S:
	Save and restore r7, and also adjust sp.

2011-04-01  Joseph Myers  <joseph@codesourcery.com>

	* sysdeps/unix/sysv/linux/arm/bits/fcntl.h (O_PATH): Define.

2011-04-01  Joseph Myers  <joseph@codesourcery.com>

	* sysdeps/unix/sysv/linux/arm/bits/fcntl.h: Define struct
	file_handle and MAX_HANDLE_SZ.  Declare name_to_handle_at and
	open_by_handle.  Augment a few comments.

2011-03-21  Ulrich Weigand  <ulrich.weigand@linaro.org>

	* sysdeps/arm/linuxthreads: Remove directory.
	* sysdeps/unix/sysv/linux/arm/linuxthreads: Likewise.
	* sysdeps/unix/sysv/linux/arm/eabi/linuxthreads: Likewise.

2011-03-21  Ulrich Weigand  <ulrich.weigand@linaro.org>

	* sysdeps/unix/sysv/linux/arm/eabi/nptl/sysdep-cancel.h (PSEUDO): Add
	missing "cmn r0, $4096" for _nocancel system call stubs.

2011-03-21  Ulrich Weigand  <ulrich.weigand@linaro.org>

	* sysdeps/unix/sysv/arm/eabi/sysdep.h (DO_CALL): Do not save/restore
	r7 into IP.
	(DOARGS_0, UNDOARGS_0): Redefine to save/restore r7 to the stack.
	Create appropriate ARM unwind record.
	(DOARGS_1, UNDOARGS_1): Likewise.
	(DOARGS_2, UNDOARGS_2): Likewise.
	(DOARGS_3, UNDOARGS_3): Likewise.
	(DOARGS_4, UNDOARGS_4): Likewise.
	(DOARGS_5, UNDOARGS_5): Likewise.
	(DOARGS_6, UNDOARGS_6): Likewise.
	(DOARGS_7, UNDOARGS_7): Likewise.
	* sysdeps/unix/sysv/arm/eabi/nptl/sysdep-cancel.h (PSEUDO): Adapt to
	DO_CALL/DOARGS_xxx/UNDOARGS_xxx changes.
	(RESTART_UNWIND): Likewise.
	(DOCARGS_0, RESTORE_LR_0): Likewise.
	(DOCARGS_1): Likewise.
	(DOCARGS_2): Likewise.
	(DOCARGS_3): Likewise.
	(DOCARGS_4): Likewise.
	(DOCARGS_5, UNDOCARGS_5, RESTORE_LR_5): Likewise.
	(DOCARGS_6, UNDOCARGS_6): Likewise.
	* sysdeps/unix/sysv/linux/arm/vfork.S (__vfork): Do no use DO_CALL to
	call vfork.  In the __ARM_EABI__ case, save r7 both to IP (to restore
	from) and the stack (to create an ARM unwind record).

2011-03-21  Joseph Myers  <joseph@codesourcery.com>

	* sysdeps/arm/eabi/__longjmp.S, sysdeps/arm/eabi/bits/fenv.h,
	sysdeps/arm/eabi/fclrexcpt.c, sysdeps/arm/eabi/fedisblxcpt.c,
	sysdeps/arm/eabi/feenablxcpt.c, sysdeps/arm/eabi/fegetenv.c,
	sysdeps/arm/eabi/fegetexcept.c, sysdeps/arm/eabi/fegetround.c,
	sysdeps/arm/eabi/feholdexcpt.c, sysdeps/arm/eabi/fesetenv.c,
	sysdeps/arm/eabi/fesetround.c, sysdeps/arm/eabi/fpu_control.h,
	sysdeps/arm/eabi/fraiseexcpt.c, sysdeps/arm/eabi/fsetexcptflg.c,
	sysdeps/arm/eabi/ftestexcept.c, sysdeps/arm/eabi/setjmp.S,
	sysdeps/unix/sysv/linux/arm/____longjmp_chk.S,
	sysdeps/unix/sysv/linux/arm/eabi/____longjmp_chk.S: Correct
	license reference in last paragraph of license notice.

2011-03-05  Nathan Sidwell  <nathan@codesourcery.com>
	    Glauber de Oliveira Costa  <glommer@gmail.com>

	* sysdeps/arm/dl-tlsdesc.h: New.
	* sysdeps/arm/dl-tls.h (struct dl_tls_index): Make non-anonymous.
	* sysdeps/arm/Makefile: Add tlsdesc, dl-tlsdesc for elf
	subdirectory.
	* sysdeps/arm/tlsdesc.c: New.
	* sysdeps/arm/dl-machine.h: #include sysdeps and dl-tlsdesc.h.
	(elf_machine_runtime_setup): Record dl_tlsdesc_lazy_resolver
	address.
	(elf_machine_type_class): Check R_ARM_TLS_DESC.
	(elf_machine_rel): Add R_ARM_TLS_DESC case.
	(elf_machine_lazy_rel): Likewise.
	* sysdeps/arm/dl-tlsdesc.S: New.
	* sysdeps/arm/bits/linkmap.h (struct link_map_machine): Add
	tlsdesc_table field.
	* sysdeps/arm/tlsdesc.sym: New.
	* sysdeps/arm/dl-lookupcfg.h: New.

2011-02-16  Manjunath Matti  <manjunath81@gmail.com>

	* sysdeps/arm/sysdep.h (CALL_MCOUNT): Use __gnu_mcount_nc
	interface for EABI with GCC 4.4 or later.
	(mcount): Define to __gnu_mcount_nc for EABI with GCC 4.4 or
	later.

2011-01-25  Joseph Myers  <joseph@codesourcery.com>

	* sysdeps/unix/sysv/linux/arm/bits/mman.h (MADV_HUGEPAGE,
	MADV_NOHUGEPAGE): Define.

2011-01-07  Joseph Myers  <joseph@codesourcery.com>

	* sysdeps/arm/eabi/fclrexcpt.c (__feclearexcept): Return zero if
	unsupported but nothing needs to be done.
	* sysdeps/arm/eabi/fraiseexcpt.c (feraiseexcept): Likewise.
	* sysdeps/arm/eabi/fsetexcptflg.c (__fesetexceptflag): Likewise.

2010-12-21  Joseph Myers  <joseph@codesourcery.com>

	* sysdeps/arm/stackinfo.h: Define DEFAULT_STACK_PERMS with PF_X.

2010-11-24  Ken Werner  <ken.werner@de.ibm.com>

	* sysdeps/unix/sysv/linux/arm/nptl/bits/atomic.h (atomic_full_barrier,
	__arch_compare_and_exchange_val_32_acq): Use the atomic builtins
	provided by GCC if __GCC_HAVE_SYNC_COMPARE_AND_SWAP_4 is defined.

2010-11-22  Andreas Schwab  <schwab@redhat.com>

	* sysdeps/arm/preconfigure: Only modify CFLAGS when configuring
	for arm-linux*eabi.

2010-10-19  Joseph Myers  <joseph@codesourcery.com>

	* sysdeps/arm/bits/mathdef.h (FP_FAST_FMA, FP_FAST_FMAF,
	FP_FAST_FMAL): Define if associated GCC macros are defined.

2010-10-11  Joseph Myers  <joseph@codesourcery.com>

	* sysdeps/arm/eabi/feupdateenv.c (feupdateenv): Add
	libm_hidden_ver.
	* sysdeps/arm/eabi/ftestexcept.c (fetestexcept): Add
	libm_hidden_def.
	* sysdeps/arm/fpu/ftestexcept.c (fetestexcept): Likewise.

2010-09-30  Joseph Myers  <joseph@codesourcery.com>

	* sysdeps/unix/sysv/linux/arm/syscalls.list: Add entry for
	fanotify_mark syscall.

2010-08-13  Alexander Kanevskiy  <kad@kad.name>

	* sysdeps/unix/sysv/linux/arm/dl-procinfo.c (_dl_arm_cap_flags):
	Change "fast-mult" to "fastmult".  Add new HWCAP names.
	* sysdeps/unix/sysv/linux/arm/dl-procinfo.h (_DL_HWCAP_COUNT):
	Change to 15.
	(HWCAP_IMPORTANT): Change to (HWCAP_ARM_VFP | HWCAP_ARM_NEON).
	* sysdeps/unix/sysv/linux/arm/sysdep.h (HWCAP_ARM_CRUNCH,
	HWCAP_ARM_THUMBEE, HWCAP_ARM_NEON, HWCAP_ARM_VFPv3,
	HWCAP_ARM_VFPv3D16): Define.

2010-08-12  Joseph Myers  <joseph@codesourcery.com>

	* sysdeps/unix/sysv/linux/arm/syscalls.list: Add entry for
	prlimit64 syscall.

2010-06-14  Joseph Myers  <joseph@codesourcery.com>

	* sysdeps/unix/sysv/linux/arm/bits/fcntl.h (F_SETPIPE_SZ,
	F_GETPIPE_SZ): Define.

2010-05-21  Joseph Myers  <joseph@codesourcery.com>

	* sysdeps/unix/sysv/linux/arm/eabi/internal_recvmmsg.S: New.

2010-04-08  Daniel Jacobowitz  <dan@codesourcery.com>

	* sysdeps/unix/sysv/linux/arm/eabi/libc-do-syscall.S: New file.
	* sysdeps/unix/sysv/linux/arm/eabi/sysdep.h [__thumb__]
	(INTERNAL_SYSCALL_RAW): Rewrite to use __libc_do_syscall.
	* sysdeps/unix/sysv/linux/arm/eabi/Makefile: Add libc-do-syscall
	to libraries and tests that require it.
	* sysdeps/unix/sysv/linux/arm/eabi/nptl/aio_misc.h: Delete.

2010-03-30  Joseph Myers  <joseph@codesourcery.com>

	* sysdeps/arm/dl-machine.h (VALID_ELF_ABIVERSION, VALID_ELF_OSABI,
	VALID_ELF_HEADER): Remove.
	* sysdeps/unix/sysv/linux/arm/ldsodefs.h: New.

2010-03-26  Thomas Schwinge  <thomas@codesourcery.com>

	* sysdeps/arm/configure.in: New file.
	* sysdeps/arm/configure: Generate.
	* sysdeps/arm/sysdep.h (ENTRY, END): Add CFI statements.
	* sysdeps/unix/arm/sysdep.S (__syscall_error): Likewise.
	* sysdeps/unix/sysv/linux/arm/eabi/nptl/sysdep-cancel.h
	(PSEUDO, DOCARGS_0, RESTORE_LR_0, DOCARGS_1, UNDOCARGS_1, DOCARGS_2)
	(UNDOCARGS_2, DOCARGS_3, UNDOCARGS_3, DOCARGS_4, UNDOCARGS_4)
	(DOCARGS_5, UNDOCARGS_5, RESTORE_LR_5, DOCARGS_6, UNDOCARGS_6):
	Likewise.
	[__ASSEMBLER__] (SINGLE_THREAD_P): Likewise.
	* sysdeps/unix/sysv/linux/arm/eabi/sysdep.h (DO_CALL): Likewise.
	* sysdeps/unix/sysv/linux/arm/sysdep.h
	(POP_PC, SYSCALL_ERROR_HANDLER (__local_syscall_error))
	(DOARGS_5, UNDOARGS_5, DOARGS_6, UNDOARGS_6, DOARGS_7, UNDOARGS_7):
	Likewise.
	* sysdeps/unix/sysv/linux/arm/eabi/sigrestorer.S
	(__default_sa_restorer_v1, __default_sa_restorer_v2)
	(__default_rt_sa_restorer_v1, __default_rt_sa_restorer_v2): Add END
	statements.
	* sysdeps/unix/sysv/linux/arm/eabi/syscall.S (syscall): Add CFI
	statements.
	* sysdeps/arm/memcpy.S (memcpy): Add CFI statements.
	* sysdeps/arm/memmove.S (memmove): Likewise.
	* sysdeps/unix/sysv/linux/arm/eabi/mmap64.S (__mmap64): Add CFI
	statements.
	* sysdeps/unix/sysv/linux/arm/mmap.S (__mmap): Likewise.
	* sysdeps/arm/eabi/arm-mcount.S (__gnu_mcount_nc, _mcount): Add CFI
	statements.
	* sysdeps/arm/sysdep.h (CALL_MCOUNT): Likewise.
	* sysdeps/unix/sysv/linux/arm/eabi/nptl/unwind-forcedunwind.c
	(_Unwind_Resume): Add CFI statements.
	* sysdeps/unix/sysv/linux/arm/eabi/nptl/unwind-resume.c
	(_Unwind_Resume): Likewise.
	* sysdeps/arm/dl-trampoline.S (_dl_runtime_resolve)
	(_dl_runtime_profile) <CFI>: Only emit .debug_frame.
	* sysdeps/arm/eabi/__longjmp.S (__longjmp): Add CFI statements.
	* sysdeps/unix/sysv/linux/arm/eabi/____longjmp_chk.S (CALL_FAIL)
	(CHECK_SP): Likewise
	* sysdeps/unix/sysv/linux/arm/nptl/pt-vfork.S (SAVE_PID): Add CFI
	statements.
	* sysdeps/unix/sysv/linux/arm/nptl/vfork.S (SAVE_PID): Likewise.
	* sysdeps/unix/sysv/linux/arm/clone.S (__clone): Add CFI statements.
	* sysdeps/unix/sysv/linux/arm/eabi/sigrestorer.S (cfi_startproc):
	Redefine for signal frames.
	(__default_sa_restorer_v1, __default_sa_restorer_v2)
	(__default_rt_sa_restorer_v1, __default_rt_sa_restorer_v2): Add CFI
	statements.

2010-02-10  Joseph Myers  <joseph@codesourcery.com>

	* sysdeps/arm/eabi/fegetenv.c, sysdeps/arm/fpu/fegetenv.c: Add
	hidden alias.

2010-01-10  Joseph Myers  <joseph@codesourcery.com>

	* sysdeps/unix/sysv/linux/arm/bits/fcntl.h: Define O_DIRECTORY,
	O_NOFOLLOW, O_CLOEXEC, F_DUPFD_CLOEXEC, F_SETOWN, and F_GETOWN for
	XPG7.

2009-12-16  Thomas Schwinge  <thomas@codesourcery.com>

	* sysdeps/arm/eabi/Makefile [gmon] (sysdep_routines): Add arm-mcount.
	* sysdeps/arm/eabi/machine-gmon.h (mcount_internal): Define to
	`__mcount_internal'.
	(MCOUNT (__gnu_mcount_nc), OLD_MCOUNT (_mcount), mcount): Move to...
	* sysdeps/arm/eabi/arm-mcount.S: ... this new file as __gnu_mcount_nc,
	_mcount, and mcount, respectively.

2009-12-15  Joseph Myers  <joseph@codesourcery.com>

	* sysdeps/unix/sysv/linux/arm/bits/fcntl.h: Redefine O_SYNC and
	O_DSYNC to match 2.6.33+ kernels.

2009-11-19  Joseph Myers  <joseph@codesourcery.com>

	* sysdeps/unix/sysv/linux/arm/bits/fcntl.h: Introduce new symbol
	F_OWNER_PGRP and mark F_OWNER_GID obsolete.

2009-11-19  Joseph Myers  <joseph@codesourcery.com>

	* sysdeps/unix/sysv/linux/arm/kernel-features.h (__ASSUME_PSELECT,
	__ASSUME_PPOLL): Don't undefine for kernel 2.6.32 and later.

2009-11-18  Joseph Myers  <joseph@codesourcery.com>

	* sysdeps/unix/sysv/linux/arm/bits/fcntl.h: Change misleading
	names of parameters of sync_file_range.

2009-11-17  Joseph Myers  <joseph@codesourcery.com>

	[BZ #10972]
	* sysdeps/unix/sysv/linux/arm/bits/mman.h: Add new MADV_*
	constants from recent kernels.

2009-11-14  Joseph Myers  <joseph@codesourcery.com>

	* sysdeps/unix/sysv/linux/arm/bits/fcntl.h (F_SETOWN_EX,
	F_GETOWN_EX): Update values.

2009-11-06  Joseph Myers  <joseph@codesourcery.com>

	* sysdeps/unix/sysv/linux/arm/bits/fcntl.h (fallocate): Fix types
	of last two arguments when -D_FILE_OFFSET_BITS=64.

2009-11-04  Philip Blundell  <philb@gnu.org>

	* sysdeps/unix/sysv/linux/arm/clone.S: Support V4T interworking.
	* sysdeps/unix/sysv/linux/arm/sysdep.h (__local_syscall_error): Likewise.
	* sysdeps/arm/memcpy.S: Likewise.
	* sysdeps/arm/memmove.S: Likewise.

2009-10-29  Joseph Myers  <joseph@codesourcery.com>

	* sysdeps/unix/sysv/linux/arm/bits/fcntl.h: Define F_OWNER_* and
	f_owner_ex.

2009-10-22  Daniel Gutson  <dgutson@codesourcery.com>

	* sysdeps/arm/sysdep.h: (Tag_ABI_align8_preserved,
	Tag_ABI_align8_needed): Attributes added.
	* sysdeps/arm/elf/start.S: Likewise.
	* sysdeps/arm/eabi/abi-note.S: New file.
	* sysdeps/unix/sysv/linux/arm/eabi/internal_accept4.S: New
	file.

2009-10-22  Andrew Stubbs  <ams@codesourcery.com>
	    Julian Brown  <julian@codesourcery.com>

	* sysdeps/arm/eabi/setjmp.S (__sigsetjmp): Replace deprecated
	instruction fstmiax with vstmia.
	Correct register conflict and comment.
	* sysdeps/arm/eabi/__longjmp.S (__longjmp): Use vldmia not fldmiax.
	Don't clobber r1/a2 register before testing IWMMXT hwcap.

2009-10-22  Julian Brown  <julian@codesourcery.com>

	* sysdeps/arm/elf/start.S (_start): Avoid dependency on PC pipeline
	offset.

2009-10-03  Joseph Myers  <joseph@codesourcery.com>

	* sysdeps/unix/sysv/linux/arm/bits/fcntl.h: Define F_SETOWN_EX and
	F_GETOWN_EX.

2009-08-06  Joseph Myers  <joseph@codesourcery.com>

	* sysdeps/arm/____longjmp_chk.S: Remove.  Replaced by....
	* sysdeps/unix/sysv/linux/arm/____longjmp_chk.S,
	sysdeps/unix/sysv/linux/arm/eabi/____longjmp_chk.S: This.  New
	files.
	* sysdeps/arm/__longjmp.S, sysdeps/arm/eabi/__longjmp.S: Use r4
	for saved sp.

2009-07-29  Aurelien Jarno  <aurelien@aurel32.net>

	* sysdeps/unix/sysv/linux/arm/kernel-features.h: Define
	__ASSUME_EVENTFD2 and __ASSUME_SIGNALFD4.

2009-06-30  Paul Brook  <paul@codesourcery.com>

	* sysdeps/arm/eabi/Makefile (CFLAGS-initfini.s): Add
	-fno-asynchronous-unwind-tables -fno-unwind-tables.
	(CFLAGS-pt-initfini.s): Ditto.

2009-06-25  Nathan Froyd  <froydnj@codesourcery.com>

	* sysdeps/arm/eabi/aeabi_lcsts.c (__aeabi_stdin, __aeabi_stdout,
	__aeabi_stderr): New variables.
	(setup_aeabi_stdio): New function.  Add it to .preinit_array.

2009-06-24  Maxim Kuvyrkov  <maxim@codesourcery.com>
	    Mark Mitchell  <mark@codesourcery.com>
	    Joseph Myers  <joseph@codesourcery.com>
	    Kazu Hirata  <kazu@codesourcery.com>

	* sysdeps/arm/eabi/backtrace.c: New.
	* sysdeps/arm/eabi/Makefile (CFLAGS-backtrace.c): Add
	-funwind-tables.
	* sysdeps/arm/preconfigure: Add -fno-unwind-tables to CFLAGS.
	* sysdeps/unix/sysv/linux/arm/eabi/configure.in: Remove
	-fno-unwind-tables from CFLAGS.
	* sysdeps/unix/sysv/linux/arm/eabi/configure: Regenerate.
	* sysdeps/unix/sysv/linux/arm/eabi/nptl/unwind.h (_Unwind_Trace_Fn):
	Define.
	(_Unwind_Backtrace): Declare.

2009-05-18  Joseph Myers  <joseph@codesourcery.com>

	* sysdeps/arm/____longjmp_chk.S (CHECK_SP): Use unsigned
	comparison.

2009-05-16  Joseph Myers  <joseph@codesourcery.com>

	* sysdeps/arm/____longjmp_chk.S: New file.
	* sysdeps/arm/__longjmp.S: If CHECK_SP is defined, use it.
	* sysdeps/arm/eabi/__longjmp.S: Likewise.

2009-05-16  Joseph Myers  <joseph@codesourcery.com>

	* sysdeps/unix/sysv/linux/arm/kernel-features.h (__ASSUME_PREADV,
	__ASSUME_PWRITEV): Don't undefine.

2009-05-16  Joseph Myers  <joseph@codesourcery.com>

	* sysdeps/unix/sysv/linux/arm/Versions (libc): Add
	fallocate64@@GLIBC_2.11.

2009-04-25  Aurelien Jarno  <aurelien@aurel32.net>

	* sysdeps/arm/eabi/fpu_control.h: If soft-float, don't use
	floating-point registers.

2009-04-18  Joseph Myers  <joseph@codesourcery.com>

	* sysdeps/unix/sysv/linux/arm/kernel-features.h (__ASSUME_PREADV,
	__ASSUME_PWRITEV): Undefine.

2009-03-16  Khem Raj  <raj.khem@gmail.com>

	* sysdeps/unix/sysv/linux/arm/sysdep.h: Include errno.h.

2009-03-15  Joseph Myers  <joseph@codesourcery.com>

	* sysdeps/arm/bits/link.h: Uglify function parameter names.
	* sysdeps/unix/sysv/linux/arm/sys/io.h: Likewise.
	* sysdeps/arm/eabi/bits/setjmp.h: Uglify attribute name.

2009-03-03  Joseph Myers  <joseph@codesourcery.com>

	* sysdeps/unix/sysv/linux/arm/bits/fcntl.h: Declare
	fallocate{,64}.

2009-02-13  Khem Raj  <raj.khem@gmail.com>

	* sysdeps/unix/sysv/linux/arm/nptl/unwind-forcedunwind.c
	(libgcc_s_handle): New variable.
	(pthread_cancel_init): Depend in libgcc_s_handle for decision to
	load DSO.  Assign last.
	(__unwind_freeres): New function.

	* sysdeps/unix/sysv/linux/arm/eabi/nptl/unwind-forcedunwind.c:
	Likewise.

2009-02-05  Paul Brook  <paul@codesourcery.com>
	    Joseph Myers  <joseph@codesourcery.com>

	* sysdeps/arm/dl-machine.h (elf_machine_dynamic): Ditto.
	(elf_machine_load_address): Clear T bit of PLT entry contents.
	(RTLD_START): Mark function symbols as such.  Tweak pc-relative
	addressing to avoid depending on pc read pipeline offset.
	* sysdeps/arm/machine-gmon.h (MCOUNT): Add Thumb-2 implementation.
	* sysdeps/arm/tls-macros.h: Add alignment for Thumb-2.
	(ARM_PC_OFFSET): Define.
	(TLS_IE): Define differently for Thumb-2.
	(TLS_LE, TLS_LD, TLS_GD): Use ARM_PC_OFFSET.
	* sysdeps/arm/elf/start.S: Switch to thumb mode for Thumb-2.
	* sysdeps/unix/sysv/linux/arm/eabi/sysdep.h (INTERNAL_SYSCALL_RAW):
	Add Thumb implementation.
	* sysdeps/unix/sysv/linux/arm/eabi/nptl/aio_misc.h: New.
	* sysdeps/unix/sysv/linux/arm/eabi/nptl/unwind-resume.c: Enforce
	alignment for Thumb-2.  Adjust offset from PC for Thumb-2.
	* sysdeps/unix/sysv/linux/arm/eabi/nptl/unwind-forcedunwind.c: Ditto.
	* sysdeps/unix/sysv/linux/arm/nptl/bits/atomic.h (atomic_full_barrier,
	__arch_compare_and_exchange_val_32_acq): Add Thumb-2 implementation.

2009-02-02  Joseph Myers  <joseph@codesourcery.com>

	* sysdeps/unix/sysv/linux/arm/bits/shm.h (SHM_EXEC): Define.

2009-01-27  Min Zhang  <mzhang@mvista.com>

	* sysdeps/arm/memset.S (memset): Use stm instead of two
	str instructions.

2009-01-27  Kirill A. Shutemov <kirill@shutemov.name>

	* sysdeps/arm/elf/start.S (_start): Use position-independent code
	if SHARED.  Clear lr.

2009-01-27  Ryosei Takagi  <ryosei@sm.sony.co.jp>

	* sysdeps/unix/sysv/linux/arm/nptl/lowlevellock.h
	(lll_futex_wake_unlock, lll_futex_requeue): Return zero if success.

2009-01-27  Daniel Jacobowitz  <dan@codesourcery.com>

	* sysdeps/unix/sysv/linux/arm/sysdep.h: Include <tls.h>.

2009-01-12  Mike Frysinger  <vapier@gentoo.org>

	* sysdeps/arm/fpu/setjmp.S: Add hidden_def (__sigsetjmp).

2009-01-12  Joseph Myers  <joseph@codesourcery.com>

	* sysdeps/unix/sysv/linux/arm/nptl/lowlevellock.h: Define
	FUTEX_CLOCK_REALTIME and FUTEX_BITSET_MATCH_ANY.

2008-12-03  Joseph Myers  <joseph@codesourcery.com>

	* sysdeps/unix/sysv/linux/arm/nptl/lowlevellock.h: Define
	FUTEX_WAIT_BITSET and FUTEX_WAKE_BITSET.

2008-11-25  Joseph Myers  <joseph@codesourcery.com>

	* sysdeps/unix/sysv/linux/arm/sysdep.h (LOAD_ARGS_1, LOAD_ARGS_2,
	LOAD_ARGS_3, LOAD_ARGS_4, LOAD_ARGS_5, LOAD_ARGS_6, LOAD_ARGS_7):
	Load all arguments into temporary variables before loading into
	registers.

2008-08-19  Joseph Myers  <joseph@codesourcery.com>

	* data/c++-types-arm-linux-gnueabi.data: New.
	* data/localplt-arm-linux-gnueabi.data: New.
	* sysdeps/arm/bsd-_setjmp.S: Use HIDDEN_JUMPTARGET to call
	__sigsetjmp.
	* sysdeps/arm/bsd-setjmp.S: Likewise.
	* sysdeps/arm/eabi/aeabi_localeconv.c: Use __localeconv.
	* sysdeps/arm/eabi/find_exidx.c (__gnu_Unwind_Find_exidx): Use
	__dl_iterate_phdr.
	* sysdeps/arm/eabi/setjmp.S: Add hidden_def (__sigsetjmp).
	* sysdeps/arm/memmove.S: Use HIDDEN_JUMPTARGET to call memcpy from
	within libc.
	* sysdeps/arm/setjmp.S: Add hidden_def (__sigsetjmp).
	* sysdeps/unix/sysv/linux/arm/clone.S: Use HIDDEN_JUMPTARGET to
	call _exit.
	* sysdeps/unix/sysv/linux/arm/ioperm.c (init_iosys): Use __sysctl,
	__readlink and fgets_unlocked.
	(_ioperm): Use __open and __close.

2008-07-18  Joseph Myers  <joseph@codesourcery.com>

	* sysdeps/arm/eabi/fgetexcptflg.c: New.
	* sysdeps/arm/eabi/fsetexcptflg.c (__fesetexceptflag): Operate on
	set exception flags, not on mask of enabled exceptions.

2008-07-18  Joseph Myers  <joseph@codesourcery.com>

	* sysdeps/arm/eabi/feupdateenv.c: New.

2008-07-18  Joseph Myers  <joseph@codesourcery.com>

	* sysdeps/arm/libm-test-ulps: Update.

2008-06-01  Paul Brook  <paul@codesourcery.com>
	    Zack Weinberg  <zack@codesourcery.com>
	    Daniel Jacobowitz  <dan@codesourcery.com>

	* sysdeps/arm/nptl/pthread_spin_lock.S,
	sysdeps/arm/nptl/pthread_spin_trylock.S: Delete.
	* sysdeps/arm/nptl/pthread_spin_lock.c,
	sysdeps/arm/nptl/pthread_spin_trylock.c: New files using
	atomic_compare_and_exchange_val_acq to take spinlocks.
	* sysdeps/unix/sysv/linux/arm/nptl/bits/atomic.h (lll_trylock,
	lll_cond_trylock): Use atomic_compare_and_exchange_val_acq.
	(__lll_trylock, __lll_cond_trylock): Delete.
	* sysdeps/unix/sysv/linux/arm/nptl/bits/atomic.h
	(atomic_exchange_acq): Delete.
	(atomic_full_barrier): Define.
	(__arch_compare_and_exchange_val_32_acq): Use named operands.
	* sysdeps/unix/sysv/linux/arm/eabi/configure.in: Update
	arch_minimum_kernel to 2.6.16.
	* sysdeps/unix/sysv/linux/arm/eabi/configure: Regenerated.

2008-04-21  Daniel Jacobowitz  <dan@codesourcery.com>

	* sysdeps/unix/sysv/linux/arm/check_pf.c: Update from generic
	version.

2008-04-21  Khem Raj  <kraj@mvista.com>

	* sysdeps/unix/sysv/linux/arm/ioperm.c: Don't include asm/page.h.

2008-04-21  Mike Frysinger  <vapier@gentoo.org>

	* sysdeps/unix/sysv/linux/arm/nptl/sysdep-cancel.h (DOCARGS_6,
	UNDOCARGS_6): Define.

2008-04-21  Khem Raj  <kraj@mvista.com>

	* sysdeps/unix/sysv/linux/arm/bits/shm.h: New file.

2008-04-11  Paul Brook  <paul@codesourcery.com>
	    Sandra Loosemore  <sandra@codesourcery.com>

	* sysdeps/arm/eabi/machine-gmon.h: New file.
	* sysdeps/arm/eabi/Versions: Add __gnu_mcount_nc.

2007-12-21  Daniel Jacobowitz  <dan@codesourcery.com>

	* sysdeps/unix/sysv/linux/arm/profil-counter.h: Use the i386 version.
	* sysdeps/unix/sysv/linux/arm/register-dump.h (register_dump): Update
	to use ucontext.
	(REGISTER_DUMP): Likewise.
	* sysdeps/unix/sysv/linux/arm/sigcontextinfo.h (SIGCONTEXT,
	SIGCONTEXT_EXTRA_ARGS, GET_PC, GET_FRAME, GET_STACK): Likewise.
	(sigaction, __sigaction): Define.
	* sysdeps/unix/sysv/linux/arm/bits/armsigctx.h: Delete.

2007-10-22  Daniel Jacobowitz  <dan@codesourcery.com>

	* sysdeps/unix/sysv/linux/arm/bits/fcntl.h (F_DUPFD_CLOEXEC): Define.

2007-09-25  Joseph Myers  <joseph@codesourcery.com>

	* sysdeps/unix/sysv/linux/arm/bits/fcntl.h: Correct return value
	type and __THROW marker of splice, vmsplice, and tee.

2007-09-17  Daniel Jacobowitz  <dan@codesourcery.com>

	* sysdeps/unix/sysv/linux/arm/kernel-features.h: Undefine
	__ASSUME_PSELECT and __ASSUME_PPOLL.

2007-09-12  Joseph Myers  <joseph@codesourcery.com>

	* sysdeps/arm/nptl/tls.h (THREAD_GSCOPE_RESET_FLAG): Use
	lll_futex_wake not lll_private_futex_wake.
	* sysdeps/unix/sysv/linux/arm/bits/fcntl.h (O_CLOEXEC): Define.
	* sysdeps/unix/sysv/linux/arm/eabi/sysdep.h: Include <tls.h>
	* sysdeps/unix/sysv/linux/arm/nptl/lowlevellock.c
	(__lll_lock_wait_private, __lll_lock_wait): New.
	(__lll_timedlock_wait): Don't include in libc.so;  Take private
	argument.  Use atomic_compare_and_exchange_bool_acq.
	* sysdeps/unix/sysv/linux/arm/nptl/lowlevellock.h: Renamed all
	lll_mutex_* resp. lll_robust_mutex_* macros to lll_*
	resp. lll_robust_*.  Renamed all LLL_MUTEX_LOCK_* macros to
	LLL_LOCK_*.  Include <kernel-features.h>.
	(LLL_LOCK_INITIALIZER): Remove duplicate definition.
	(__lll_private_flag): Define.
	(lll_futex_timed_wait): Pass private flag to syscall.
	(lll_futex_wake): Likewise.
	(lll_private_futex_wait, lll_private_futex_timed_wait,
	lll_private_futex_wake): Remove.
	(lll_robust_dead, lll_futex_requeue): Take private arguments.
	(lll_futex_wake_unlock): Pass private flag to syscall.
	(__lll_robust_trylock): Convert to macro.
	(__lll_robust_lock_wait): Add private argument.
	(__lll_lock_wait_private, __lll_lock_wait): Declare.
	(__lll_lock): Convert to macro.  Take private argument.
	(__lll_cond_lock): Likewise.
	(lll_lock, lll_cond_lock): Take private arguments.
	(__lll_robust_lock): Take private argument.
	(__lll_timedlock_wait, __lll_robust_timedlock_wait): Take private
	arguments.
	(__lll_timedlock, __lll_robust_timedlock): Convert to macros.
	Take private arguments.
	(lll_timedlock, lll_robust_timedlock): Take private arguments.
	(__lll_unlock, __lll_robust_unlock): Convert to macros.  Take
	private arguments.
	(lll_unlock, lll_robust_unlock): Take private arguments.
	(__lll_mutex_unlock_force, lll_mutex_unlock_force, lll_lock_t,
	lll_trylock, lll_lock, lll_unlock, lll_islocked): Remove.
	(lll_wait_tid): Pass LLL_SHARED to lll_futex_wait.
	(__lll_cond_wait, __lll_cond_timedwait, __lll_cond_wake,
	__lll_cond_broadcast, lll_cond_wait, lll_cond_timedwait,
	lll_cond_wake, lll_cond_broadcast): Remove.
	* sysdeps/unix/sysv/linux/arm/nptl/pthread_once.c
	(clear_once_control, __pthread_once): Use lll_futex_wake not
	lll_private_futex_wake.

2007-07-10  Daniel Jacobowitz  <dan@codesourcery.com>

	* sysdeps/arm/nptl/tls.h (THREAD_GSCOPE_RESET_FLAG): Use
	lll_private_futex_wake.
	* sysdeps/unix/sysv/linux/arm/check_pf.c: Update from generic version.
	* sysdeps/unix/sysv/linux/arm/eabi/nptl/unwind-forcedunwind.c
	(pthread_cancel_init): Add noinline and barriers.
	* sysdeps/unix/sysv/linux/arm/nptl/lowlevellock.c
	(__lll_timedlock_wait): Update call to lll_futex_timed_wait.
	(__lll_timedwait_tid): Likewise.
	* sysdeps/unix/sysv/linux/arm/nptl/lowlevellock.h (LLL_PRIVATE,
	LLL_SHARED): Define.
	(lll_futex_wait): Use lll_futex_timed_wait.
	(lll_futex_timed_wait, lll_futex_wake, lll_futex_wake_unlock): Take a
	PRIVATE argument.
	(lll_private_futex_wait, lll_private_futex_timed_wait,
	lll_private_futex_wake): New.
	(lll_robust_mutex_dead,  __lll_mutex_lock, __lll_mutex_cond_lock,
	__lll_mutex_unlock, __lll_robust_mutex_unlock,
	__lll_mutex_unlock_force, lll_wait_tid): Update calls.
	* sysdeps/unix/sysv/linux/arm/nptl/pthread_once.c (clear_once_control,
	__pthread_once): Use private futexes.
	* sysdeps/unix/sysv/linux/arm/nptl/unwind-forcedunwind.c
	(pthread_cancel_init): Add noinline and barriers.

	* sysdeps/unix/sysv/linux/arm/bits/fcntl.h: Comment fix.

	* sysdeps/unix/sysv/linux/arm/nptl/bits/semaphore.h (SEM_VALUE_MAX):
	Delete.

2007-06-06  Daniel Jacobowitz  <dan@codesourcery.com>

	* sysdeps/arm/nptl/tls.h (THREAD_GSCOPE_FLAG_UNUSED,
	THREAD_GSCOPE_FLAG_USED, THREAD_GSCOPE_FLAG_WAIT): Define.
	(THREAD_GSCOPE_RESET_FLAG, THREAD_GSCOPE_SET_FLAG,
	THREAD_GSCOPE_WAIT): Define.
	* sysdeps/unix/sysv/linux/arm/nptl/lowlevellock.c
	(lll_unlock_wake_cb): Delete.
	* sysdeps/unix/sysv/linux/arm/nptl/lowlevellock.h
	(FUTEX_PRIVATE_FLAG): Define.
	(lll_unlock_wake_cb): Delete prototype.
	* sysdeps/unix/sysv/linux/arm/nptl/bits/pthreadtypes.h: Include
	<endian.h>.
	(pthread_rwlock_t): Shrink __flags and add __shared.
	* sysdeps/unix/sysv/linux/arm/nptl/sysdep-cancel.h
	(RTLD_SINGLE_THREAD_P): Define.

2007-05-23  Joseph Myers  <joseph@codesourcery.com>

	* sysdeps/unix/sysv/linux/arm/kernel-features.h
	(__ASSUME_SIGFRAME_V2): Define for 2.6.18 and later.
	* sysdeps/unix/sysv/linux/arm/eabi/sigrestorer.S
	(__default_sa_restorer): Rename to __default_sa_restorer_v1.
	Don't define if __ASSUME_SIGFRAME_V2.
	(__default_rt_sa_restorer): Rename to
	__default_rt_sa_restorer_v1.  Don't define if
	__ASSUME_SIGFRAME_V2.
	(__default_sa_restorer_v2, __default_rt_sa_restorer_v2): New.
	* sysdeps/unix/sysv/linux/arm/nptl/Versions
	(__default_sa_restorer_v1, __default_rt_sa_restorer_v1,
	__default_sa_restorer_v2, __default_rt_sa_restorer_v2): Add to
	GLIBC_PRIVATE.
	* sysdeps/unix/sysv/linux/arm/sigaction.c [__ARM_EABI__]
	(__default_sa_restorer_v1, __default_sa_restorer_v2,
	__default_rt_sa_restorer_v1, __default_rt_sa_restorer_v2):
	Declare.
	(__default_sa_restorer, __default_rt_sa_restorer): Define as
	macros depending on kernel version.

2007-01-23  Daniel Jacobowitz  <dan@codesourcery.com>

	* sysdeps/unix/sysv/linux/arm/sysdep.h (PTR_MANGLE, PTR_DEMANGLE):
	Define.

2007-01-08  Daniel Jacobowitz  <dan@codesourcery.com>

	* sysdeps/unix/sysv/linux/arm/check_pf.c: New file.
	* sysdeps/unix/sysv/linux/arm/eabi/check_pf.c: New file.

2007-01-08  Joseph Myers  <joseph@codesourcery.com>

	* sysdeps/arm/fpu/bits/mathdef.h: Move to
	sysdeps/arm/bits/mathdef.h.  Remove comment about FPA.

2007-01-08  Joseph Myers  <joseph@codesourcery.com>

	* sysdeps/arm/eabi/jmpbuf-offsets.h: New.

2006-10-31  Daniel Jacobowitz  <dan@codesourcery.com>

	* sysdeps/unix/sysv/linux/arm/eabi/nptl/sysdep-cancel.h
	(RTLD_SINGLE_THREAD_P): Define.

2006-10-31  Joseph S. Myers  <joseph@codesourcery.com>

	* sysdeps/unix/sysv/linux/arm/eabi/nptl/sysdep-cancel.h
	(DOCARGS_6): Change ".pad #20" to ".pad #16".

2006-10-31  Joseph S. Myers  <joseph@codesourcery.com>

	* sysdeps/arm/eabi/fclrexcpt.c: Include <sysdep.h> instead of
	<asm/procinfo.h>.  Use HWCAP_ARM_VFP instead of HWCAP_VFP.
	* sysdeps/arm/eabi/fedisblxcpt.c: Likewise.
	* sysdeps/arm/eabi/feenablxcpt.c: Likewise.
	* sysdeps/arm/eabi/fegetenv.c: Likewise.
	* sysdeps/arm/eabi/fegetexcept.c: Likewise.
	* sysdeps/arm/eabi/fegetround.c: Likewise.
	* sysdeps/arm/eabi/feholdexcpt.c: Likewise.
	* sysdeps/arm/eabi/fesetenv.c: Likewise.
	* sysdeps/arm/eabi/fesetround.c: Likewise.
	* sysdeps/arm/eabi/fraiseexcpt.c: Likewise.
	* sysdeps/arm/eabi/fsetexcptflg.c: Likewise.
	* sysdeps/arm/eabi/ftestexcept.c: Likewise.
	* sysdeps/arm/eabi/setfpucw.c: Likewise.

2006-10-31  Joseph Myers  <joseph@codesourcery.com>

	* sysdeps/unix/sysv/linux/arm/bits/fcntl.h (splice): Update
	prototype.

2006-10-31  Joseph Myers  <joseph@codesourcery.com>

	* sysdeps/unix/sysv/linux/arm/kernel-features.h: Remove __i386__
	conditional.

2006-10-31  Nicolas Pitre  <nico@cam.org>
	    Joseph Myers  <joseph@codesourcery.com>

	* sysdeps/arm/memcpy.S: New file.
	* sysdeps/arm/memmove.S: Likewise.

2006-09-22  Khem Raj  <kraj@mvista.com>

	* sysdeps/unix/sysv/linux/arm/fxstatat.c: New file.

2006-09-21  Joseph Myers  <joseph@codesourcery.com>

	* sysdeps/unix/sysv/linux/arm/dl-procinfo.c (_dl_arm_cap_flags):
	Add "java" and "iwmmxt".
	* sysdeps/unix/sysv/linux/arm/dl-procinfo.h: Use <sysdep.h> for
	HWCAP values.
	(_DL_HWCAP_COUNT): Increase to 10.
	* sysdeps/unix/sysv/linux/arm/sysdep.h (HWCAP_ARM_SWP,
	HWCAP_ARM_HALF, HWCAP_ARM_THUMB, HWCAP_ARM_26BIT,
	HWCAP_ARM_FAST_MULT, HWCAP_ARM_FPA, HWCAP_ARM_VFP, HWCAP_ARM_EDSP,
	HWCAP_ARM_JAVA, HWCAP_ARM_IWMMXT): Define.
	* sysdeps/arm/eabi/setjmp.S (__sigsetjmp): Save iWMMXt registers
	if HWCAP_ARM_IWMMXT set.  Don't include <asm/procinfo.h>.  Use
	HWCAP_ARM_VFP instead of HWCAP_VFP.
	* sysdeps/arm/eabi/__longjmp.S (__longjmp): Restore iWMMXt
	registers if HWCAP_ARM_IWMMXT set.  Don't include
	<asm/procinfo.h>.  Use HWCAP_ARM_VFP instead of HWCAP_VFP.

2006-09-21  Daniel Jacobowitz  <dan@codesourcery.com>

	* sysdeps/arm/dl-machine.h (elf_machine_rel): Handle undefined
	symbols.
	(elf_machine_rela): Likewise.

2006-08-21  Daniel Jacobowitz  <dan@codesourcery.com>

	* sysdeps/unix/sysv/linux/arm/eabi/syscalls.list: Remove msgctl,
	shmctl, and semctl.
	* sysdeps/unix/sysv/linux/arm/eabi/semctl.c,
	sysdeps/unix/sysv/linux/arm/eabi/shmctl.c,
	sysdeps/unix/sysv/linux/arm/eabi/msgctl.c: New files.

2006-08-04  Daniel Jacobowitz  <dan@codesourcery.com>

	Reported by Joseph Myers <joseph@codesourcery.com>:
	* sysdeps/unix/sysv/linux/arm/nptl/lowlevellock.h (FUTEX_LOCK_PI,
	FUTEX_UNLOCK_PI, FUTEX_TRYLOCK_PI): Define.

2006-07-24  Daniel Jacobowitz  <dan@codesourcery.com>

	* sysdeps/unix/sysv/linux/arm/sigaction.c: If WRAPPER_INCLUDE is
	defined, include the named file.

2006-07-05  Daniel Jacobowitz  <dan@codesourcery.com>

	* sysdeps/unix/sysv/linux/arm/sys/ucontext.h: Include
	<bits/sigcontext.h>.
	(NGREG, mcontext_t, struct ucontext): Update to match the kernel.

2006-07-05  Daniel Jacobowitz  <dan@codesourcery.com>

	* sysdeps/arm/dl-machine.h (elf_machine_dynamic): Correct GOT access to
	load the _DYNAMIC slot.

2006-06-08  Mark Shinwell  <shinwell@codesourcery.com>

	* sysdeps/arm/nptl/pthreaddef.h (CURRENT_STACK_FRAME): Add -12.

2006-06-08  Daniel Jacobowitz  <dan@codesourcery.com>

	* sysdeps/unix/sysv/linux/arm/bits/fcntl.h: Reformat.
	(SPLICE_F_MOVE, SPLICE_F_NONBLOCK, SPLICE_F_MORE, SPLICE_F_GIFT):
	Define.

2006-05-30  Daniel Jacobowitz  <dan@codesourcery.com>

	* sysdeps/arm/initfini.c: New file.

2006-05-30  Daniel Jacobowitz  <dan@codesourcery.com>

	* sysdeps/arm/dl-machine.h (elf_machine_dynamic): Rewrite to load
	_GLOBAL_OFFSET_TABLE_ explicitly.

2006-05-30  Daniel Jacobowitz  <dan@codesourcery.com>

	* sysdeps/unix/sysv/linux/arm/kernel-features.h: Add conditionals
	for __ASSUME_TRUNCATE64_SYSCALL, __ASSUME_MMAP2_SYSCALL,
	__ASSUME_STAT64_SYSCALL, __ASSUME_FCNTL64, and
	__ASSUME_VFORK_SYSCALL.

2006-05-05  Daniel Jacobowitz  <dan@codesourcery.com>

	* sysdeps/unix/sysv/linux/arm/bits/mman.h: Update error message
	for consistency with other ports.
	(MADV_REMOVE, MADV_DONTFORK, MADV_DOFORK): Define.

2006-05-05  Lior Balkohen  <balkohen@gmail.com>

	* sysdeps/unix/sysv/linux/arm/bits/fcntl.h: Remove
	LINUX_FADV_ASYNC_WRITE and LINUX_FADV_WRITE_WAIT.
	Define SYNC_FILE_RANGE_WAIT_BEFORE, SYNC_FILE_RANGE_WRITE
	and SYNC_FILE_RANGE_WAIT_AFTER.
	Declare sync_file_range, vmsplice, splice and tee.

2006-03-27  Lior Balkohen  <balkohen@gmail.com>

	* sysdeps/unix/sysv/linux/arm/bits/fcntl.h: Define
	LINUX_FADV_ASYNC_WRITE and LINUX_FADV_WRITE_WAIT.

2006-03-21  Daniel Jacobowitz  <dan@codesourcery.com>

	* sysdeps/unix/sysv/linux/arm/eabi/socket.S: Delete.
	* sysdeps/unix/sysv/linux/arm/eabi/syscalls.list,
	sysdeps/unix/sysv/linux/arm/kernel-features.h,
	sysdeps/unix/sysv/linux/arm/eabi/umount.c: New files.
	* sysdeps/unix/sysv/linux/arm/eabi/linuxthreads/sysdep-cancel.h
	(DOCARGS_6, UNDOCARGS_6, RESTORE_LR_6): Define.
	* sysdeps/unix/sysv/linux/arm/eabi/nptl/sysdep-cancel.h
	(DOCARGS_6, UNDOCARGS_6, RESTORE_LR_6): Define.
	* sysdeps/unix/sysv/linux/arm/eabi/sysdep.h: Undefine
	__NR_stime and __NR_alarm.

2006-03-02  Daniel Jacobowitz  <dan@codesourcery.com>

	* sysdeps/unix/sysv/linux/arm/linuxthreads/sysdep-cancel.h
	(PSEUDO): Inline correct versions of PSEUDO_RET_MOV and MAYBE_SAVE_LR.
	(PSEUDO_RET_MOV, MAYBE_SAVE_LR): Don't define.

2006-03-02  Daniel Jacobowitz  <dan@codesourcery.com>

	* sysdeps/unix/sysv/linux/arm/eabi/Makefile (arm-using-eabi): Set.
	* sysdeps/unix/sysv/linux/arm/nptl/Makefile: New file.

2006-02-28  Daniel Jacobowitz  <dan@codesourcery.com>

	* sysdeps/unix/arm/sysdep.h, sysdeps/unix/sysv/linux/arm/sysdep.S,
	sysdeps/unix/sysv/linux/arm/sysdep.h: Remove ports/ from include
	paths.

2006-02-27  Daniel Jacobowitz  <dan@codesourcery.com>

	* sysdeps/unix/sysv/linux/arm/nptl/bits/pthreadtypes.h
	(struct __pthread_internal_slist): New.
	(union pthread_mutex_t): Give struct a tag.  Add __list
	in an anonymous union.
	(union pthread_cond_t): Use __extension__.
	* sysdeps/unix/sysv/linux/arm/nptl/lowlevellock.h
	(__lll_mutex_lock_outlined, __lll_mutex_timedlock_outlined): Remove
	prototypes.
	(lll_robust_mutex_dead, __lll_robust_mutex_trylock,
	lll_robust_mutex_trylock, __lll_robust_mutex_lock,
	lll_robust_mutex_lock, lll_robust_mutex_cond_lock,
	__lll_robust_mutex_timedlock, lll_robust_mutex_timedlock,
	__lll_robust_mutex_unlock, lll_robust_mutex_unlock): New.
	(__lll_robust_lock_wait, __lll_robust_timedlock_wait): New
	prototypes.

2006-02-27  Daniel Jacobowitz  <dan@codesourcery.com>

	* sysdeps/unix/sysv/linux/arm/eabi/ftruncate64.c: Don't use
	sysdeps/generic/.
	* sysdeps/unix/sysv/linux/arm/eabi/truncate64.c: Likewise.

2006-01-12  Roland McGrath  <roland@redhat.com>

	* sysdeps/arm/jmpbuf-unwind.h: Include <jmpbuf-offsets.h>.

2006-01-10  Roland McGrath  <roland@redhat.com>

	* sysdeps/arm/bits/setjmp.h (__JMP_BUF_SP): Macro moved to ...
	* sysdeps/arm/jmpbuf-offsets.h: ... here, new file.
	* sysdeps/arm/fpu/bits/setjmp.h: (__JMP_BUF_SP): Macro moved to ...
	* sysdeps/arm/fpu/jmpbuf-offsets.h: ... here, new file.
	* sysdeps/arm/eabi/bits/setjmp.h (__JMP_BUF_SP): Macro removed.

	* sysdeps/arm/bits/setjmp.h (_JMPBUF_UNWINDS): Move macro ...
	* sysdeps/arm/jmpbuf-unwind.h: ... here.
	* sysdeps/arm/fpu/bits/setjmp.h (_JMPBUF_UNWINDS): Macro removed.
	* sysdeps/arm/eabi/bits/setjmp.h (_JMPBUF_UNWINDS): Macro removed.

	* sysdeps/arm/nptl/jmpbuf-unwind.h: Moved to ...
	* sysdeps/arm/jmpbuf-unwind.h: ... here.

2005-12-27  Roland McGrath  <roland@redhat.com>

	* sysdeps/arm/eabi/bits/setjmp.h (_JMPBUF_UNWINDS): Take third argument
	DEMANGLE, and pass SP value through it.
	* sysdeps/arm/bits/setjmp.h (_JMPBUF_UNWINDS): Likewise.
	* sysdeps/arm/fpu/bits/setjmp.h (_JMPBUF_UNWINDS): Likewise.

2005-12-15  Roland McGrath  <roland@redhat.com>

	* sysdeps/arm/libc-tls.c: Use csu/ instead of sysdeps/generic/.

2005-11-16  Daniel Jacobowitz  <dan@codesourcery.com>

	* sysdeps/unix/sysv/linux/arm/nptl/sysdep-cancel.h,
	sysdeps/unix/sysv/linux/arm/nptl/unwind-forcedunwind.c,
	sysdeps/unix/sysv/linux/arm/nptl/unwind-resume.c,
	sysdeps/unix/sysv/linux/arm/nptl/unwind.h,
	sysdeps/arm/unwind-dw2-fde-glibc.c,
	sysdeps/arm/unwind-pe.c, sysdeps/arm/framestate.c: New files.

2005-11-16  Daniel Jacobowitz  <dan@codesourcery.com>

	* sysdeps/arm/bits/setjmp.h, sysdeps/arm/fpu/bits/setjmp.h: Update
	include guards.

	* sysdeps/unix/arm/sysdep.S (syscall_error): Handle USE___THREAD and
	RTLD_PRIVATE_ERRNO.

	* sysdeps/unix/sysv/linux/arm/clone.S (__clone): Handle RESET_PID.
	Handle new arguments.
	* sysdeps/unix/sysv/linux/arm/vfork.S (__vfork): Use SAVE_PID and
	RESTORE_PID.  Use the right syscall error handler.

	* sysdeps/unix/sysv/linux/arm/eabi/sigrestorer.S
	(__default_sa_restorer, __default_rt_sa_restorer): Add unwind
	information.

	* sysdeps/unix/sysv/linux/arm/eabi/socket.S: Update formatting.
	Add unwind information.  Correct stack alignment typo.

	* sysdeps/unix/sysv/linux/arm/eabi/sysdep.h
	(INTERNAL_SYSCALL_NCS): Define.

	* sysdeps/unix/sysv/linux/arm/sigaction.c
	(__libc_sigaction): Remove never-valid handling for SA_ONSTACK.

	* sysdeps/unix/sysv/linux/arm/socket.S: Whitespace cleanup.

	* sysdeps/unix/sysv/linux/arm/sysdep.h (SYSCALL_ERROR_HANDLER): Handle
	RTLD_PRIVATE_ERRNO.
	(INTERNAL_SYSCALL_NCS): Implement.

	* sysdeps/arm/nptl/Makefile, sysdeps/arm/nptl/jmpbuf-unwind.h,
	sysdeps/arm/nptl/pthread_spin_lock.S,
	sysdeps/arm/nptl/pthread_spin_trylock.S,
	sysdeps/arm/nptl/pthreaddef.h, sysdeps/arm/nptl/tcb-offsets.sym,
	sysdeps/arm/nptl/tls.h, sysdeps/unix/sysv/linux/arm/eabi/Makefile,
	sysdeps/unix/sysv/linux/arm/eabi/nptl/Makefile,
	sysdeps/unix/sysv/linux/arm/eabi/nptl/configure,
	sysdeps/unix/sysv/linux/arm/eabi/nptl/configure.in,
	sysdeps/unix/sysv/linux/arm/eabi/nptl/nptl-aeabi_unwind_cpp_pr1.c,
	sysdeps/unix/sysv/linux/arm/eabi/nptl/rt-aeabi_unwind_cpp_pr1.c,
	sysdeps/unix/sysv/linux/arm/eabi/nptl/sysdep-cancel.h,
	sysdeps/unix/sysv/linux/arm/eabi/nptl/unwind-forcedunwind.c,
	sysdeps/unix/sysv/linux/arm/eabi/nptl/unwind-resume.c,
	sysdeps/unix/sysv/linux/arm/eabi/nptl/unwind.h,
	sysdeps/unix/sysv/linux/arm/nptl/Versions,
	sysdeps/unix/sysv/linux/arm/nptl/bits/atomic.h,
	sysdeps/unix/sysv/linux/arm/nptl/bits/pthreadtypes.h,
	sysdeps/unix/sysv/linux/arm/nptl/clone.S,
	sysdeps/unix/sysv/linux/arm/nptl/createthread.c,
	sysdeps/unix/sysv/linux/arm/nptl/fork.c,
	sysdeps/unix/sysv/linux/arm/nptl/lowlevellock.c,
	sysdeps/unix/sysv/linux/arm/nptl/lowlevellock.h,
	sysdeps/unix/sysv/linux/arm/nptl/pt-vfork.S,
	sysdeps/unix/sysv/linux/arm/nptl/pthread_once.c,
	sysdeps/unix/sysv/linux/arm/nptl/vfork.S: New files.

2005-11-16  Daniel Jacobowitz  <dan@codesourcery.com>

	* sysdeps/arm/dl-machine.h (CLEAR_CACHE): Use INTERNAL_SYSCALL_ARM.
	* sysdeps/unix/sysv/linux/arm/brk.c (__brk): Use INLINE_SYSCALL.
	* sysdeps/unix/sysv/linux/arm/clone.S (__clone): Use DO_CALL.
	* sysdeps/unix/sysv/linux/arm/eabi/configure.in: Bump
	arch_minimum_kernel.
	* sysdeps/unix/sysv/linux/arm/eabi/configure: Regenerated.
	* sysdeps/unix/sysv/linux/arm/eabi/epoll_ctl.c,
	sysdeps/unix/sysv/linux/arm/eabi/epoll_wait.c,
	sysdeps/unix/sysv/linux/arm/eabi/fcntl.c,
	sysdeps/unix/sysv/linux/arm/eabi/fstatfs64.c,
	sysdeps/unix/sysv/linux/arm/eabi/ftruncate64.c,
	sysdeps/unix/sysv/linux/arm/eabi/fxstat64.c,
	sysdeps/unix/sysv/linux/arm/eabi/kernel_epoll.h,
	sysdeps/unix/sysv/linux/arm/eabi/kernel_stat.h,
	sysdeps/unix/sysv/linux/arm/eabi/lockf64.c,
	sysdeps/unix/sysv/linux/arm/eabi/lxstat64.c,
	sysdeps/unix/sysv/linux/arm/eabi/semop.c,
	sysdeps/unix/sysv/linux/arm/eabi/semtimedop.c,
	sysdeps/unix/sysv/linux/arm/eabi/statfs64.c,
	sysdeps/unix/sysv/linux/arm/eabi/syscalls.list,
	sysdeps/unix/sysv/linux/arm/eabi/uname.c,
	sysdeps/unix/sysv/linux/arm/eabi/xstat64.c,
	sysdeps/unix/sysv/linux/arm/eabi/xstatconv.c,
	sysdeps/unix/sysv/linux/arm/eabi/xstatconv.h: Removed.
	* sysdeps/unix/sysv/linux/arm/eabi/linuxthreads/sysdep-cancel.h,
	sysdeps/unix/sysv/linux/arm/eabi/mmap64.S,
	sysdeps/unix/sysv/linux/arm/eabi/pread.c,
	sysdeps/unix/sysv/linux/arm/eabi/pread64.c,
	sysdeps/unix/sysv/linux/arm/eabi/pwrite.c,
	sysdeps/unix/sysv/linux/arm/eabi/pwrite64.c,
	sysdeps/unix/sysv/linux/arm/eabi/readahead.c,
	sysdeps/unix/sysv/linux/arm/eabi/sigrestorer.S,
	sysdeps/unix/sysv/linux/arm/eabi/socket.S,
	sysdeps/unix/sysv/linux/arm/eabi/syscall.S,
	sysdeps/unix/sysv/linux/arm/eabi/sysdep.h,
	sysdeps/unix/sysv/linux/arm/eabi/truncate64.c: New files.
	* sysdeps/unix/sysv/linux/arm/linuxthreads/sysdep-cancel.h
	(SINGLE_THREAD_P_INT, SINGLE_THREAD_P_PIC): Removed.
	(SINGLE_THREAD_P): Rewritten to use only ip.
	* sysdeps/unix/sysv/linux/arm/linuxthreads/vfork.S (__vfork): Use
	DO_CALL.
	* sysdeps/unix/sysv/linux/arm/mmap.S (__mmap): Use DO_CALL.
	* sysdeps/unix/sysv/linux/arm/mmap64.S (__mmap64): Use DO_CALL.
	Don't handle EABI here.
	* sysdeps/unix/sysv/linux/arm/socket.S (__socket): Use
	SINGLE_THREAD_P.
	* sysdeps/unix/sysv/linux/arm/vfork.S (__vfork): Use DO_CALL.

2005-11-03  Daniel Jacobowitz  <dan@codesourcery.com>

	* sysdeps/unix/sysv/linux/arm/aeabi_read_tp.S: Add LGPL exception.

2005-10-31  Daniel Jacobowitz  <dan@codesourcery.com>

	* sysdeps/arm/eabi/aeabi_lcsts.c, sysdeps/arm/eabi/aeabi_math.c,
	sysdeps/arm/eabi/aeabi_sighandlers.S: Add LGPL exception.

2005-10-31  Daniel Jacobowitz  <dan@codesourcery.com>

	* sysdeps/arm/eabi/Makefile (static-only-routines): Remove
	$(aeabi_routines).
	* sysdeps/arm/eabi/Versions (GLIBC_2.4): Add ARM EABI portability
	routines.
	* sysdeps/arm/eabi/aeabi_assert.c, sysdeps/arm/eabi/aeabi_atexit.c,
	sysdeps/arm/eabi/aeabi_errno_addr.c,
	sysdeps/arm/eabi/aeabi_localeconv.c,
	sysdeps/arm/eabi/aeabi_mb_cur_max.c, sysdeps/arm/eabi/aeabi_memclr.c,
	sysdeps/arm/eabi/aeabi_memcpy.c, sysdeps/arm/eabi/aeabi_memmove.c,
	sysdeps/arm/eabi/aeabi_memset.c: Remove attribute_hidden.

2005-10-31  Daniel Jacobowitz  <dan@codesourcery.com>

	* sysdeps/unix/sysv/linux/arm/bits/mman.h (MREMAP_FIXED): Define.

2005-10-27  Daniel Jacobowitz  <dan@codesourcery.com>

	* sysdeps/unix/sysv/linux/arm/socket.S: Honor NO_WEAK_ALIAS.

2005-10-10  Daniel Jacobowitz  <dan@codesourcery.com>
	    Joseph Myers  <joseph@codesourcery.com>
	    Julian Brown  <julian@codesourcery.com>
	    Mark Mitchell  <mark@codesourcery.com>
	    Paul Brook  <paul@codesourcery.com>

	* sysdeps/arm/dl-machine.h (_dl_start_user): Preserve eight-byte
	stack alignment.

	* sysdeps/arm/elf/start.S (_start): Add unwind markers for EABI
	targets.

	* sysdeps/arm/preconfigure: Set machine for EABI targets.  Remove
	obsolete Thumb support.

	* sysdeps/arm/shlib-versions: Add EABI support.

	* sysdeps/unix/sysv/linux/arm/mmap64.S (__mmap64): Allow for padding
	in the argument list for EABI targets.

	* sysdeps/arm/fpu/feholdexcpt.c, sysdeps/arm/fpu/fesetround.c: Add
	libm_hidden_def.

	* sysdeps/arm/dl-sysdep.h, sysdeps/arm/eabi/Makefile,
	sysdeps/arm/eabi/Versions, sysdeps/arm/eabi/__longjmp.S,
	sysdeps/arm/eabi/aeabi_assert.c, sysdeps/arm/eabi/aeabi_atexit.c,
	sysdeps/arm/eabi/aeabi_errno_addr.c, sysdeps/arm/eabi/aeabi_lcsts.c,
	sysdeps/arm/eabi/aeabi_localeconv.c, sysdeps/arm/eabi/aeabi_math.c,
	sysdeps/arm/eabi/aeabi_mb_cur_max.c, sysdeps/arm/eabi/aeabi_memclr.c,
	sysdeps/arm/eabi/aeabi_memcpy.c, sysdeps/arm/eabi/aeabi_memmove.c
	sysdeps/arm/eabi/aeabi_memset.c, sysdeps/arm/eabi/aeabi_sighandlers.S,
	sysdeps/arm/eabi/aeabi_unwind_cpp_pr1.c, sysdeps/arm/eabi/bits/fenv.h,
	sysdeps/arm/eabi/bits/huge_val.h, sysdeps/arm/eabi/bits/setjmp.h,
	sysdeps/arm/eabi/fclrexcpt.c, sysdeps/arm/eabi/fedisblxcpt.c,
	sysdeps/arm/eabi/feenablxcpt.c, sysdeps/arm/eabi/fegetenv.c,
	sysdeps/arm/eabi/fegetexcept.c, sysdeps/arm/eabi/fegetround.c,
	sysdeps/arm/eabi/feholdexcpt.c, sysdeps/arm/eabi/fesetenv.c,
	sysdeps/arm/eabi/fesetround.c, sysdeps/arm/eabi/find_exidx.c,
	sysdeps/arm/eabi/fpu_control.h, sysdeps/arm/eabi/fraiseexcpt.c,
	sysdeps/arm/eabi/fsetexcptflg.c, sysdeps/arm/eabi/ftestexcept.c,
	sysdeps/arm/eabi/setjmp.S, sysdeps/unix/sysv/linux/arm/eabi/configure,
	sysdeps/arm/eabi/rtld-global-offsets.sym, sysdeps/arm/eabi/setfpucw.c,
	sysdeps/unix/sysv/linux/arm/eabi/configure.in,
	sysdeps/unix/sysv/linux/arm/eabi/epoll_ctl.c,
	sysdeps/unix/sysv/linux/arm/eabi/epoll_wait.c,
	sysdeps/unix/sysv/linux/arm/eabi/fcntl.c,
	sysdeps/unix/sysv/linux/arm/eabi/fstatfs64.c,
	sysdeps/unix/sysv/linux/arm/eabi/fxstat64.c,
	sysdeps/unix/sysv/linux/arm/eabi/kernel_epoll.h,
	sysdeps/unix/sysv/linux/arm/eabi/kernel_stat.h,
	sysdeps/unix/sysv/linux/arm/eabi/lockf64.c,
	sysdeps/unix/sysv/linux/arm/eabi/lxstat64.c,
	sysdeps/unix/sysv/linux/arm/eabi/oldgetrlimit.c,
	sysdeps/unix/sysv/linux/arm/eabi/oldsetrlimit.c,
	sysdeps/unix/sysv/linux/arm/eabi/semop.c,
	sysdeps/unix/sysv/linux/arm/eabi/semtimedop.c,
	sysdeps/unix/sysv/linux/arm/eabi/statfs64.c,
	sysdeps/unix/sysv/linux/arm/eabi/syscalls.list,
	sysdeps/unix/sysv/linux/arm/eabi/uname.c,
	sysdeps/unix/sysv/linux/arm/eabi/xstat64.c,
	sysdeps/unix/sysv/linux/arm/eabi/xstatconv.c,
	sysdeps/unix/sysv/linux/arm/eabi/xstatconv.h: New files.

2005-10-10  Daniel Jacobowitz  <dan@codesourcery.com>

	* sysdeps/arm/memset.S (memset): Correct handling of negative
	arguments.

2005-10-10  Philip Blundell  <philb@gnu.org>

	* sysdeps/arm/Makefile, sysdeps/arm/machine-gmon.h,
	sysdeps/arm/_mcount.S: Revert previous bogus changes.

2005-10-10  Philip Blundell  <philb@gnu.org>

	* sysdeps/arm/_mcount.S: Suppress profiling when building this
	file.

2005-10-09  Phil Blundell  <pb@reciva.com>

	* sysdeps/arm/Makefile [subdir=gmon] (sysdep_routines): Add
	_mcount.
	* sysdeps/arm/machine-gmon.h (MCOUNT): Replace with empty
	definition.
	(_MCOUNT_DECL): Make linkage global.
	* sysdeps/arm/_mcount.S: New file.

2005-10-09  Phil Blundell  <pb@reciva.com>

	* sysdeps/arm/dl-trampoline.S: [PROF] (_dl_runtime_profile):
	Don't compile.  Correct cut'n'paste error with .size.

2005-10-05  Daniel Jacobowitz  <dan@codesourcery.com>

	* sysdeps/unix/sysv/linux/arm/posix_fadvise.c,
	sysdeps/unix/sysv/linux/arm/posix_fadvise64.c: New files.

2005-10-05  Daniel Jacobowitz  <dan@codesourcery.com>

	* sysdeps/arm/dl-machine.h: Include <tls.h>.
	(elf_machine_type_class, elf_machine_rel, elf_machine_rela): Handle
	TLS relocations.
	* sysdeps/unix/sysv/linux/arm/Makefile: Build __aeabi_read_tp.
	* sysdeps/unix/sysv/linux/arm/sysdep.h (INTERNAL_SYSCALL_RAW): Renamed
	from INTERNAL_SYSCALL.
	(INTERNAL_SYSCALL, INTERNAL_SYSCALL_ARM): New macros.
	* sysdeps/arm/dl-tls.h, sysdeps/arm/elf/configure.in,
	sysdeps/arm/elf/configure, sysdeps/arm/libc-tls.c,
	sysdeps/arm/linuxthreads/tls.h, sysdeps/arm/tls-macros.h,
	sysdeps/unix/sysv/linux/arm/aeabi_read_tp.S,
	sysdeps/unix/sysv/linux/arm/libc-aeabi_read_tp.S: New files.

2005-10-05  Daniel Jacobowitz  <dan@codesourcery.com>

	* sysdeps/arm/atomicity.h: Delete.
	* sysdeps/arm/bits/atomic.h: New file.

2005-10-05  Daniel Jacobowitz  <dan@codesourcery.com>

	* sysdeps/arm/dl-machine.h (ARCH_LA_PLTENTER,
	ARCH_LA_PLTEXIT): Define.
	* sysdeps/arm/ldsodefs.h, sysdeps/arm/tst-audit.h: New files.

2005-06-13  Philip Blundell  <philb@gnu.org>

	Patch from addsub@eyou.com:
	* sysdeps/arm/ieee754.h: Deleted.
	* sysdeps/arm/gmp-mparam.h: Support VFP and big endian.
	* sysdeps/arm/bits/endian.h: Likewise.

2005-06-11  Phil Blundell  <pb@reciva.com>

	* sysdeps/arm/init-first.c: Deleted.
	* sysdeps/unix/sysv/linux/arm/linuxthreads/fork.c: New file.

2005-06-10  Phil Blundell  <pb@reciva.com>

	Bug #957:
	* sysdeps/unix/sysv/linux/arm/mmap64.S: Handle offset correctly on
	big endian machines.  Reported by Sven Henkel <shenkel@gmail.com>.

2005-05-09  Daniel Jacobowitz  <dan@codesourcery.com>
	    Mark Mitchell  <mark@codesourcery.com>

	* sysdeps/arm/bits/link.h: New file.
	* sysdeps/arm/dl-trampoline.S: New file.
	* sysdeps/arm/dl-machine.h: Check RESOLVE_MAP instead of RESOLVE.
	(elf_machine_runtime_setup): Check dl_profile before calling
	_dl_name_match_p.
	(ELF_MACHINE_RUNTIME_TRAMPOLINE): Delete.
	(elf_machine_rel, elf_machine_rela): Use RESOLVE_MAP.
	(fix_bad_pc24): Use auto instead of static.

2005-05-09  Daniel Jacobowitz  <dan@codesourcery.com>
	    Mark Mitchell  <mark@codesourcery.com>

	* sysdeps/unix/sysv/linux/arm/ioperm.c (BUS_ISA): Define for new
	kernel headers.

2005-06-09  Phil Blundell  <pb@reciva.com>

	* sysdeps/unix/arm/sysdep.h, sysdeps/unix/sysv/linux/arm/sysdep.h,
	sysdeps/unix/sysv/linux/arm/sysdep.S: Correct paths to included
	files.

2005-05-23  Roland McGrath  <roland@redhat.com>

	* ChangeLog.arm: New file (this one).
	* sysdeps/arm, sysdeps/unix/arm, sysdeps/unix/sysv/linux/arm:
	Subdirectories moved here from main repository.
	* sysdeps/arm/preconfigure: New file.
	* sysdeps/arm/shlib-versions: New file.

Local Variables:
mode: change-log
left-margin: 8
fill-column: 74
End:<|MERGE_RESOLUTION|>--- conflicted
+++ resolved
@@ -1,9 +1,3 @@
-<<<<<<< HEAD
-2013-05-03  Ryan S. Arnold  <rsa@linux.vnet.ibm.com>
-
-	* sysdeps/unix/sysv/linux/arm/dl-procinfo.h (_dl_procinfo): Add
-	nop support for AT_HWCAP2.
-=======
 2013-05-14  Joseph Myers  <joseph@codesourcery.com>
 
 	[BZ #14908]
@@ -44,7 +38,11 @@
 2013-05-06  Roland McGrath  <roland@hack.frob.com>
 
 	* sysdeps/arm/dl-tlsdesc.S (_dl_tlsdesc_dynamic): Add missing sfi_breg.
->>>>>>> 0175558a
+
+2013-05-03  Ryan S. Arnold  <rsa@linux.vnet.ibm.com>
+
+	* sysdeps/unix/sysv/linux/arm/dl-procinfo.h (_dl_procinfo): Add
+	nop support for AT_HWCAP2.
 
 2013-04-19  Roland McGrath  <roland@hack.frob.com>
 
