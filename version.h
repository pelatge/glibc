--- conflicted
+++ resolved
@@ -1,9 +1,4 @@
 /* This file just defines the current version number of libc.  */
 
-<<<<<<< HEAD
-#define RELEASE "stable"
-#define VERSION "2.10.1"
-=======
 #define RELEASE "development"
-#define VERSION "2.10.90"
->>>>>>> 88ea382f
+#define VERSION "2.10.90"