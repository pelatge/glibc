--- conflicted
+++ resolved
@@ -2299,12 +2299,9 @@
 			  lossage);
     }
 
-<<<<<<< HEAD
-=======
   /* Make sure no new search directories have been added.  */
   assert (GLRO(dl_init_all_dirs) == GL(dl_all_dirs));
 
->>>>>>> 943515f0
   if (! prelinked && rtld_multiple_ref)
     {
       /* There was an explicit ref to the dynamic linker as a shared lib.
