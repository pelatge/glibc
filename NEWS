--- conflicted
+++ resolved
@@ -8,8 +8,6 @@
 
 Version 2.30.1
 
-<<<<<<< HEAD
-=======
 Security related changes:
 
 CVE-2019-19126: ld.so failed to ignore the LD_PREFER_MAP_32BIT_EXEC
@@ -18,7 +16,6 @@
   addresses for loaded libraries and thus bypass ASLR for a setuid
   program.  Reported by Marcin Kościelnicki.
 
->>>>>>> 37c90e11
 The following bugs are resolved with this release:
 
   [24682] localedata: zh_CN first weekday should be Monday per GB/T
@@ -26,11 +23,8 @@
   [24867] malloc: Remove unwanted leading whitespace in malloc_info
   [24986] alpha: new getegid, geteuid and getppid syscalls used
     unconditionally
-<<<<<<< HEAD
-=======
   [25189] Don't use a custom wrapper macro around __has_include
   [25204] Ignore LD_PREFER_MAP_32BIT_EXEC for SUID programs
->>>>>>> 37c90e11
 
  
