<<<<<<< HEAD
2011-06-28  Andreas Schwab  <schwab@redhat.com>

	* iconvdata/gb18030.c: Update tables.
	(BODY for FROM_LOOP): Handle non-BMP characters specially.

	* sysdeps/posix/getaddrinfo.c (gaih_inet): Don't use gethostbyaddr
	to determine canonical name.
=======
2011-07-22  Andreas Schwab  <schwab@redhat.com>

	* resolv/res_init.c (__res_vinit): Properly tokenize nameserver
	line.

2011-07-26  Andreas Schwab  <schwab@redhat.com>

	* sysdeps/posix/getaddrinfo.c (gaih_inet): Don't discard result of
	encoding to ACE if AI_IDN.

2011-07-25  Andreas Schwab  <schwab@redhat.com>

	* sysdeps/i386/i486/bits/string.h (__strncat_g): Correctly handle
	__n bigger than INT_MAX+1.
	(__strncmp_g): Likewise.

2011-07-23  Ulrich Drepper  <drepper@gmail.com>

	* sysdeps/x86_64/dl-trampoline.S (_dl_runtime_profile): Fix one more
	typo.
	(_dl_x86_64_save_sse): Likewise.

2011-07-22  Ulrich Drepper  <drepper@gmail.com>

	* sysdeps/x86_64/dl-trampoline.S (_dl_runtime_profile): Fix test for
	OSXSAVE.
	(_dl_x86_64_save_sse): Likewise.

2011-07-21  Andreas Schwab  <schwab@redhat.com>

	* sysdeps/x86_64/dl-trampoline.S (_dl_runtime_profile): Fix last
	change.
	(_dl_x86_64_save_sse): Use correct AVX check.

2011-07-20  Ulrich Drepper  <drepper@gmail.com>

	[BZ #13007]
	* sysdeps/x86_64/dl-trampoline.S (_dl_runtime_profile): More complete
	check for AVX enablement so that we don't crash with old kernels and
	new hardware.
	* elf/tst-audit4.c: Add same checks here.
	* elf/tst-audit6.c: Likewise.

2011-07-20  Ulrich Drepper  <drepper@gmail.com>

	[BZ #12852]
	* posix/glob.c (glob): Check passed in values before using them in
	expressions to avoid some overflows.
	(glob_in_dir): Likewise.

2011-07-20  Ulrich Drepper  <drepper@gmail.com>

	* sysdeps/x86_64/bits/link.h (La_x86_64_ymm): Force 16-byte alignment.

2011-07-20  Andreas Schwab  <schwab@redhat.com>

	* resolv/res_query.c (__libc_res_nquerydomain): Use size_t for
	strlen results.

2011-07-19  Andreas Schwab  <schwab@redhat.com>

	* string/strxfrm_l.c (STRXFRM): Fix alloca accounting.

2011-07-19  Ulrich Drepper  <drepper@gmail.com>

	* nscd/nscd.c (termination_handler): Don't do anything for a database
	if it has not yet been initialized.

2011-07-05  Andreas Jaeger  <aj@suse.de>

	[BZ#9696]
	* stdlib/tst-strtod.c: Add testcase.

2011-07-07  Ulrich Drepper  <drepper@gmail.com>

	[BZ #12868]
	* sysdeps/unix/sysv/linux/linux_fsinfo.h: Define Lustre constants.
	* sysdeps/unix/sysv/linux/internal_statvfs.c (__statvfs_getflags):
	Handle Lustre.
	* sysdeps/unix/sysv/linux/pathconf.c (__statfs_link_max): Likewise.
	(__statfs_filesize_max): Likewise.
	Patch mostly by Andreas Dilger <adilger@whamcloud.com>.

2011-07-06  Ulrich Drepper  <drepper@gmail.com>

	[BZ #12922]
	* posix/getopt.c (_getopt_internal_r): When "W;" is in short options
	but no long options are defined, just return 'W'.

2011-06-22  Marek Polacek  <mpolacek@redhat.com>

	[BZ #9696]
	* stdlib/strtod_l.c (round_and_return): Set ERANGE instead of EDOM.

2011-06-30  Andreas Schwab  <schwab@redhat.com>

	* sysdeps/posix/getaddrinfo.c (gaih_inet): Make sure RES_USE_INET6
	is always restored.

2011-06-28  Ulrich Drepper  <drepper@gmail.com>

	[BZ #12935]
	* malloc/memusage.sh: Fix quoting in message.
	* debug/xtrace.sh: Likewise.
>>>>>>> e2a30903

2011-06-27  Andreas Schwab  <schwab@redhat.com>

	* iconvdata/gb18030.c (BODY for TO_LOOP): Fix encoding of non-BMP
	two-byte characters.

2011-06-22  Andreas Schwab  <schwab@redhat.com>

	* sysdeps/posix/getaddrinfo.c (gaih_inet): Fix last change.

2011-06-21  Ulrich Drepper  <drepper@gmail.com>

	[BZ #12885]
	* sysdeps/posix/getaddrinfo.c (gaih_inet): When looking up only IPv6
	addresses using gethostbyname4_r ignore IPv4 addresses.

2011-06-21  Andreas Schwab  <schwab@redhat.com>

	* iconvdata/gb18030.c: Regenerate tables.

2011-06-15  Ulrich Drepper  <drepper@gmail.com>

	* resolv/res_send.c (__libc_res_nsend): Fix typos in last patch.  We
	need to dereference resplen2.

2011-06-14  Andreas Schwab  <schwab@redhat.com>

	* sysdeps/unix/sysv/linux/wordsize-64/dl-fxstatat64.c: New file.

2011-06-14  Andreas Jaeger  <aj@suse.de>

	* sysdeps/unix/sysv/linux/check_native.c: Include <string.h> for
	memset declaration.

2011-06-10  Andreas Schwab  <schwab@redhat.com>

	* sysdeps/posix/getaddrinfo.c (gaih_inet): Fix logic allocating
	tmpbuf.

2011-06-07  David S. Miller  <davem@davemloft.net>

	* sysdeps/sparc/sparc32/dl-irel.h (elf_irela): Pass dl_hwcap to
	ifuncs.
	* sysdeps/sparc/sparc32/dl-machine.h (elf_machine_rela,
	elf_machine_lazy_rel): Likewise.
	* sysdeps/sparc/sparc64/dl-irel.h (elf_irela): Likewise.
	* sysdeps/sparc/sparc64/dl-machine.h (elf_machine_rela,
	elf_machine_lazy_rel): Likewise.
	* sysdeps/sparc/sparc64/multiarch/memcpy.S (memcpy): Fetch
	dl_hwcap via passed in argument.
	* sysdeps/sparc/sparc64/multiarch/memset.S (memset, bzero):
	Likewise.

2011-06-06  Andreas Krebbel  <Andreas.Krebbel@de.ibm.com>

	* stdlib/longlong.h: Update from GCC.  Fix smul_ppmm for S/390.

2011-06-06  Roland McGrath  <roland@hack.frob.com>

	[BZ #12849]
	* manual/fdl-1.1.texi: New file, verbatim from:
	http://www.gnu.org/licenses/old-licenses/fdl-1.1.texi
	* manual/lgpl-2.1.texi: New file, verbatim from:
	http://www.gnu.org/licenses/old-licenses/lgpl-2.1.texi
	* manual/Makefile (licenses): New variable, list those new file names.
	(texis): Use it.
	(chapters.% top-menu.%): Include $(licenses) with $(appendices).

	* manual/fdl.texi: File removed.
	* manual/lesser.texi: File removed.
	* manual/libc.texinfo (Copying, Documentation License):
	Use new @include file names, put @appendix directive before @include.

2011-06-04  Jakub Jelinek  <jakub@redhat.com>

	[BZ #12841]
	* rt/bits/mqueue2.h (__mq_open_2): Add __THROW.
	(__mq_open_alias): Use __REDIRECT_NTH instead of __REDIRECT.
	(mq_open): Add __NTH.

2011-06-02  H.J. Lu  <hongjiu.lu@intel.com>

	* sysdeps/x86_64/multiarch/init-arch.c (__init_cpu_features):
	Assume Intel Core i3/i5/i7 processor if AVX is available.

2011-05-31  Ulrich Drepper  <drepper@gmail.com>

	* sysdeps/unix/sysv/linux/dl-osinfo.h (_dl_setup_stack_chk_guard): Fix
	typo.

2011-05-31  Andreas Schwab  <schwab@redhat.com>

	* nscd/nscd_getserv_r.c (nscd_getserv_r): Don't free non-malloced
	memory.  Use alloca_account.  Fix memory leak when retrying.

2011-05-31  Ulrich Drepper  <drepper@gmail.com>

	* version.h (RELEASE): Bump for 2.14 release.
	* include/features.h (__GLIBC_MINOR__): Bump to 14.

	* config.make.in (RANLIB): Remove entry.

2011-05-30  Ulrich Drepper  <drepper@gmail.com>

	* po/Makefile (po-sed-cmd): Add ksh to extensions.
	(libc.pot): Work around missing support for .ksh extension in xgettext.

	[BZ #12684]
	* resolv/res_send.c (__libc_res_nsend): Only go to the next name server
	if both request failed.
	(send_dg): In case of server errors clear resplen or *resplen2.

	[BZ #12454]
	* elf/dl-deps.c (_dl_map_object_deps): Run initializer sorting only
	when there are multiple maps.
	* elf/dl-fini.c (_dl_sort_fini): Check for list of one.
	(_dl_fini): Remove test here.

	* elf/rtld.c (dl_main): Don't allow the loader to load itself.

2011-05-29  Ulrich Drepper  <drepper@gmail.com>

	[BZ #12350]
	* sysdeps/posix/getaddrinfo.c (gethosts): Restore only RES_USE_IENT6
	bit from old_res_options.
	(gaih_inet): Likewise.

	[BZ #11099]
	* shadow/sgetspent_r.c (LINE_PARSER): Interpret numeric field values
	as signed.

	* resolv/res_init.c (res_setoptions): Make the code more compact.

	[BZ #11558]
	* resolv/res_init.c (res_setoptions): Recognize use-vc option and
	set RES_USEVC.

	[BZ #11634]
	* elf/Makefile (tests): Don't add tst-audit[67] without working -mavx.

	* malloc/malloc.h: Mark malloc hook variables as deprecated.

	[BZ #11781]
	* malloc/malloc.h: Declare malloc hook variables as volatile.

	* locale/programs/locarchive.c (add_locale_to_archive): Fix typo
	in last patch.

	[BZ #11799]
	* sysdeps/unix/sysv/linux/bits/siginfo.h (SI_USER): Don't mention
	raise in the comment.
	* sysdeps/unix/sysv/linux/s390/bits/siginfo.h: Likewise.
	* sysdeps/unix/sysv/linux/sparc/bits/siginfo.h: Likewise.
	* sysdeps/unix/sysv/linux/ia64/bits/siginfo.h: Likewise.

2011-05-28  Ulrich Drepper  <drepper@gmail.com>

	[BZ #12811]
	* posix/regex_internal.c (build_wcs_buffer): Don't signal we have to
	grow the buffers more if it already has to be sufficient.
	(build_wcs_upper_buffer): Likewise.
	* posix/regexec.c (check_matching): Likewise.
	(clean_state_log_if_needed): Likewise.
	(extend_buffers): Don't enlarge buffers beyond size of the input
	buffer.
	Patches mostly by Emil Wojak <emil@wojak.eu>.
	* posix/bug-regex32.c: New file.
	* posix/Makefile (tests): Add bug-regex32.

	* locale/findlocale.c (_nl_find_locale): Return right away if
	_nl_explode_name failed.
	* locale/programs/locarchive.c (add_locale_to_archive): Likewise.

	* sysdeps/unix/sysv/linux/socketcall.h (SOCKOP_sendmmsg): Define.

	* debug/xtrace.sh: Unify messages.
	* malloc/memusage.sh: Likewise.

	[BZ #12813]
	* sysdeps/unix/sysv/linux/x86_64/init-first.c (__vdso_time): Retrieve
	time symbol from vDSO.  Substitute with vsyscall if not available.
	* sysdeps/unix/sysv/linux/x86_64/time.S [SHARED]: Use
	__vdso_time.

	* sysdeps/unix/sysv/linux/internal_sendmmsg.S: New file.
	* sysdeps/unix/sysv/linux/sendmmsg.c: New file.
	* sysdeps/unix/sysv/linux/Makefile [subdir=socket] (sysdep_routines):
	Add sendmmsg and internal_sendmmsg.
	* sysdeps/unix/sysv/linux/Versions [GLIBC_2.14]: Add sendmmsg.
	* sysdeps/unix/sysv/linux/bits/socket.h: Declare sendmmsg.
	* sysdeps/unix/sysv/linux/kernel-features.h: Define __ASSUME_SENDMMSG.

	* sysdeps/unix/sysv/linux/syscalls.list: Add setns entry.
	* sysdeps/unix/sysv/linux/bits/sched.h: Declare setns.
	* sysdeps/unix/sysv/linux/Versions [GLIBC_2.14]: Add setns.

2011-05-27  Ulrich Drepper  <drepper@gmail.com>

	[BZ #12813]
	* sysdeps/unix/sysv/linux/x86_64/init-first.c (__vdso_getcpu):
	Retrieve getcpu symbol from vDSO.  Substitute with vsyscall if not
	available.
	* sysdeps/unix/sysv/linux/x86_64/sched_getcpu.S [SHARED]: Use
	__vdso_getcpu.

	[BZ #12814]
	* iconvdata/Makefile (tests): Add bug-iconv9.
	* iconvdata/bug-iconv9.c: New file.

2011-05-27  Andreas Schwab  <schwab@redhat.com>

	[BZ #12814]
	* iconvdata/iso-2022-jp.c (BODY): Fix invalid variable shadowing.

2011-05-25  Jakub Jelinek  <jakub@redhat.com>

	* sysdeps/unix/sysv/linux/x86_64/sys/user.h
	(struct user_regs_struct): Change intcs field back to cs.

2011-05-25  Ulrich Drepper  <drepper@gmail.com>

	* po/ja.po: Update from translation team.

2011-05-23  Ulrich Drepper  <drepper@gmail.com>

	[BZ #12795]
	* sysdeps/unix/sysv/linux/bits/resource.h (RLIMIT_RTTIME): Define.
	* sysdeps/unix/sysv/linux/sparc/bits/resource.h: Likewise.

2011-05-20  Andreas Schwab  <schwab@redhat.com>

	* stdlib/longlong.h: Update from GCC.

2011-05-23  Andreas Schwab  <schwab@redhat.com>

	* sysdeps/unix/sysv/linux/ia64/sysconf.c (HAS_CPUCLOCK): Add
	parameter name.
	* sysdeps/unix/sysv/linux/sysconf.c (has_cpuclock, HAS_CPUCLOCK):
	Add parameter name.
	(__sysconf): Pass it down.

2011-05-22  Ulrich Drepper  <drepper@gmail.com>

	[BZ #12671]
	* nis/nss_nis/nis-alias.c (_nss_nis_getaliasbyname_r): Use malloc in
	some situations.
	* nscd/nscd_getserv_r.c (nscd_getserv_r): Likewise.
	* posix/glob.c (glob_in_dir): Take additional parameter alloca_used.
	add in in __libc_use_alloca calls.  Adjust callers.
	(glob): Use malloc in some situations.

	* elf/dl-runtime.c (_dl_profile_fixup): Also store LA_SYMB_NOPLTENTER
	and LA_SYMB_NOPLTEXIT in flags which are passed to pltenter and
	pltexit.

2011-05-21  Ulrich Drepper  <drepper@gmail.com>

	* sysdeps/unix/sysv/linux/bits/time.h: Define CLOCK_REALTIME_ALARM
	and CLOCK_BOOTTIME_ALARM.

	[BZ #12782]
	* string/xpg-strerror.c (__xpg_strerror_r): Fill buffer even if error
	is returned.

	* string/_strerror.c (__strerror_r): Print negative errors as signed
	numbers.

	[BZ #12777]
	* iconvdata/cp1258.c (comp_table_data): Remove entry 0x00A5 0xEC.
	(decomp_table): Change U0385 entry to emit 0xA5 0xEC.
	* iconvdata/CP1258.irreversible: Adjust entry 0xA8EC.

	* configure.in: Fix typo in redirection and correct removal of test
	files in two cases.

	[BZ #12788]
	* locale/setlocale.c (new_composite_name): Fix test to check for
	identical name of all categories.

	[BZ #12792]
	* libio/filedoalloc.c (local_isatty): New function.
	(_IO_file_doallocate): Use local_isatty.
	* stdio-common/perror.c (perror): In case a new stream is used
	forward the stream error.
	* stdio-common/vfprintf.c (ARGCHECK): For read-only streams also set
	error flag.

2011-05-20  Ulrich Drepper  <drepper@gmail.com>

	[BZ #11869]
	* sysdeps/posix/getaddrinfo.c (gaih_inet): Don't unconditionally use
	alloca.
	* include/alloca.h (extend_alloca_account): Define.

	[BZ #11857]
	* posix/regex.h: Fix comments with documentation of user-accessible
	fields after compilation and describe correct free'ing of pattern
	after re_compile_pattern.
	Patch by Reuben Thomas <rrt@sc3d.org>.

2011-05-18  Ryan S. Arnold  <rsa@us.ibm.com>

	* sysdeps/powerpc/powerpc64/Makefile (no-special-regs): Add -mno-vsx
	and -mno-altivec to prevent the compiler from using Altivec and/or
	VSX instructions when the corresponding registers are not available.

2011-05-19  Andreas Schwab  <schwab@redhat.com>

	* grp/compat-initgroups.c (__libc_use_alloca): Don't define.

2011-05-19  Ulrich Drepper  <drepper@gmail.com>

	* libio/freopen.c (freopen): Use __dup2, not dup2.
	* libio/freopen64.c (freopen64): Likewise.

2011-05-17  H.J. Lu  <hongjiu.lu@intel.com>

	[BZ #12775]
	* sysdeps/x86_64/fpu/e_powl.S: Fix a typo.
	* math/Makefile (tests): Add test-powl.
	(CFLAGS-test-powl.c): Define.
	* math/test-powl.c: New file.

2011-05-16  H.J. Lu  <hongjiu.lu@intel.com>

	* fileops.c (_IO_new_file_fopen): Get fd from _IO_fileno.

2011-05-17  Ulrich Drepper  <drepper@gmail.com>

	[BZ #11837]
	* iconvdata/gb18030.c: Update to GB18020-2005.

2011-05-16  Ulrich Drepper  <drepper@gmail.com>

	* posix/regex.h (RE_SYNTAX_AWK, RE_SYNTAX_GNU_AWK,
	RE_SYNTAX_POSIX_AWK): Update to match recent development.
	Patch by Aharon Robbins <arnold@skeeve.com>.

	[BZ #11892]
	* stdlib/putenv.c (putenv): Don't always create copy of the variable
	on the stack.

	[BZ #11895]
	* misc/pselect.c (__pselect): Handle timeout value errors hidden
	through underflows.

	[BZ #12766]
	* misc/error.c (error_at_line): Ensure file_name and old_file_name
	point to strings before performing equality test for error_one_per_line
	mode.

	[BZ #11697]
	* login/programs/pt_chown.c (do_pt_chown): Always call chown.

	[BZ #11820]
	* sysdeps/unix/sysv/linux/x86_64/sys/user.h
	(struct user_fpregs_struct): Avoid __uint*_t types.

	[BZ #6420]
	* malloc/mtrace.c (tr_where): Add additional parameter to point to
	symbol info.  Use it instead of calling _dl_addr locally.
	(lock_and_info): New function.
	(tr_freehook): Call lock_and_info and pass symbol info as additional
	parameter to tr_where.
	(tr_mallochook): Likewise.
	(tr_reallochook): Likewise.
	(tr_memalignhook): Likewise.

	* malloc/mtrace.c: Remove support for USE_MTRACE_FILE.  It is not
	used and couldn't be at all thread-safe.

2011-05-15  Ulrich Drepper  <drepper@gmail.com>

	* libio/freopen.c (freopen): Don't close old file descriptor
	before the new one is opened.  Instead dup the new file descriptor
	to the old one after the new stream is created.
	* libio/freopen64.c (freopen64): Likewise.
	* libio/libio.h: Define _IO_FLAGS2_NOCLOSE and _IO_FLAGS2_CLOEXEC.
	* libio/fileops.c (_IO_new_file_close_it): Handle new
	_IO_FLAGS2_NOCLOSE flag.
	(_IO_new_file_fopen): Set _IO_FLAGS2_CLOEXEC for "e" mode.
	If _IO_file_open didn't set FD_CLOEXEC do it after the call.
	* libio/oldfileops.c (_IO_old_file_close_it): Handle new
	_IO_FLAGS2_NOCLOSE flag.
	* include/unistd.h: Add hidden_proto for dup3.
	Define __have_dup3.
	* io/dup3.c: Define hidden symbol.
	* sysdeps/unix/sysv/linux/kernel-features.h: Define __ASSUME_DUP3.

	[BZ #7101]
	* posix/getopt.c (_getopt_internal_r): List all ambigious possibilities
	when an incomplete long option is used.
	* posix/tst-getopt_long1.c: New file.
	* posix/Makefile (tests): Add tst-getopt_long1.

	[BZ #10138]
	* scripts/config.guess: Update from autoconf-2.68.
	* scripts/config.sub: Likewise.

	[BZ #10157]
	* sysdeps/unix/sysv/linux/sysconf.c (__sysconf): Split out CPUTIME
	tests into ...
	(has_cpuclock): ...this.  New function.
	* sysdeps/unix/sysv/linux/ia64/sysconf.c: Just define HAS_CPUCLOCK
	macro here based on has_cpuclock code.

	[BZ #10149]
	* sysdeps/unix/sysv/linux/dl-osinfo.h (_dl_setup_stack_chk_guard):
	First byte (not low byte) is now always NUL.
	* sysdeps/generic/dl-osinfo.h (_dl_setup_stack_chk_guard): Likewise.

	* sysdeps/unix/sysv/linux/dl-osinfo.h (_dl_setup_stack_chk_guard):
	Use non-cancelable interfaces.

	[BZ #9809]
	* locale/iso-639.def: Add entry for Sorani.

	[BZ #11901]
	* include/stdlib.h: Move include protection to the right place.
	Define abort_msg_s.  Declare __abort_msg with it.
	* stdlib/abort.c (__abort_msg): Adjust type.
	* assert/assert.c (__assert_fail_base): New function.  Majority
	of code from __assert_fail.  Allocate memory for __abort_msg with
	mmap.
	(__assert_fail): Now call __assert_fail_base.
	* assert/assert-perr.c: Remove bulk of implementation.  Use
	__assert_fail_base.
	* include/assert.hL Declare __assert_fail_base.
	* sysdeps/posix/libc_fatal.c: Allocate memory for __abort_msg with
	mmap.
	* sysdeps/unix/sysv/linux/libc_fatal.c: Likewise.

2011-05-14  Ulrich Drepper  <drepper@gmail.com>

	[BZ #11952]
	[BZ #12453]
	* elf/dl-open.c (dl_open_worker): Delay calls to _dl_update_slotinfo
	until all modules are registered in the DTV.
	* elf/Makefile: Add rules to build and run tst-tls19.
	* elf/tst-tls19.c: New file.
	* elf/tst-tls19mod1.c: New file.
	* elf/tst-tls19mod2.c: New file.
	* elf/tst-tls19mod3.c: New file.
	Patch mostly by Martin von Gagern <Martin.vGagern@gmx.net>.

	[BZ #12083]
	* sysdeps/pthread/aio_misc.c (__aio_init): Compute optim.aio_num
	correctly.

	[BZ #12601]
	* iconvdata/cp932.c (BODY to UCS4): Fix incrementing inptr in case of
	two-byte sequence errors.
	* iconvdata/Makefile (tests): Add bug-iconv8.
	* iconvdata/bug-iconv8.c: New file.

	[BZ #12626]
	* sysdeps/generic/elf/backtracesymsfd.c (__backtrace_symbols_fd): Move
	buf2 definition.

	* libio/fileops.c (_IO_new_file_close_it): Initialize write_status.

	[BZ #12432]
	* sysdeps/ia64/backtrace.c (struct trace_reg): Add cfa element.
	(dummy_getcfa): New function.
	(init): Get _Unwind_GetCFA address, use dummy if not found.
	(backtrace_helper): In recursion check, also check whether CFA changes.
	(__backtrace): Completely initialize arg.

	* iconv/loop.c (SINGLE) [STORE_REST]: Add input bytes to bytebuf before
	storing incomplete byte sequence in state object.  Avoid testing for
	guaranteed too small input if we know there is enough data available.

2011-05-11  Andreas Schwab  <schwab@redhat.com>

	* Makeconfig (+link-pie): Indent.
	* Rules (binaries-pie): Define if $(have-fpie) and
	$(build-shared).
	(binaries-shared): Also filter out $(binaries-pie).
	($(addprefix $(objpfx),$(binaries-pie))): New rule.
	* nscd/Makefile (others-pie): Add nscd.
	(LDFLAGS-nscd): Set this instead of relro-LDFLAGS.
	($(objpfx)nscd): Remove command override.
	* login/Makefile (others-pie): Add pt_chown.
	($(objpfx)pt_chown): Remove command override.
	* elf/Makefile: Add PIE tests to tests and tests-pie variables and
	remove command overrides.

2011-05-13  Ulrich Drepper  <drepper@gmail.com>

	* libio/tst_putwc.c: Fix error messages.

	[BZ #12724]
	* libio/fileops.c (_IO_new_file_close_it): Always flush when
	currently writing and seek to current position when not.
	* libio/Makefile (tests): Add bug-fclose1.
	* libio/bug-fclose1.c: New file.

2011-05-13  Andreas Schwab  <schwab@redhat.com>

	* elf/dl-load.c (is_dst): Remove parameter secure, all callers
	changed.  Move check for valid use of $ORIGIN ...
	(_dl_dst_substitute): ... here.  Reset check_for_trusted when a
	path element is skipped.

2011-05-12  Ulrich Drepper  <drepper@gmail.com>

	[BZ #12511]
	* elf/dl-lookup.c (enter): Don't test for copy relocation here and
	don't set DF_1_NODELETE here.
	(do_lookup_x): When entering new entry test for copy relocation
	and if necessary set DF_1_NODELETE flag.
	* elf/tst-unique4.cc: New file.
	* elf/tst-unique4.h: New file.
	* elf/tst-unique4lib.cc: New file.
	* elf/Makefile: Add rules to build and run tst-unique4.
	Patch by Piotr Bury <pbury@goahead.com>.

2011-05-11  Ulrich Drepper  <drepper@gmail.com>

	[BZ #12052]
	* sysdeps/posix/spawni.c (__spawni): Fix sched_setscheduler call.

	[BZ #12625]
	* misc/mntent_r.c (addmntent): Flush the stream after the output

	[BZ #12393]
	* elf/dl-load.c (is_trusted_path): Remove unnecessary test.
	(is_trusted_path_normalize): Skip initial colon.  Append slash
	to empty buffer.  Duplicate is_trusted_path code but allow
	constructed patch to be prefix.
	(is_dst): Allow $ORIGIN followed by /.
	(_dl_dst_substitute): Correct clearing of check_for_trusted.
	Correct testing of result of is_trusted_path_normalize
	(decompose_rpath): Fix warning.

2011-05-10  Ulrich Drepper  <drepper@gmail.com>

	[BZ #11257]
	* grp/initgroups.c (internal_getgrouplist): When we found the service
	list through the initgroups entry in nsswitch.conf do not always
	continue on a successful lookup.  Don't always use the
	__nss_group_database value if it is set.
	* nss/nsswitch.conf (initgroups): Change action for successful db
	lookup to continue for compatibility.

2011-05-09  Ulrich Drepper  <drepper@gmail.com>

	[BZ #11532]
	* iconvdata/Makefile: Add rules to build CP770, CP771, CP772, CP773,
	and CP774 modules.
	* iconvdata/gconv-modules: Add entries for CP770, CP771, CP772, CP773,
	and CP774 modules.
	* iconvdata/tst-tables.sh: Likewise.
	* iconvdata/cp770.c: New file.
	* iconvdata/cp771.c: New file.
	* iconvdata/cp772.c: New file.
	* iconvdata/cp773.c: New file.
	* iconvdata/cp774.c: New file.
	* iconvdata/testdata/CP770: New file.
	* iconvdata/testdata/CP770..UTF8: New file.
	* iconvdata/testdata/CP771: New file.
	* iconvdata/testdata/CP771..UTF8: New file.
	* iconvdata/testdata/CP772: New file.
	* iconvdata/testdata/CP772..UTF8: New file.
	* iconvdata/testdata/CP773: New file.
	* iconvdata/testdata/CP773..UTF8: New file.
	* iconvdata/testdata/CP774: New file.
	* iconvdata/testdata/CP774..UTF8: New file.

	* iconvdata/gen-8bit-gap-1.sh: End reading of charmap file at
	END CHARMAP line.
	* iconvdata/gen-8bit-gap.sh: Likewise.
	* iconvdata/gen-8bit.sh: Likewise.

	* locale/iso-639.def: Add ary entry.

	[BZ #11258]
	* locale/C-translit.h.in: Add U20A1 transliteration.

	[BZ #12178]
	* locale/iso-639.def: Add wae entry.
	Patch by Kevin Bortis <bortis@translate-wae.ch>.

	[BZ #12545]
	* locale/programs/localedef.c (construct_output_path): Use ssize_t
	for n.

	[BZ #12711]
	* locale/C-translit.h.in: Add entry for U20B9.
	Patch by pravin.d.s@gmail.com.

2011-05-08  Ulrich Drepper  <drepper@gmail.com>

	[BZ #12713]
	* sysdeps/unix/sysv/linux/getcwd.c: If getcwd syscall report
	ENAMETOOLONG use generic getcwd.
	* sysdeps/posix/getcwd.c: Add support to use openat.  Make usable
	in rtld.  Use *stat64.
	* sysdeps/unix/sysv/linux/Makefile [subdir=elf] (sysdep-rtld-routines):
	Add dl-getcwd, dl-openat64, dl-opendir, dl-fxstatat64.
	* sysdeps/unix/sysv/linux/dl-getcwd.c: New file.
	* sysdeps/unix/sysv/linux/dl-openat64.c: New file.
	* sysdeps/unix/sysv/linux/dl-opendir.c: New file.
	* sysdeps/unix/sysv/linux/dl-fxstat64.c: New file.
	* include/sys/stat.h: Define __fstatat, __lstat64, __fstat64, and
	__fstatat64 macros.
	* include/dirent.h: Add libc_hidden_proto for rewinddir.
	* dirent/rewinddir.c: Add libc_hidden_def.
	* sysdeps/mach/hurd/rewinddir.c: Likewise.
	* sysdeps/unix/rewinddir.c: Likewise.  Don't do locking outside libc.

	* include/dirent.h (__alloc_dir): Add flags parameter.
	* sysdeps/unix/fdopendir.c (__fdopendir): Pass flags to __alloc_dir.
	* sysdeps/unix/opendir.c (__opendir): Pass 0 in new parameter to
	__alloc_dir.
	(__alloc_dir): Take new parameter.  Don't call fcntl for invocations
	from fdopendir if O_CLOEXEC is already set.

2011-03-15  Alan Modra  <amodra@gmail.com>

	* elf/dl-reloc.c (_dl_try_allocate_static_tls <TLS_DTV_AT_TP>): Handle
	l_tls_firstbyte_offset non-zero.  Save padding offset in
	l_tls_firstbyte_offset for later use.
	* elf/dl-close.c (_dl_close_worker <TLS_DTV_AT_TP>): Correct code
	freeing static tls block.

2011-03-05  Jonathan Nieder  <jrnieder@gmail.com>

	* sysdeps/unix/sysv/linux/sys/param.h: Fix an #ifndef __undef_ARG_MAX
	where #ifdef was intended.  The intent is to prevent ARG_MAX from
	being defined by the kernel headers.

2011-05-07  Ulrich Drepper  <drepper@gmail.com>

	[BZ #12734]
	* resolv/resolv.h: Define RES_NOTLDQUERY.
	* resolv/res_init.c (res_setoptions): Recognize no_tld_query and
	no-tld-query and set RES_NOTLDQUERY.
	* resolv/res_debug.c (p_option): Handle RES_NOTLDQUERY.
	* resolv/res_query.c (__libc_res_nsearch): Backport changes from
	modern BIND to search name as TLD unless forbidden.

2011-05-07  Petr Baudis  <pasky@suse.cz>
	    Ulrich Drepper  <drepper@gmail.com>

	[BZ #12393]
	* elf/dl-load.c (fillin_rpath): Move trusted path check...
	(is_trusted_path): ...to here.
	(is_trusted_path_normalize): Wrapper for /../ and /./ normalization.
	(_dl_dst_substitute): Verify expanded $ORIGIN path elements
	using is_trusted_path_normalize() in setuid scripts.

2011-05-06  Paul Pluzhnikov  <ppluzhnikov@google.com>

	* sysdeps/unix/sysv/linux/sys/sysmacros.h: Add missing
	__BEGIN/__END_DECLS.

2011-05-06  Ulrich Drepper  <drepper@gmail.com>

	* nss/nss_files/files-initgroups.c (_nss_files_initgroups_dyn): Return
	NSS_STATUS_NOTFOUND if no record was found.

2011-05-05  Andreas Schwab  <schwab@redhat.com>

	* sunrpc/Makefile (headers): Add rpc/netdb.h.
	(headers-not-in-tirpc): Remove rpc/netdb.h
	* resolv/netdb.h: Revert last change.

2011-05-05  Paul Pluzhnikov  <ppluzhnikov@google.com>

	* Makeconfig (link-libc-static): Use --{start,end}-group to handle
	circular dependency between libgcc.a and libc.a.

2011-05-05  Andreas Schwab  <schwab@redhat.com>

	* resolv/netdb.h: Don't include <rpc/netdb.h>.
	* nis/Makefile: Don't install rpcsvc/*.
	* inet/protocols/timed.h: Include <sys/types.h> and <sys/time.h>
	instead of <rpc/types.h>.
	(MAXHOSTNAMELEN): Define.

2011-05-03  Andreas Schwab  <schwab@redhat.com>

	* elf/ldconfig.c (add_dir): Don't crash on empty path.

2011-04-28  Maciej Babinski  <mbabinski@google.com>

	[BZ #12714]
	* sysdeps/posix/getaddrinfo.c (gaih_inet): Don't bypass
	gethostbyname4_r when IPv6 results are possible.

2011-05-02  Ulrich Drepper  <drepper@gmail.com>

	[BZ #12723]
	* sysdeps/unix/sysv/linux/pathconf.c (__pathconf): Implement
	_PC_PIPE_BUF handling.

2011-04-30  Bruno Haible  <bruno@clisp.org>

	[BZ #12717]
	* conform/data/netdb.h-data (getnameinfo): Make POSIX compliant.
	* resolv/netdb.h (getnameinfo): Change type of flags parameter
	to 'int'.
	* inet/getnameinfo.c (getnameinfo): Likewise.

2011-04-29  Ulrich Drepper  <drepper@gmail.com>

	* grp/initgroups.c (internal_getgrouplist): Prefer initgroups setting
	to groups setting in database lookup.
	* nss/nsswitch.conf: Add initgroups entry.

2011-04-22  Ulrich Drepper  <drepper@gmail.com>

	[BZ #12685]
	* libio/fileops.c (_IO_new_file_fopen): Scan up to 7 bytes of the
	mode string.
	Patch by Eric Blake <eblake@redhat.com>.

2011-04-20  H.J. Lu  <hongjiu.lu@intel.com>

	* sunrpc/Makefile (need-export-routines): Add svc_run.
	(routines): Remove svc_run.
	($(objpfx)thrsvc): Add $(common-objpfx)linkobj/libc.so.
	* sunrpc/clnt_perr.c (clnt_perrno): Export.
	* sunrpc/svc_run.c (svc_run): Likewise.
	* sunrpc/svc_udp.c (svcudp_create): Likewise.

2011-04-21  Ulrich Drepper  <drepper@gmail.com>

	* nss/nss_files/files-initgroups.c (_nss_files_initgroups_dyn): Fix
	problem in reallocation in last patch.

2011-04-20  Ulrich Drepper  <drepper@gmail.com>

	* sunrpc/Makefile: Move inclusion of Rules.

2011-04-19  Ulrich Drepper  <drepper@gmail.com>

	* nss/nss_files/files-initgroups.c: New file.
	* nss/Makefile (libnss_files-routines): Add files-initgroups.
	* nss/Versions (libnss_files) [GLIBC_PRIVATE]: Export
	_nss_files_initgroups_dyn.

2011-03-31  Richard Sandiford  <richard.sandiford@linaro.org>

	* elf/elf.h (R_ARM_IRELATIVE): Define.

2011-04-19  Ulrich Drepper  <drepper@gmail.com>

	* po/ru.po: Update from translation team.

2011-04-17  Ulrich Drepper  <drepper@gmail.com>

	* sunrpc/Makefile ($(rpc-compat-routines.os)): Add before-compile to
	dependencies.

2011-02-06  Mike Frysinger  <vapier@gentoo.org>

	[BZ #12653]
	* sysdeps/i386/i686/multiarch/memcpy-ssse3-rep.S: Only protect
	MEMCPY_CHK with USE_AS_BCOPY ifdef check.
	* sysdeps/i386/i686/multiarch/memcpy-ssse3.S: Likewise.
	* sysdeps/x86_64/multiarch/memcpy-ssse3.S: Likewise.
	* sysdeps/x86_64/multiarch/memcpy-ssse3-back.S: Likewise.

2011-03-28  Andreas Schwab  <schwab@linux-m68k.org>

	* sysdeps/powerpc/powerpc32/power4/strncmp.S: Don't read past
	differing bytes.
	* sysdeps/powerpc/powerpc64/power4/strncmp.S: Likewise.
	* sysdeps/powerpc/powerpc32/power7/strncmp.S: Likewise.
	* sysdeps/powerpc/powerpc64/power7/strncmp.S: Likewise.

2011-04-17  Ulrich Drepper  <drepper@gmail.com>

	[BZ #12420]
	* sysdeps/unix/sysv/linux/x86_64/getcontext.S: Reload context after
	storing it.
	* stdlib/bug-getcontext.c: New file.
	* stdlib/Makefile: Add rules to build and run bug-getcontext.

2011-04-11  Andreas Krebbel  <Andreas.Krebbel@de.ibm.com>

	* sysdeps/s390/s390-32/elf/start.S (_start): Skip extra zeroes
	between environment variables and auxiliary vector.

2011-04-16  Ulrich Drepper  <drepper@gmail.com>

	* Makefile: Add rules to build linkobj/libc.so.
	* include/libc-symbols.h: Define libc_hidden_nolink.
	* include/rpc/auth.h: Mark functions which are to be hidden.
	* include/rpc/auth_des.h: Likewise.
	* include/rpc/auth_unix.h: Likewise.
	* include/rpc/clnt.h: Likewise.
	* include/rpc/des_crypt.h: Likewise.
	* include/rpc/key_prot.h: Likewise.
	* include/rpc/pmap_clnt.h: Likewise.
	* include/rpc/pmap_prot.h: Likewise.
	* include/rpc/pmap_rmt.h: Likewise.
	* include/rpc/rpc_msg.h: Likewise.
	* include/rpc/svc.h: Likewise.
	* include/rpc/svc_auth.h: Likewise.
	* include/rpc/xdr.h: Likewise.
	* nis/Makefile: Link all DSOs against linkobj/libc.so.
	* nss/Makefile: Likewise.
	* sunrpc/Makefile: Don't install headers.  Build library with normal
	entry points.  Don't build rpcinfo.  Link RPC tests appropriately.
	* sunrpc/auth_des.c: Hide exported symbols by default, export some
	for the compat linking library.  Remove use of INTDEF/INTUSE.
	* sunrpc/auth_none.c: Likewise.
	* sunrpc/auth_unix.c: Likewise.
	* sunrpc/authdes_prot.c: Likewise.
	* sunrpc/authuxprot.c: Likewise.
	* sunrpc/clnt_gen.c: Likewise.
	* sunrpc/clnt_perr.c: Likewise.
	* sunrpc/clnt_raw.c: Likewise.
	* sunrpc/clnt_simp.c: Likewise.
	* sunrpc/clnt_tcp.c: Likewise.
	* sunrpc/clnt_udp.c: Likewise.
	* sunrpc/clnt_unix.c: Likewise.
	* sunrpc/des_crypt.c: Likewise.
	* sunrpc/des_soft.c: Likewise.
	* sunrpc/get_myaddr.c: Likewise.
	* sunrpc/key_call.c: Likewise.
	* sunrpc/key_prot.c: Likewise.
	* sunrpc/netname.c: Likewise.
	* sunrpc/pm_getmaps.c: Likewise.
	* sunrpc/pm_getport.c: Likewise.
	* sunrpc/pmap_clnt.c: Likewise.
	* sunrpc/pmap_prot.c: Likewise.
	* sunrpc/pmap_prot2.c: Likewise.
	* sunrpc/pmap_rmt.c: Likewise.
	* sunrpc/publickey.c: Likewise.
	* sunrpc/rpc_cmsg.c: Likewise.
	* sunrpc/rpc_common.c: Likewise.
	* sunrpc/rpc_dtable.c: Likewise.
	* sunrpc/rpc_prot.c: Likewise.
	* sunrpc/rpc_thread.c: Likewise.
	* sunrpc/rtime.c: Likewise.
	* sunrpc/svc.c: Likewise.
	* sunrpc/svc_auth.c: Likewise.
	* sunrpc/svc_authux.c: Likewise.
	* sunrpc/svc_raw.c: Likewise.
	* sunrpc/svc_run.c: Likewise.
	* sunrpc/svc_simple.c: Likewise.
	* sunrpc/svc_tcp.c: Likewise.
	* sunrpc/svc_udp.c: Likewise.
	* sunrpc/svc_unix.c: Likewise.
	* sunrpc/svcauth_des.c: Likewise.
	* sunrpc/xcrypt.c: Likewise.
	* sunrpc/xdr.c: Likewise.
	* sunrpc/xdr_array.c: Likewise.
	* sunrpc/xdr_float.c: Likewise.
	* sunrpc/xdr_intXX_t.c: Likewise.
	* sunrpc/xdr_mem.c: Likewise.
	* sunrpc/xdr_rec.c: Likewise.
	* sunrpc/xdr_ref.c: Likewise.
	* sunrpc/xdr_sizeof.c: Likewise.
	* sunrpc/xdr_stdio.c: Likewise.

2011-04-10  Ulrich Drepper  <drepper@gmail.com>

	[BZ #12650]
	* sysdeps/i386/dl-tls.h: Define TLS_DTV_UNALLOCATED.
	* sysdeps/ia64/dl-tls.h: Likewise.
	* sysdeps/powerpc/dl-tls.h: Likewise.
	* sysdeps/s390/dl-tls.h: Likewise.
	* sysdeps/sh/dl-tls.h: Likewise.
	* sysdeps/sparc/dl-tls.h: Likewise.
	* sysdeps/x86_64/dl-tls.h: Likewise.
	* elf/dl-tls.c: Don't define TLS_DTV_UNALLOCATED here.

2011-03-14  Andreas Schwab  <schwab@redhat.com>

	* elf/dl-load.c (_dl_dst_substitute): When skipping the first
	rpath element also skip the following colon.
	(expand_dynamic_string_token): Add is_path parameter and pass
	down to DL_DST_REQUIRED and _dl_dst_substitute.
	(decompose_rpath): Call expand_dynamic_string_token with
	non-zero is_path.  Ignore empty rpaths.
	(_dl_map_object_from_fd): Call expand_dynamic_string_token
	with zero is_path.

2011-04-08  Andreas Schwab  <schwab@linux-m68k.org>

	* sysdeps/unix/sysv/linux/powerpc/powerpc64/sync_file_range.c:
	Make cancelable.

2011-04-09  Ulrich Drepper  <drepper@gmail.com>

	[BZ #12655]
	* sysdeps/unix/sysv/linux/sys/syscall.h: Fix comment.
	Patch by Filipe David Manana <fdmanana@apache.org>.

2011-04-07  Andreas Schwab  <schwab@redhat.com>

	* sysdeps/unix/sysv/linux/x86_64/____longjmp_chk.S (CALL_FAIL):
	Maintain aligned stack.
	(CHECK_RSP): Remove unused macro.

2011-04-03  Ulrich Drepper  <drepper@gmail.com>

	* sysdeps/x86_64/cacheinfo.c (intel_02_known): Fix typo in table.
	* sysdeps/unix/sysv/linux/i386/sysconf.c (intel_02_known): Likewise.

2011-04-02  Ulrich Drepper  <drepper@gmail.com>

	* sysdeps/unix/sysv/linux/bits/time.h (CLOCK_BOOTTIME): Define.

	* include/features.h: Mention __USE_XOPEN2K8 in comment.

2011-03-26  H.J. Lu  <hongjiu.lu@intel.com>

	[BZ #12518]
	* sysdeps/x86_64/Versions: Add memcpy to GLIBC_2.14.
	* sysdeps/x86_64/memcpy.S: Provide GLIBC_2_14 memcpy.
	* sysdeps/x86_64/memmove.c: New file.
	* sysdeps/x86_64/multiarch/memcpy.S: Include <shlib-compat.h>.
	(memcpy): Renamed to ...
	(__new_memcpy): This.
	(memcpy): Provide GLIBC_2_14 memcpy.
	* sysdeps/x86_64/multiarch/memmove.c: Include <shlib-compat.h>.
	(memcpy): Provide GLIBC_2_2_5 memcpy.

2011-04-01  Ulrich Drepper  <drepper@gmail.com>

	[BZ #12631]
	* wcsmbs/wchar.h: Make wcpcpy and wcpncpy visible for __USE_XOPEN2K8.

2011-03-30  Andreas Schwab  <schwab@redhat.com>

	* misc/syncfs.c: New file.
	* misc/Makefile (routines): Add syncfs.
	* posix/unistd.h: Declare syncfs.
	* sysdeps/unix/syscalls.list: Add syncfs.

2011-04-01  Andreas Schwab  <schwab@redhat.com>

	* sysdeps/unix/sysv/linux/Versions: Rename open_by_handle to
	open_by_handle_at.
	* sysdeps/unix/sysv/linux/i386/bits/fcntl.h: Likewise.
	* sysdeps/unix/sysv/linux/ia64/bits/fcntl.h: Likewise.
	* sysdeps/unix/sysv/linux/s390/bits/fcntl.h: Likewise.
	* sysdeps/unix/sysv/linux/sh/bits/fcntl.h: Likewise.
	* sysdeps/unix/sysv/linux/sparc/bits/fcntl.h: Likewise.
	* sysdeps/unix/sysv/linux/syscalls.list: Likewise.
	* sysdeps/unix/sysv/linux/x86_64/bits/fcntl.h: Likewise.

2011-04-01  Ulrich Drepper  <drepper@gmail.com>

	* sysdeps/unix/sysv/linux/i386/bits/fcntl.h: Define O_PATH.
	* sysdeps/unix/sysv/linux/ia64/bits/fcntl.h: Likewise.
	* sysdeps/unix/sysv/linux/powerpc/bits/fcntl.h: Likewise.
	* sysdeps/unix/sysv/linux/s390/bits/fcntl.h: Likewise.
	* sysdeps/unix/sysv/linux/sh/bits/fcntl.h: Likewise.
	* sysdeps/unix/sysv/linux/sparc/bits/fcntl.h: Likewise.
	* sysdeps/unix/sysv/linux/x86_64/bits/fcntl.h: Likewise.

	* io/Makefile: Compile fallocate.c, fallocate64.c, and
	sync_file_range.c with -fexceptions.
	* sysdeps/unix/sysv/linux/fallocate.c: Make cancelable.
	* sysdeps/unix/sysv/linux/fallocate64.c: Likewise.
	* sysdeps/unix/sysv/linux/i386/fallocate.c: Likewise.
	* sysdeps/unix/sysv/linux/i386/fallocate64.c: Likewise.
	* sysdeps/unix/sysv/linux/wordsize-64/fallocate.c: Likewise.
	* sysdeps/unix/sysv/linux/sync_file_range.c: Likewise.
	* sysdeps/unix/sysv/linux/wordsize-64/syscalls.list: Mark
	sync_file_range as cancellation point
	* sysdeps/unix/sysv/linux/i386/sync_file_range.c: New file.  This is
	now a wrapper around __call_sync_file_range with cancellation handling.
	* sysdeps/unix/sysv/linux/i386/sync_file_range.S: Renamed to ...
	* sysdeps/unix/sysv/linux/i386/call_sync_file_range.S: ...this.  Change
	function name to __call_sync_file_range.
	* sysdeps/unix/sysv/linux/i386/Makefile [subdir=io] (sysdep_routines):
	Add call_sync_file_range.

2011-04-01  Andreas Schwab  <schwab@redhat.com>

	* sysdeps/unix/sysv/linux/Makefile (sysdep_headers): Add
	bits/timex.h.

2011-04-01  Ulrich Drepper  <drepper@gmail.com>

	* iconv/iconv.h: Fix typo in comment.
	* io/fcntl.h: Likewise.
	* libio/stdio.h: Likewise.
	* posix/spawn.h: Likewise.
	* posix/unistd.h: Likewise.
	* stdlib/stdlib.h: Likewise.
	* time/time.h: Likewise.
	* wcsmbs/wchar.h: Likewise.

	* sysdeps/unix/sysv/linux/Versions [GLIBC_2.14] (name_to_handle_at,
	open_by_handle): Add.
	* sysdeps/unix/sysv/linux/i386/bits/fcntl.h: Define struct file_handle
	and MAX_HANDLE_SZ.  Declare name_to_handle_at and open_by_handle.
	Augment a few comments.
	* sysdeps/unix/sysv/linux/ia64/bits/fcntl.h: Likewise.
	* sysdeps/unix/sysv/linux/s390/bits/fcntl.h: Likewise.
	* sysdeps/unix/sysv/linux/sh/bits/fcntl.h: Likewise.
	* sysdeps/unix/sysv/linux/sparc/bits/fcntl.h: Likewise.
	* sysdeps/unix/sysv/linux/x86_64/bits/fcntl.h: Likewise.
	* sysdeps/unix/sysv/linux/syscalls.list: Add name_to_handle_at and
	open_by_handle.

	* io/fcntl.h (AT_EMPTY_PATH): Define.

2011-03-30  Ulrich Drepper  <drepper@gmail.com>

	* sysdeps/unix/sysv/linux/syscalls.list: Add clock_adjtime.
	* sysdeps/unix/sysv/linux/bits/time.h: New file.
	* sysdeps/unix/sysv/linux/sys/timex.h: Move struct timex definition
	to...
	* sysdeps/unix/sysv/linux/bits/timex.h: ...here.  New file.
	* Versions.def: Add GLIBC_2.14.
	* sysdeps/unix/sysv/linux/Versions [GLIBC_2.14] (clock_adjtime):
	Export.

2011-04-06  Andreas Schwab  <schwab@redhat.com>

	* scripts/check-local-headers.sh: Ignore systemtap headers.

2011-02-21  Roland McGrath  <roland@redhat.com>

	* sysdeps/x86_64/__longjmp.S: Add a static probe here.
	* sysdeps/x86_64/setjmp.S: Likewise.
	* sysdeps/i386/bsd-setjmp.S: Likewise.
	* sysdeps/i386/bsd-_setjmp.S: Likewise.
	* sysdeps/i386/setjmp.S: Likewise.
	* sysdeps/i386/__longjmp.S: Likewise.
	* sysdeps/unix/sysv/linux/x86_64/____longjmp_chk.S: Likewise.
	* sysdeps/unix/sysv/linux/i386/____longjmp_chk.S: Likewise.

2011-02-08  Roland McGrath  <roland@redhat.com>

	* include/stap-probe.h: New file.
	* configure.in: Handle --enable-systemtap.
	* configure: Regenerated.
	* config.h.in (USE_STAP_PROBE): New #undef.
	* extra-lib.mk (CPPFLAGS-$(lib)): Add -DIN_LIB=$(lib).
	* elf/Makefile (CPPFLAGS-.os): Add -DIN_LIB=rtld.
	* elf/rtld-Rules (rtld-CPPFLAGS): Likewise.

2011-03-22  Ulrich Drepper  <drepper@gmail.com>

	* sysdeps/unix/sysv/linux/i386/sysconf.c (intel_check_word): Increment
	round counter.
	* sysdeps/x86_64/cacheinfo.c (intel_check_word): Likewise.

2011-03-20  H.J. Lu  <hongjiu.lu@intel.com>

	[BZ #12597]
	* string/test-strncmp.c (do_page_test): New function.
	(check2): Likewise.
	(test_main): Call check2.
	* sysdeps/x86_64/multiarch/strcmp.S: Properly cross page boundary.

2011-03-20  Ulrich Drepper  <drepper@gmail.com>

	[BZ #12587]
	* sysdeps/unix/sysv/linux/i386/sysconf.c (intel_check_word):
	Handle cache information in CPU leaf 4.
	* sysdeps/x86_64/cacheinfo.c (intel_check_word): Likewise.

2011-03-18  Ulrich Drepper  <drepper@gmail.com>

	[BZ #12583]
	* posix/fnmatch.c (fnmatch): Check size of pattern in wide
	character representation.
	Partly based on a patch by Tomas Hoger <thoger@redhat.com>.

2011-03-16  Ryan S. Arnold  <rsa@us.ibm.com>

	* sysdeps/powerpc/powerpc32/power6/fpu/s_isnanf.S (isnanf): Fix
	END(__isnan) to END(__isnanf) to match function entry point/label
	EALIGN(__isnanf,...).

2011-03-10  Jakub Jelinek  <jakub@redhat.com>

	* wcsmbs/wchar.h (wmemcmp): Remove __restrict qualifiers.

2011-03-10  Ulrich Drepper  <drepper@gmail.com>

	[BZ #12510]
	* elf/dl-lookup.c (do_lookup_x): For copy relocations of unique objects
	copy from the symbol referenced in the relocation to initialize the
	used variable.
	Patch by Piotr Bury <pbury@goahead.com>.
	* elf/Makefile: Add rules to build and tst-unique3.
	* include/bits/dlfcn.h: Remove _dl_mcount_wrapper_check declaration.
	* elf/tst-unique3.cc: New file.
	* elf/tst-unique3.h: New file.
	* elf/tst-unique3lib.cc: New file.
	* elf/tst-unique3lib2.cc: New file.

	* elf/Makefile: Don't run tst-execstack* tests of SELinux is enabled.

2011-03-10  Mike Frysinger  <vapier@gentoo.org>

	* sysdeps/sparc/sparc64/elf/configure.in (libc_cv_sparc64_tls): Add
	$LDFLAGS and -nostdlib -nostartfiles to linking step.  Change main
	to _start.

2011-03-18  Andreas Schwab  <schwab@redhat.com>

	* elf/ldd.bash.in: Never run file directly.

2011-03-07  Andreas Schwab  <schwab@redhat.com>

	* include/link.h (struct link_map): Remove l_orig_initfini.
	* elf/dl-close.c (_dl_close_worker): Revert its use.
	* elf/dl-deps.c (_dl_map_object_deps): Likewise.

2011-03-06  Ulrich Drepper  <drepper@gmail.com>

	* elf/dl-load.c (_dl_map_object): If we are looking for the first
	to-be-loaded object along a path to loader is ld.so.

2011-03-02  Harsha Jagasia  <harsha.jagasia@amd.com>
	    Ulrich Drepper  <drepper@gmail.com>

	* sysdeps/x86_64/memset.S: After aligning destination, code
	branches to different locations depending on the value of
	misalignment, when multiarch is enabled. Fix this.

2011-03-02  Harsha Jagasia  <harsha.jagasia@amd.com>

	* sysdeps/x86_64/cacheinfo.c (init_cacheinfo):
	Set _x86_64_preferred_memory_instruction for AMD processsors.
	* sysdeps/x86_64/multiarch/init-arch.c (__init_cpu_features):
	Set bit_Prefer_SSE_for_memop for AMD processors.

2011-03-04  Ulrich Drepper  <drepper@gmail.com>

	* libio/fmemopen.c (fmemopen): Optimize a bit.

2011-03-03  Andreas Schwab  <schwab@redhat.com>

	* libio/fmemopen.c (fmemopen): Don't read past end of buffer.

2011-03-03  Roland McGrath  <roland@redhat.com>

	* setjmp/bits/setjmp2.h: Canonicalize comment formatting.

2011-02-28  Aurelien Jarno  <aurelien@aurel32.net>

	* sysdeps/sparc/sparc64/multiarch/memset.S(__bzero): Call
	__bzero_ultra1 instead of __memset_ultra1.

2011-02-23  Andreas Schwab  <schwab@redhat.com>
	    Ulrich Drepper  <drepper@gmail.com>

	[BZ #12509]
	* include/link.h (struct link_map): Add l_orig_initfini.
	* elf/dl-load.c (_dl_map_object_from_fd): Free realname before
	returning unsuccessfully.
	* elf/dl-close.c (_dl_close_worker): If this is the last explicit
	close of a file loaded at startup, restore the original l_initfini
	list.
	* elf/dl-deps.c (_dl_map_object_deps): Don't free old l_initfini
	list, store the pointer.
	* elf/Makefile ($(objpfx)noload-mem): New rule.
	(noload-ENV): Define.
	(tests): Add $(objpfx)noload-mem.
	* elf/noload.c: Include <memcheck.h>.
	(main): Call mtrace.  Close all opened handles.

2011-02-22  Samuel Thibault  <samuel.thibault@ens-lyon.org>

	Fix __if_freereq crash: Unlike the generic version which uses free,
	Hurd needs munmap.
	* sysdeps/mach/hurd/ifreq.h: New file.

2011-01-27  Petr Baudis  <pasky@suse.cz>
	    Ulrich Drepper  <drepper@gmail.com>

	[BZ 12445]#
	* stdio-common/vfprintf.c (vfprintf): Pass correct newlen
	to extend_alloca().
	* stdio-common/bug23.c: New file.
	* stdio-common/Makefile (tests): Add bug23.

2010-09-28  Andreas Schwab  <schwab@redhat.com>
	    Ulrich Drepper  <drepper@gmail.com>

	[BZ #12489]
	* elf/rtld.c (dl_main): Move setting of GLRO(dl_init_all_dirs)
	before performing relro protection.  At old place add assertion
	to make sure nothing changed.

2011-02-17  Nathan Sidwell  <nathan@codesourcery.com>
	    Glauber de Oliveira Costa  <glommer@gmail.com>

	* elf/elf.h: Add new ARM TLS relocs.

2011-02-16  Ryan S. Arnold  <rsa@us.ibm.com>

	* sysdeps/unix/sysv/linux/powerpc/powerpc64/sysdep.h:
	(INTERNAL_VSYSCALL_NCS INTERNAL_SYSCALL_NCS): Remove erroneous (int)
	cast from r3.
	* sysdeps/wordsize-64/Makefile: New file.  Add tst-writev to
	'tests' variable.
	* sysdeps/wordsize-64/tst-writev.c: New file.

2011-02-15  Ryan S. Arnold  <rsa@us.ibm.com>

	* sysdeps/powerpc/powerpc64/power7/Makefile: New file which adds
	-mno-vsx to the CFLAGS-rtld.c variable to avoid using VSX registers and
	insns in _dl_start to prevent a TOC reference before relocs are
	resolved.

2011-02-15  Ulrich Drepper  <drepper@gmail.com>

	[BZ #12469]
	* Makeconfig: Remove RANLIB definition.
	* Makerules: Don't use RANLIB.
	* aclocal.m4: Remove ranlib test.
	* configure.in: No need to check for ranlib.
	* elf/rtld-Rules: Don't use RANLIB.

2011-02-16  Samuel Thibault  <samuel.thibault@ens-lyon.org>

	* sysdeps/mach/i386/sysdep.h: Add _MACH_I386_SYSDEP_H inclusion
	protection macro.
	* sysdeps/mach/i386/thread_state.h: Add _MACH_I386_THREAD_STATE_H
	inclusion protection macro.

	* stdio-common/psiginfo.c (psiginfo): Check pinfo->si_signo against
	SIGRTMIN and SIGRTMAX and print information in that case only when
	SIGRTMIN is defined.

2011-02-11  Jakub Jelinek  <jakub@redhat.com>

	* stdio-common/printf-parsemb.c (__parse_one_specmb): Handle
	arginfo fn returning -1.

	* stdio-common/_i18n_number.h (_i18n_number_rewrite): Ensure decimal
	and thousands string is zero terminated.

2011-02-03  Andreas Schwab  <schwab@redhat.com>

	* sysdeps/unix/sysv/linux/sparc/bits/socket.h: Sync with
	sysdeps/unix/sysv/linux/bits/socket.h.

2011-01-30  Samuel Thibault  <samuel.thibault@ens-lyon.org>

	* bits/sched.h (__CPU_ZERO, __CPU_SET, __CPU_CLR, __CPU_ISSET)
	(__CPU_COUNT): Remove old macros.
	(__CPU_ZERO_S, __CPU_SET_S, __CPU_CLR_S, __CPU_ISSET_S)
	(__CPU_COUNT, __CPU_EQUAL_S, __CPU_OP_S, __CPU_ALLOC_SIZE)
	(__CPU_ALLOC, __CPU_FREE): Add macros.
	(__sched_cpualloc, __sched_cpufree): Add declarations.

2011-02-05  Ulrich Drepper  <drepper@gmail.com>

	* nscd/nscd-client.h: Define MAX_TIMEOUT_VALUE.
	(struct datahead): Reuse 32 bits of the alignment for a TTL field.
	* nscd/aicache.c (addhstaiX): Return timeout of added value.
	(readdhstai): Return value of addhstaiX call.
	* nscd/grpcache.c (cache_addgr): Return timeout of added value.
	(addgrbyX): Return value returned by cache_addgr.
	(readdgrbyname): Return value returned by addgrbyX.
	(readdgrbygid): Likewise.
	* nscd/pwdcache.c (cache_addpw): Return timeout of added value.
	(addpwbyX): Return value returned by cache_addpw.
	(readdpwbyname): Return value returned by addhstbyX.
	(readdpwbyuid): Likewise.
	* nscd/servicescache.c (cache_addserv): Return timeout of added value.
	(addservbyX): Return value returned by cache_addserv.
	(readdservbyname): Return value returned by addservbyX:
	(readdservbyport): Likewise.
	* nscd/hstcache.c (cache_addhst): Return timeout of added value.
	(addhstbyX): Return value returned by cache_addhst.
	(readdhstbyname): Return value returned by addhstbyX.
	(readdhstbyaddr): Likewise.
	(readdhstbynamev6): Likewise.
	(readdhstbyaddrv6): Likewise.
	* nscd/initgrcache.c (addinitgroupsX): Return timeout of added value.
	(readdinitgroups): Return value returned by addinitgroupsX.
	* nscd/cache.c (readdfcts): Change return value of functions to time_t.
	(prune_cache): Keep track of timeout value of re-added entries.
	* nscd/connections.c (nscd_run_prune): Use MAX_TIMEOUT_VALUE.
	* nscd/nscd.h: Adjust prototypes of readd* functions.

2011-02-04  Roland McGrath  <roland@redhat.com>

	* nis/nis_server.c (nis_servstate): Use the right name for 0.
	(nis_stats): Likewise.
	* nis/nis_modify.c (nis_modify): Likewise.
	* nis/nis_remove.c (nis_remove): Likewise.
	* nis/nis_add.c (nis_add): Likewise.

	* elf/dl-object.c (_dl_new_object): Remove unused variable L.

	* posix/fnmatch_loop.c: Add some consts.

	* sysdeps/x86_64/multiarch/memset-x86-64.S: Add an #undef.

2011-02-02  H.J. Lu  <hongjiu.lu@intel.com>

	[BZ #12460]
	* config.make.in (config-cflags-novzeroupper): Define.
	* configure.in: Substitute libc_cv_cc_novzeroupper.
	* elf/Makefile (AVX-CFLAGS): Define.
	(CFLAGS-tst-audit4.c): Replace -mavx with $(AVX-CFLAGS).
	(CFLAGS-tst-auditmod4a.c): Likewise.
	(CFLAGS-tst-auditmod4b.c): Likewise.
	(CFLAGS-tst-auditmod6b.c): Likewise.
	(CFLAGS-tst-auditmod6c.c): Likewise.
	(CFLAGS-tst-auditmod7b.c): Likewise.
	* sysdeps/i386/configure.in: Check -mno-vzeroupper.

2011-02-02  Ulrich Drepper  <drepper@gmail.com>

	* elf/dl-runtime.c (_dl_call_pltexit): Pass correct address of the
	function to the callback.
	Patch partly by Jiri Olsa <jolsa@redhat.com>.

2011-02-02  Andreas Schwab  <schwab@redhat.com>

	* shadow/sgetspent.c: Check return value of __sgetspent_r instead
	of errno.

2011-02-03  Andreas Schwab  <schwab@redhat.com>

	* login/programs/pt_chown.c (main): Check for valid file
	descriptor instead of privileges.  Be careful to drop all
	capabilities when not needed.

2011-01-19  Ulrich Drepper  <drepper@gmail.com>

	[BZ #11724]
	* elf/dl-deps.c (_dl_map_object_deps): Rewrite sorting determining order
	of constructors.
	* elf/dl-fini.c (_dl_sort_fini): Rewrite sorting determining order
	of destructors.
	(_dl_fini): Don't call _dl_sort_fini if there is only one object.

	[BZ #11724]
	* elf/Makefile: Add rules to build and run new test.
	* elf/tst-initorder.c: New file.
	* elf/tst-initorder.exp: New file.
	* elf/tst-initordera1.c: New file.
	* elf/tst-initordera2.c: New file.
	* elf/tst-initordera3.c: New file.
	* elf/tst-initordera4.c: New file.
	* elf/tst-initorderb1.c: New file.
	* elf/tst-initorderb2.c: New file.
	* elf/tst-order-a1.c: New file.
	* elf/tst-order-a2.c: New file.
	* elf/tst-order-a3.c: New file.
	* elf/tst-order-a4.c: New file.
	* elf/tst-order-b1.c: New file.
	* elf/tst-order-b2.c: New file.
	* elf/tst-order-main.c: New file.
	New test case by George Gensure <werkt0@gmail.com>.

2010-10-01  Andreas Schwab  <schwab@redhat.com>

	* sysdeps/posix/getaddrinfo.c (gaih_inet): Don't discard result of
	decoding ACE if AI_CANONIDN.

2011-01-18  Ulrich Drepper  <drepper@gmail.com>

	* elf/Makefile: Build IFUNC tests unless multi-arch = no.

2011-01-17  Ulrich Drepper  <drepper@gmail.com>

	* version.h (RELEASE): Bump for 2.13 release.
	* include/features.h: (__GLIBC_MINOR__): Bump to 13.

	* io/fcntl.h: Define AT_NO_AUTOMOUNT.

	* sysdeps/unix/sysv/linux/i386/bits/mman.h: Define MADV_HUGEPAGE and
	MADV_NOHUGEPAGE.
	* sysdeps/unix/sysv/linux/ia64/bits/mman.h: Likewise.
	* sysdeps/unix/sysv/linux/powerpc/bits/mman.h: Likewise.
	* sysdeps/unix/sysv/linux/s390/bits/mman.h: Likewise.
	* sysdeps/unix/sysv/linux/sh/bits/mman.h: Likewise.
	* sysdeps/unix/sysv/linux/sparc/bits/mman.h: Likewise.
	* sysdeps/unix/sysv/linux/x86_64/bits/mman.h: Likewise.

	* posix/getconf.c: Update copyright year.
	* catgets/gencat.c: Likewise.
	* csu/version.c: Likewise.
	* debug/catchsegv.sh: Likewise.
	* debug/xtrace.sh: Likewise.
	* elf/ldconfig.c: Likewise.
	* elf/ldd.bash.in: Likewise.
	* elf/sprof.c (print_version): Likewise.
	* iconv/iconv_prog.c: Likewise.
	* iconv/iconvconfig.c: Likewise.
	* locale/programs/locale.c: Likewise.
	* locale/programs/localedef.c: Likewise.
	* malloc/memusage.sh: Likewise.
	* malloc/mtrace.pl: Likewise.
	* nscd/nscd.c (print_version): Likewise.
	* nss/getent.c: Likewise.

	* sysdeps/unix/sysv/linux/bits/socket.h: Define AF_CAIF, AF_ALG,
	PF_CAIF, and PF_ALG.
	* sysdeps/unix/sysv/linux/sparc/bits/socket.h: Likewise.

2011-01-16  Andreas Schwab  <schwab@linux-m68k.org>

	* elf/Makefile (tlsmod17a-modules, tlsmod18a-modules): Define.
	(modules-names): Use them.
	(ifunc-test-modules, ifunc-pie-tests): Define.
	(extra-test-objs): Add tlsmod17a-modules, tlsmod18a-modules,
	tst-pie1, ifunc-test-modules and ifunc-pie-tests objects.
	(test-extras): Likewise.
	($(patsubst %,$(objpfx)%.os,$(tlsmod17a-modules))): Use
	$(compile-command.c).
	($(patsubst %,$(objpfx)%.os,$(tlsmod18a-modules))): Likewise.
	(all-built-dso): Define.
	(check-textrel.out, check-execstack.out): Depend on it.

	* configure.in: Don't override --enable-multi-arch.

2011-01-15  Ulrich Drepper  <drepper@gmail.com>

	[BZ #6812]
	* nscd/hstcache.c (tryagain): Define.
	(cache_addhst): Return tryagain not notfound for temporary errors.
	(addhstbyX): Also set h_errno to TRY_AGAIN when memory allocation
	failed.

2011-01-14  Ulrich Drepper  <drepper@gmail.com>

	[BZ #10563]
	* sysdeps/unix/sysv/linux/i386/setgroups.c: Use INLINE_SETXID_SYSCALL
	to make the syscall.
	* sysdeps/unix/sysv/linux/setgroups.c: New file.

	[BZ #12378]
	* posix/fnmatch_loop.c (FCT): When matching '[' keep track of beginning
	and fall back to matching as normal character if the string ends before
	the matching ']' is found.  This is what POSIX requires.
	* posix/testfnm.c: Adjust test result.
	* posix/globtest.sh: Adjust test result.  Add new test.
	* posix/tst-fnmatch.input: Likewise.
	* posix/tst-fnmatch2.c: Add new test.

2010-12-28  Andreas Schwab  <schwab@linux-m68k.org>

	* elf/Makefile (check-execstack): Revert last change.  Depend on
	check-execstack.h.
	(check-execstack.h): New target.
	(generated): Add check-execstack.h.
	* elf/check-execstack.c: Include "check-execstack.h".
	(main): Revert last change.
	(handle_file): Return zero if GNU_STACK is absent and
	DEFAULT_STACK_PERMS doesn't include PF_X.

2011-01-13  Ulrich Drepper  <drepper@gmail.com>

	* sysdeps/posix/spawni.c (__spawni): Don't fail if close file action
	in child fails because the descriptor is already closed.
	* include/sys/resource.h: Add libc_hidden_proto for getrlimit64.
	* sysdeps/unix/sysv/linux/getrlimit64.c: Add libc_hidden_def.
	* sysdeps/unix/sysv/linux/i386/getrlimit64.c: Likewise.

	[BZ #12397]
	* sysdeps/unix/sysv/linux/mkdirat.c (mkdirat): Fix handling of missing
	syscall.

	[BZ #10484]
	* nss/nss_files/files-hosts.c (HOST_DB_LOOKUP): Handle overflows of
	temporary buffer used to handle multi lookups locally.
	* include/alloca.h: Add libc_hidden_proto for __libc_alloca_cutoff.

2011-01-12  Ulrich Drepper  <drepper@gmail.com>

	* elf/dl-dst.h (DL_DST_REQUIRED): Allow l_origin to be NULL when
	loader is ld.so.

2011-01-10  Paul Pluzhnikov  <ppluzhnikov@google.com>

	* sysdeps/i386/Makefile: stdlib/cxa_finalize.c needs 16-byte stack
	alignment for SSE2.

2011-01-12  Ulrich Drepper  <drepper@gmail.com>

	[BZ #12394]
	* stdio-common/printf_fp.c (__printf_fp): Add more room for grouping
	characters.  When rounding increased number of integer digits recompute
	number of groups.
	* stdio-common/tst-grouping.c: New file.
	* stdio-common/Makefile: Add rules to build and run tst-grouping.

2011-01-09  Ulrich Drepper  <drepper@gmail.com>

	* sysdeps/i386/bits/select.h: Don't use asm code for __FD_SET,
	__FD_CLR, and __FS_ISSET.  gcc generates better code on its own.

	* sysdeps/x86_64/bits/select.h: Mark value of __FD_SET and __FD_CLR as
	void.
	* bits/select.h: Likewise.

2011-01-08  Ulrich Drepper  <drepper@gmail.com>

	* po/ja.po: Update from translation team.

2011-01-04  David S. Miller  <davem@sunset.davemloft.net>

	[BZ #11155]
	* sysdeps/unix/sysv/linux/sparc/sparc64/fxstat.c: Use i386's
	implementation just like for lxstat, fxstatat, et al.

2010-12-27  Jim Meyering  <meyering@redhat.com>

	[BZ #12348]
	* posix/regexec.c (build_trtable): Return failure indication upon
	calloc failure.  Otherwise, re_search_internal could infloop on OOM.

2010-12-25  Ulrich Drepper  <drepper@gmail.com>

	[BZ #12201]
	* sysdeps/unix/sysv/linux/getrlimit64.c: New file.
	* sysdeps/unix/sysv/linux/setrlimit64.c: New file.
	* sysdeps/unix/sysv/linux/i386/getrlimit64.c: Use ../getrlimit64.c.
	* sysdeps/unix/sysv/linux/kernel-features.h: Define __ASSUME_PRLIMIT64.

	[BZ #12207]
	* malloc/malloc.c (do_check_malloc_state): Use fastbin macro.

	[BZ #12204]
	* string/xpg-strerror.c (__xpg_strerror_r): Return error code, not -1.
	* sysdeps/mach/xpg-strerror.c (__xpg_strerror_r): Likewise.

2010-12-15  H.J. Lu  <hongjiu.lu@intel.com>

	* config.h.in (NO_CTORS_DTORS_SECTIONS): Define.
	* configure.in: Define NO_CTORS_DTORS_SECTIONS if linker
	script has SORT_BY_INIT_PRIORITY.
	* elf/sofini.c: Remove `.ctors' and `.dtors' sections if
	NO_CTORS_DTORS_SECTIONS is defined.
	* elf/soinit.c: Likewise.
	* sysdeps/i386/init-first.c: Don't call __libc_global_ctors if
	NO_CTORS_DTORS_SECTIONS is defined.
	* sysdeps/mach/hurd/i386/init-first.c: Likewise.
	* sysdeps/mach/hurd/powerpc/init-first.c: Likewise.
	* sysdeps/sh/init-first.c: Likewise.
	* sysdeps/unix/sysv/linux/init-first.c: Likewise.

2010-12-24  Ulrich Drepper  <drepper@gmail.com>

	* stdio-common/vfprintf.c (vfprintf): If printf handlers are installed
	always use the slow path.

2010-12-15  Ryan S. Arnold  <rsa@us.ibm.com>

	* elf/Makefile: (check-execstack): Replace $(native-compile) with a
	similar rule which adds the sysdep directories to the header search in
	order to pick up the correct platform stackinfo.h.
	* elf/check-execstack.c (main): Check DEFAULT_STACK_PERMS for PF_X and
	perform test if it is, otherwise return successfully without testing.
	* elf/dl-load.c (_dl_map_object_from_fd): Source stack_flags from
	DEFAULT_STACK_PERMS define in stackinfo.h.
	* elf/dl-support.c (_dl_stack_flags): Source from DEFAULT_STACK_PERMS
	defined in stackinfo.h.
	* elf/rtld.c (_dl_starting_up): Source ._dl_stack_flags from
	DEFAULT_STACK_PERMS defined in stackinfo.h.
	* sysdeps/i386/stackinfo.h: Define DEFAULT_STACK_PERMS with PF_X.
	* sysdeps/ia64/stackinfo.h: Likewise.
	* sysdeps/s390/stackinfo.h: Likewise.
	* sysdeps/sh/stackinfo.h: Likewise.
	* sysdeps/sparc/stackinfo.h: Likewise.
	* sysdeps/x86_64/stackinfo.h: Likewise.
	* sysdeps/powerpc/stackinfo.h: Define DEFAULT_STACK_PERMS without
	PF_X for powerpc64.  Retain PF_X for powerpc32.

2010-12-19  Ulrich Drepper  <drepper@gmail.com>

	* sysdeps/unix/readdir_r.c (__READDIR_R): Compute reclen more
	accurately.
	* sysdeps/unix/sysv/linux/wordsize-64/readdir_r.c: Define
	GETDENTS_64BIT_ALIGNED.

2010-12-14  Ulrich Drepper  <dreper@gmail.com>

	* sysdeps/i386/i686/multiarch/strcmp.S: Undo accidental checkin.

2010-12-10  Andreas Schwab  <schwab@redhat.com>

	* wcsmbs/wchar.h (wcpcpy, wcpncpy): Only declare under
	_GNU_SOURCE.

	* wcsmbs/wchar.h (wcpcpy, wcpncpy): Add __restrict.
	* wcsmbs/bits/wchar2.h (__wmemmove_chk_warn, wmemmove, wmemset):
	Remove __restrict.
	(wcscpy, __wcpcpy_chk, __wcpcpy_alias, wcpcpy, wcsncpy, wcpncpy)
	(wcscat, wcsncat, __wcrtomb_chk, wcrtomb): Add __restrict.

2010-12-09  Ulrich Drepper  <drepper@gmail.com>

	[BZ #11655]
	* stdlib/msort.c (qsort_r): Make sure both phys_pages and pagesize
	are initialized.

2010-12-09  Jakub Jelinek  <jakub@redhat.com>

	* string/bits/string3.h (memmove, bcopy): Remove __restrict.

2010-12-03  Ulrich Drepper  <drepper@gmail.com>

	* po/it.po: Update from translation team.

2010-12-01  H.J. Lu  <hongjiu.lu@intel.com>

	* sysdeps/i386/i686/multiarch/strcmp-ssse3.S (STRCMP): Remove
	unused codes.

2010-11-30  Ulrich Drepper  <drepper@gmail.com>

	* sysdeps/i386/fpu/libm-test-ulps: Relax ynf(10,0.75) test expectations.

2010-11-24  Andreas Schwab  <schwab@redhat.com>

	* resolv/nss_dns/dns-host.c (getanswer_r): Don't handle ttl == 0
	specially.
	(gaih_getanswer_slice): Likewise.

2010-10-20  Jakub Jelinek  <jakub@redhat.com>

	* sysdeps/ieee754/ldbl-128/s_fmal.c (__fmal): Fix up inline asm.

2010-05-31  Petr Baudis  <pasky@suse.cz>

	[BZ #11149]
	* elf/ldconfig.c (main): Allow aux_cache_file open()ing to fail
	silently even in the chroot mode.

2010-11-22  Ulrich Drepper  <drepper@gmail.com>

	* nis/nss_compat/compat-initgroups.c (internal_getgrent_r): Optimize
	last patch a bit.  Pretty printing

2010-05-31  Petr Baudis <pasky@suse.cz>

	[BZ #10085]
	* nis/nss_compat/compat-initgroups.c (internal_getgrent_r): Fix
	initialization of skip_initgroups_dyn.

2010-11-19  Ulrich Drepper  <drepper@gmail.com>

	* sysdeps/unix/sysv/linux/i386/bits/mman.h: Define MAP_HUGETLB.
	* sysdeps/unix/sysv/linux/x86_64/bits/mman.h: Likewise.

2010-11-16  Ulrich Drepper  <drepper@gmail.com>

	* sysdeps/unix/sysv/linux/sys/swap.h (SWAP_FLAG_DISCARD): Define.

2010-11-11  Andreas Schwab  <schwab@redhat.com>

	* posix/fnmatch_loop.c (NEW_PATTERN): Fix use of alloca.
	* posix/Makefile (tests): Add $(objpfx)tst-fnmatch-mem.
	(tst-fnmatch-ENV): Set MALLOC_TRACE.
	($(objpfx)tst-fnmatch-mem): New rule.
	(generated): Add tst-fnmatch-mem and tst-fnmatch.mtrace.
	* posix/tst-fnmatch.c (main): Call mtrace.

2010-11-11  H.J. Lu  <hongjiu.lu@intel.com>

	* sysdeps/x86_64/multiarch/init-arch.c (__init_cpu_features):
	Support Intel processor model 6 and model 0x2c.

2010-11-10  Luis Machado  <luisgpm@br.ibm.com>

	* sysdeps/ieee754/ldbl-128ibm/e_sqrtl.c (__ieee754_sqrtl): Force
	  signed comparison.

2010-11-09  H.J. Lu  <hongjiu.lu@intel.com>

	[BZ #12205]
	* string/test-strncasecmp.c (check_result): New function.
	(do_one_test): Use it.
	(check1): New function.
	(test_main): Use it.
	* sysdeps/i386/i686/multiarch/strcmp.S (nibble_ashr_use_sse4_2_exit):
	Support strcasecmp and strncasecmp.

2010-11-08  Ulrich Drepper  <drepper@gmail.com>

	[BZ #12194]
	* sysdeps/i386/bits/byteswap.h: Avoid warning in __bswap_16.
	* sysdeps/x86_64/bits/byteswap.h: Likewise.

2010-11-07  H.J. Lu  <hongjiu.lu@intel.com>

	* sysdeps/x86_64/memset.S: Check USE_MULTIARCH and USE_SSE2 for
	IFUNC support.
	* sysdeps/x86_64/multiarch/Makefile (sysdep_routines): Add
	memset-x86-64.
	* sysdeps/x86_64/multiarch/bzero.S: New file.
	* sysdeps/x86_64/multiarch/cacheinfo.c: New file.
	* sysdeps/x86_64/multiarch/memset-x86-64.S: New file.
	* sysdeps/x86_64/multiarch/memset.S: New file.
	* sysdeps/x86_64/multiarch/memset_chk.S: New file.
	* sysdeps/x86_64/multiarch/init-arch.c (__init_cpu_features):
	Set bit_Prefer_SSE_for_memop for Intel processors.
	* sysdeps/x86_64/multiarch/init-arch.h (bit_Prefer_SSE_for_memop):
	Define.
	(index_Prefer_SSE_for_memop): Define.
	(HAS_PREFER_SSE_FOR_MEMOP): Define.

2010-11-04  Luis Machado  <luisgpm@br.ibm.com>

	* sysdeps/powerpc/powerpc32/power7/mempcpy.S: New file.
	* sysdeps/powerpc/powerpc64/power7/mempcpy.S: New file.

2010-11-03  H.J. Lu  <hongjiu.lu@intel.com>

	[BZ #12191]
	* sysdeps/i386/i686/cacheinfo.c (__x86_64_raw_data_cache_size): New.
	(__x86_64_raw_data_cache_size_half): Likewise.
	(__x86_64_raw_shared_cache_size): Likewise.
	(__x86_64_raw_shared_cache_size_half): Likewise.

	* sysdeps/x86_64/cacheinfo.c (__x86_64_raw_data_cache_size): New.
	(__x86_64_raw_data_cache_size_half): Likewise.
	(__x86_64_raw_shared_cache_size): Likewise.
	(__x86_64_raw_shared_cache_size_half): Likewise.
	(init_cacheinfo): Set __x86_64_raw_data_cache_size,
	__x86_64_raw_data_cache_size_half, __x86_64_raw_shared_cache_size
	and __x86_64_raw_shared_cache_size_half.  Round
	__x86_64_data_cache_size_half, __x86_64_data_cache_size
	__x86_64_shared_cache_size_half and __x86_64_shared_cache_size,
	to multiple of 256 bytes.

2010-11-03  Ulrich Drepper  <drepper@gmail.com>

	[BZ #12167]
	* sysdeps/unix/sysv/linux/ttyname.c (ttyname): Recognize new mangling
	of inacessible symlinks.  Verify result of symlink before returning it.
	* sysdeps/unix/sysv/linux/ttyname_r.c (__ttyname_r): Likewise.
	Patch mostly by Miklos Szeredi <miklos@szeredi.hu>.

2010-10-28  Erich Ritz  <erichritz@gmail.com>

	* math/math.h (isinf): Fix typo in comment.

2010-11-01  Ulrich Drepper  <drepper@gmail.com>

	* po/da.po: Update from translation team.

2010-10-26  Ulrich Drepper  <drepper@gmail.com>

	* elf/rtld.c (dl_main): Move assertion after the point where rtld map
	is added to the list.

2010-10-20  Andreas Krebbel  <Andreas.Krebbel@de.ibm.com>
	    Ulrich Drepper  <drepper@gmail.com>

	* elf/dl-object.c (_dl_new_object): Don't append the new object to
	the global list here.  Move code to...
	(_dl_add_to_namespace_list): ...here.  New function.
	* elf/rtld.c (dl_main): Invoke _dl_add_to_namespace_list.
	* sysdeps/generic/ldsodefs.h (_dl_add_to_namespace_list): Declare.
	* elf/dl-load.c (lose): Don't remove the element from the list.
	(_dl_map_object_from_fd): Invoke _dl_add_to_namespace_list.
	(_dl_map_object): Likewise.

2010-10-25  Ulrich Drepper  <drepper@gmail.com>

	[BZ #12159]
	* sysdeps/x86_64/multiarch/strchr.S: Fix propagation of search byte
	into all bytes of SSE register.
	Patch by Richard Li <richardpku@gmail.com>.

2010-10-24  Ulrich Drepper  <drepper@gmail.com>

	[BZ #12140]
	* malloc/malloc.c (_int_free): Fill correct number of bytes when
	perturbing.

2010-10-20  Michael B. Brutman  <brutman@us.ibm.com>

	* sysdeps/powerpc/dl-procinfo.c: Add support for ppca2 platform
	* sysdeps/powerpc/dl-procinfo.h: Add support for ppca2 platform
	* sysdeps/powerpc/powerpc32/a2/memcpy.S: New file.
	* sysdeps/powerpc/powerpc64/a2/memcpy.S: Likewise.
	* sysdeps/unix/sysv/linux/powerpc/powerpc32/a2/Implies: New
	submachine.
	* sysdeps/unix/sysv/linux/powerpc/powerpc64/a2/Implies: Likewise.

2010-10-22  Andreas Schwab  <schwab@redhat.com>

	* include/dlfcn.h (__RTLD_SECURE): Define.
	* elf/dl-load.c (_dl_map_object): Remove preloaded parameter.  Use
	mode & __RTLD_SECURE instead.
	(open_path): Rename preloaded parameter to secure.
	* sysdeps/generic/ldsodefs.h (_dl_map_object): Adjust declaration.
	* elf/dl-open.c (dl_open_worker): Adjust call to _dl_map_object.
	* elf/dl-deps.c (openaux): Likewise.
	* elf/rtld.c (struct map_args): Remove is_preloaded.
	(map_doit): Don't use it.
	(dl_main): Likewise.
	(do_preload): Use __RTLD_SECURE instead of is_preloaded.
	(dlmopen_doit): Add __RTLD_SECURE to mode bits.

2010-09-09  Andreas Schwab  <schwab@redhat.com>

	* Makeconfig (sysd-rules-patterns): Add rtld-%:rtld-%.
	(sysd-rules-targets): Remove duplicates.
	* elf/rtld-Rules ($(objpfx)rtld-%.os): Add pattern rules with
	rtld-%.$o dependency.

2010-10-18  Andreas Schwab  <schwab@redhat.com>

	* elf/dl-open.c (dl_open_worker): Don't expand DST here, let
	_dl_map_object do it.

2010-10-19  Ulrich Drepper  <drepper@gmail.com>

	* sysdeps/i386/bits/mathdef.h (FP_FAST_FMA): If the GCC 4.6 port has
	fast fma builtins, define the macros in the C99 standard.
	(FP_FAST_FMAF): Likewise.
	(FP_FAST_FMAL): Likewise.
	* sysdeps/x86_64/bits/mathdef.h: Likewise.

	* bits/mathdef.h: Update copyright year.
	* sysdeps/powerpc/bits/mathdef.h: Likewise.

2010-10-19  Michael Meissner  <meissner@linux.vnet.ibm.com>

	* bits/mathdef.h (FP_FAST_FMA): If the GCC 4.6 port has fast fma
	builtins, define the macros in the C99 standard.
	(FP_FAST_FMAF): Likewise.
	(FP_FAST_FMAL): Likewise.
	* sysdeps/powerpc/bits/mathdef.h (FP_FAST_FMA): Define, ppc as
	multiply/add.
	(FP_FAST_FMAF): Likewise.

2010-10-15  Jakub Jelinek  <jakub@redhat.com>

	[BZ #3268]
	* math/libm-test.inc (fma_test): Some new testcases.
	* sysdeps/ieee754/ldbl-128/s_fmal.c: New file.
	* sysdeps/ieee754/ldbl-96/s_fma.c (__fma): Fix fma with finite x and
	y and infinite z.  Do multiplication by C already in long double.
	* sysdeps/ieee754/ldbl-96/s_fmal.c: New file.
	* sysdeps/ieee754/dbl-64/s_fma.c (__fma): Fix fma with finite x and
	y and infinite z.  Do bitwise or of inexact bit into u.d.
	* sysdeps/ieee754/ldbl-64-128/s_fmal.c: New file.
	* sysdeps/i386/fpu/s_fmaf.S: Removed.
	* sysdeps/i386/fpu/s_fma.S: Removed.
	* sysdeps/i386/fpu/s_fmal.S: Removed.

2010-10-16  Jakub Jelinek  <jakub@redhat.com>

	[BZ #3268]
	* math/libm-test.inc (fma_test): Add IEEE quad long double fmal tests.
	* sysdeps/ieee754/ldbl-128/s_fmal.c (__fmal): Ensure a1 + u.d
	computation is not scheduled after fetestexcept.  Fix value
	of minimum denormal long double.

2010-10-14  Jakub Jelinek  <jakub@redhat.com>

	[BZ #3268]
	* math/libm-test.inc (fma_test): Add some more tests.
	* sysdeps/ieee754/dbl-64/s_fma.c (__fma): Handle underflows
	correctly.

2010-10-15  Andreas Schwab  <schwab@redhat.com>

	* scripts/data/localplt-s390-linux-gnu.data: New file.
	* scripts/data/localplt-s390x-linux-gnu.data: New file.

2010-10-13  Jakub Jelinek  <jakub@redhat.com>

	[BZ #3268]
	* math/libm-test.inc (fma_test): Some more fmaf and fma tests.
	* sysdeps/i386/i686/multiarch/s_fma.c: Include ldbl-96 version
	instead of dbl-64.
	* sysdeps/i386/fpu/bits/mathinline.h (fma, fmaf, fmal): Remove
	inlines.
	* sysdeps/ieee754/ldbl-96/s_fma.c: New file.
	* sysdeps/ieee754/dbl-64/s_fma.c (__fma): Fix exponent adjustment
	if one of x and y is very large and the other is subnormal.
	* sysdeps/s390/fpu/s_fmaf.c: New file.
	* sysdeps/s390/fpu/s_fma.c: New file.
	* sysdeps/powerpc/fpu/s_fmaf.S: New file.
	* sysdeps/powerpc/fpu/s_fma.S: New file.
	* sysdeps/powerpc/powerpc32/fpu/s_fma.S: New file.
	* sysdeps/powerpc/powerpc64/fpu/s_fma.S: New file.
	* sysdeps/unix/sysv/linux/s390/fpu/s_fma.c: New file.

2010-10-12  Jakub Jelinek  <jakub@redhat.com>

	[BZ #3268]
	* math/libm-test.inc (fma_test): Add some more fmaf tests, add
	fma tests.
	* sysdeps/ieee754/dbl-64/s_fmaf.c (__fmaf): Fix Inf/Nan check.
	* sysdeps/ieee754/dbl-64/s_fma.c: New file.
	* sysdeps/i386/i686/multiarch/s_fma.c: Include
	sysdeps/ieee754/dbl-64/s_fma.c instead of math/s_fma.c.
	* sysdeps/x86_64/multiarch/s_fma.c: Likewise.
	* sysdeps/ieee754/ldbl-opt/s_fma.c: Likewise.
	* sysdeps/ieee754/ldbl-128/s_fma.c: New file.

2010-10-12  Ulrich Drepper  <drepper@redhat.com>

	[BZ #12078]
	* posix/regcomp.c (parse_branch): One more memory leak plugged.
	* posix/bug-regex31.input: Add test case.

2010-10-11  Ulrich Drepper  <drepper@gmail.com>

	* posix/bug-regex31.c: Rewrite to run multiple tests from stdin.
	* posix/bug-regex31.input: New file.

	[BZ #12078]
	* posix/regcomp.c (parse_branch): Free memory when allocation failed.
	(parse_sub_exp): Fix last change, use postorder.

	* posix/bug-regex31.c: New file.
	* posix/Makefile: Add rules to build and run bug-regex31.

	* posix/regcomp.c (parse_bracket_exp): Add missing re_free calls.

	[BZ #12078]
	* posix/regcomp.c (parse_sub_exp): Free tree data when it is not used.

	[BZ #12108]
	* stdio-common/psiginfo.c (psiginfo): Don't expext SIGRTMIN..SIGRTMAX
	to have entries in sys_siglist.

	[BZ #12093]
	* sysdeps/unix/sysv/linux/check_pf.c (__check_pf): ->ifa_addr might
	be NULL.

2010-10-07  Jakub Jelinek  <jakub@redhat.com>

	[BZ #3268]
	* math/libm-test.inc (fma_test): Add 2 fmaf tests.
	* sysdeps/ieee754/dbl-64/s_fmaf.c: New file.
	* sysdeps/i386/i686/multiarch/s_fmaf.c: Include
	sysdeps/ieee754/dbl-64/s_fmaf.c instead of math/s_fmaf.c.
	* sysdeps/x86_64/multiarch/s_fmaf.c: Likewise.
	* include/fenv.h (feupdateenv, fetestexcept): Add libm_hidden_proto.
	* math/feupdateenv.c (feupdateenv): Add libm_hidden_ver.
	* sysdeps/i386/fpu/feupdateenv.c (feupdateenv): Likewise.
	* sysdeps/powerpc/fpu/feupdateenv.c (feupdateenv): Likewise.
	* sysdeps/x86_64/fpu/feupdateenv.c (feupdateenv): Likewise.
	* sysdeps/sparc/fpu/feupdateenv.c (feupdateenv): Likewise.
	* sysdeps/ia64/fpu/feupdateenv.c (feupdateenv): Add libm_hidden_def.
	* sysdeps/s390/fpu/feupdateenv.c (feupdateenv): Likewise.
	* math/ftestexcept.c (fetestexcept): Likewise.
	* sysdeps/ia64/fpu/ftestexcept.c (fetestexcept): Likewise.
	* sysdeps/i386/fpu/ftestexcept.c (fetestexcept): Likewise.
	* sysdeps/s390/fpu/ftestexcept.c (fetestexcept): Likewise.
	* sysdeps/powerpc/fpu/ftestexcept.c (fetestexcept): Likewise.
	* sysdeps/x86_64/fpu/ftestexcept.c (fetestexcept): Likewise.
	* sysdeps/sparc/fpu/ftestexcept.c (fetestexcept): Likewise.
	* sysdeps/sh/sh4/fpu/ftestexcept.c (fetestexcept): Likewise.

2010-10-11  Ulrich Drepper  <drepper@gmail.com>

	[BZ #12107]
	* stdio-common/psiginfo.c (psiginfo): Terminate all strings with
	newline.

2010-10-06  Ulrich Drepper  <drepper@gmail.com>

	* string/bug-strstr1.c: New file.
	* string/Makefile: Add rules to build and run bug-strstr1.

2010-10-05  Eric Blake  <eblake@redhat.com>

	[BZ #12092]
	* string/str-two-way.h (two_way_long_needle): Always clear memory
	when skipping input due to the shift table.

2010-10-03  Ulrich Drepper  <drepper@gmail.com>

	[BZ #12005]
	* malloc/mcheck.c: Handle large requests.

	[BZ #12077]
	* sysdeps/x86_64/strcmp.S: Fix handling of remaining bytes in buffer
	for strncmp and strncasecmp.
	* string/stratcliff.c: Add tests for strcmp and strncmp.
	* wcsmbs/wcsatcliff.c: Adjust for stratcliff change.

2010-09-28  Nobuhiro Iwamatsu  <iwamatsu@nigauri.org>

	* sysdeps/sh/sh4/fpu/fpu_control.h: Add 'extern "C"' protection to
	__set_fpscr.

2010-09-30  Andreas Jaeger  <aj@suse.de>

	* sysdeps/unix/sysv/linux_fsinfo.h (BTRFS_SUPER_MAGIC): Define.
	(CGROUP_SUPER_MAGIC): Define.
	* sysdeps/unix/sysv/linux/internal_statvfs.c (__statvfs_getflags):
	Handle btrfs and cgroup file systems.
	* sysdeps/unix/sysv/linux/pathconf.c (__statfs_filesize_max):
	Likewise.

2010-09-27  Luis Machado  <luisgpm@br.ibm.com>

	* sysdeps/powerpc/powerpc32/rtld-memset.c: New file.
	* sysdeps/powerpc/powerpc64/rtld-memset.c: New file.

2010-09-29  Andreas Krebbel  <Andreas.Krebbel@de.ibm.com>

	[BZ #12067]
	* sysdeps/s390/s390-32/elf/start.S: Fix address calculation when
	trying to locate the ELF header.

2010-09-27  Andreas Schwab  <schwab@redhat.com>

	[BZ #11611]
	* sysdeps/unix/sysv/linux/internal_statvfs.c (INTERNAL_STATVFS):
	Mask out sign-bit copies when constructing f_fsid.

2010-09-27  Andreas Schwab  <schwab@redhat.com>

	* include/link.h (struct link_map): Add l_free_initfini.
	* elf/dl-deps.c (_dl_map_object_deps): Set it when assigning
	l_initfini.
	* elf/rtld.c (dl_main): Clear it on all objects loaded on startup.
	* elf/dl-libc.c (free_mem): Free l_initfini if l_free_initfini is
	set.

	[BZ #11561]
	* posix/regcomp.c (parse_bracket_exp): When looking up collating
	elements compare against the byte sequence of it, not its name.

	[BZ #6530]
	* stdio-common/vfprintf.c (process_string_arg): Revert 2000-07-22
	change.

	* nss/nss_files/files-XXX.c (internal_getent): Declare linebuflen
	as size_t.

	* sysdeps/i386/i686/multiarch/strspn.S (ENTRY): Add missing
	backslash.

2010-09-24  Petr Baudis <pasky@suse.cz>

	* debug/stack_chk_fail_local.c: Add missing licence exception.
	* debug/warning-nop.c: Likewise.

2010-09-15  Joseph Myers  <joseph@codesourcery.com>

	* sysdeps/unix/sysv/linux/getdents.c (__GETDENTS): When
	implementing getdents64 using getdents syscall, set d_type if
	__ASSUME_GETDENTS32_D_TYPE.

2010-09-16  Andreas Schwab  <schwab@redhat.com>

	* elf/dl-close.c (free_slotinfo, free_mem): Move to...
	* elf/dl-libc.c (free_slotinfo, free_mem): ... here.

2010-09-21  Ulrich Drepper  <drepper@redhat.com>

	[BZ #12037]
	* posix/unistd.h: Undo change of feature selection for ftruncate from
	2010-01-11.

2010-09-20  Ulrich Drepper  <drepper@redhat.com>

	* sysdeps/x86_64/strcmp.S: Fix another typo in x86-64 strncasecmp limit
	detection.

2010-09-20  Andreas Schwab  <schwab@redhat.com>

	* sysdeps/unix/sysv/linux/sparc/sparc32/syscalls.list: Add
	fanotify_mark.
	* sysdeps/unix/sysv/linux/s390/s390-32/syscalls.list: Likewise.

2010-09-14  Andreas Schwab  <schwab@redhat.com>

	* sysdeps/s390/s390-32/__longjmp.c (__longjmp): Define register
	variables after CHECK_SP call.
	* sysdeps/s390/s390-64/__longjmp.c (__longjmp): Likewise.

2010-09-13  Andreas Schwab  <schwab@redhat.com>
	    Ulrich Drepper  <drepper@redhat.com>

	* elf/rtld.c (dl_main): Set GLRO(dl_init_all_dirs) just before
	re-relocationg ld.so.
	* elf/dl-support.c (_dl_non_dynamic_init): And here after the
	_dl_init_paths call.
	* elf/dl-load.c (_dl_init_paths).  Don't set GLRO(dl_init_all_dirs)
	here anymore.

2010-09-14  Ulrich Drepper  <drepper@redhat.com>

	* resolv/res_init.c (__res_vinit): Count the default server we added.

2010-09-08  Chung-Lin Tang  <cltang@codesourcery.com>
	    Ulrich Drepper  <drepper@redhat.com>

	[BZ #11968]
	* sysdeps/unix/sysv/linux/x86_64/____longjmp_chk.S
	(____longjmp_chk): Use %ebx for saving value across system call.
	Add unwind info.

2010-09-06  Andreas Schwab  <schwab@redhat.com>

	* manual/Makefile: Don't mix pattern rules with normal rules.

2010-09-05  Andreas Schwab  <schwab@linux-m68k.org>

	* debug/vdprintf_chk.c (__vdprintf_chk): Remove undefined
	operation.
	* libio/iofdopen.c (_IO_new_fdopen): Likewise.
	* libio/iofopncook.c (_IO_cookie_init): Likewise.
	* libio/iovdprintf.c (_IO_vdprintf): Likewise.
	* libio/oldiofdopen.c (_IO_old_fdopen): Likewise.
	* sysdeps/powerpc/powerpc64/dl-machine.h (elf_machine_rela):
	Likewise.

2010-09-04  Ulrich Drepper  <drepper@redhat.com>

	[BZ #11979]
	* iconvdata/gconv-modules: Remove EBCDIC-CP-AR2 alias from
	IBM-930, IBM-933, IBM-935, IBM-937, and IBM-939.

2010-09-02  Ulrich Drepper  <drepper@redhat.com>

	* sysdeps/x86_64/add_n.S: Update from GMP 5.0.1.
	* sysdeps/x86_64/addmul_1.S: Likewise.
	* sysdeps/x86_64/lshift.S: Likewise.
	* sysdeps/x86_64/mul_1.S: Likewise.
	* sysdeps/x86_64/rshift.S: Likewise.
	* sysdeps/x86_64/sub_n.S: Likewise.
	* sysdeps/x86_64/submul_1.S: Likewise.

2010-09-01  Samuel Thibault  <samuel.thibault@ens-lyon.org>

	This aligns bits/sched.h onto sysdeps/unix/sysv/linux/bits/sched.h:
	Define __sched_param instead of SCHED_* and sched_param when
	<bits/sched.h> is included with __need_schedparam defined.
	* bits/sched.h [__need_schedparam]
	(SCHED_OTHER, SCHED_FIFO, SCHED_RR, sched_param): Do not define.
	[!__defined_schedparam && (__need_schedparam || _SCHED_H)]
	(__defined_schedparam): Define to 1.
	(__sched_param): New structure, identical to sched_param.
	(__need_schedparam): Undefine.

2010-08-31  Mike Frysinger  <vapier@gentoo.org>

	* sysdeps/unix/sysv/linux/sparc/sys/epoll.h (epoll_create2): Delete.
	(epoll_create1): Declare.

	* sysdeps/unix/sysv/linux/x86_64/sys/epoll.h: Fix typo.

2010-08-31  Andreas Schwab  <schwab@redhat.com>

	[BZ #7066]
	* stdlib/strtod_l.c (____STRTOF_INTERNAL): Fix array overflow when
	shifting retval into place.

2010-09-01  Ulrich Drepper  <drepper@redhat.com>

	* nis/rpcsvc/nis.h: Update copyright notice.
	* nis/rpcsvc/nis.x: Likewise.
	* nis/rpcsvc/nis_callback.h: Likewise.
	* nis/rpcsvc/nis_callback.x: Likewise.
	* nis/rpcsvc/nis_object.x: Likewise.
	* nis/rpcsvc/nis_tags.h: Likewise.
	* nis/rpcsvc/yp.h: Likewise.
	* nis/rpcsvc/yp.x: Likewise.
	* nis/rpcsvc/ypupd.h: Likewise.
	* nis/yp_xdr.c: Likewise.
	* nis/ypupdate_xdr.c: Likewise.

	* sunrpc/pm_getport.c (__libc_rpc_getport): New function.  This is
	mainly the body of pmap_getport.  Add parameters to specify timeouts.
	(pmap_getport): Use __libc_rpc_getport.
	* sunrpc/Versions: Export __libc_rpc_getport with GLIBC_PRIVATE.
	* include/rpc/pmap_clnt.h: Declare __libc_rpc_getport.
	* nis/nis_findserv.c: Remove pmap_getport copy. Use __libc_rpc_getport.

2010-08-31  Andreas Schwab  <schwab@linux-m68k.org>

	* sysdeps/unix/sysv/linux/powerpc/powerpc32/syscalls.list: Add
	fanotify_mark.

2010-08-27  Roland McGrath  <roland@redhat.com>

	* sysdeps/i386/i686/multiarch/Makefile
	(CFLAGS-varshift.c): New variable.

2010-08-27  Ulrich Drepper  <drepper@redhat.com>

	* sysdeps/i386/i686/multiarch/varshift.S: File removed.
	* sysdeps/i386/i686/multiarch/varshift.c: New file.

	* sysdeps/x86_64/multiarch/strlen-no-bsf.S: Move to .text.slow section.

	* sysdeps/x86_64/strlen.S: Minimal code improvement.

2010-08-26  H.J. Lu  <hongjiu.lu@intel.com>

	* sysdeps/x86_64/strlen.S: Unroll the loop.
	* sysdeps/x86_64/multiarch/Makefile (sysdep_routines): Add
	strlen-sse2 strlen-sse2-bsf.
	* sysdeps/x86_64/multiarch/strlen.S ((strlen): Return
	__strlen_no_bsf if bit_Slow_BSF is set.
	(__strlen_sse42): Removed.
	* sysdeps/x86_64/multiarch/strlen-no-bsf.S: New file.
	* sysdeps/x86_64/multiarch/strlen-sse4.S: New file.

2010-08-25  Roland McGrath  <roland@redhat.com>

	* sysdeps/x86_64/multiarch/varshift.S: File removed.
	* sysdeps/x86_64/multiarch/varshift.c: New file.
	* sysdeps/x86_64/multiarch/Makefile (CFLAGS-varshift.c): New variable.
	* sysdeps/x86_64/multiarch/varshift.h: Clean up decls, fix a cast.
	* sysdeps/x86_64/multiarch/memmove.c: Move decls around.
	* sysdeps/x86_64/multiarch/memmove_chk.c: Likewise.

2010-08-25  H.J. Lu  <hongjiu.lu@intel.com>

	* sysdeps/i386/i686/multiarch/Makefile (sysdep_routines): Add
	strlen-sse2 strlen-sse2-bsf.
	* sysdeps/i386/i686/multiarch/strlen.S (strlen): Return
	__strlen_sse2_bsf if bit_Slow_BSF is unset.
	(__strlen_sse2): Removed.
	* sysdeps/i386/i686/multiarch/strlen-sse2-bsf.S: New file.
	* sysdeps/i386/i686/multiarch/strlen-sse2.S: New file.
	* sysdeps/x86_64/multiarch/init-arch.c (__init_cpu_features): Set
	bit_Slow_BSF for Atom.
	* sysdeps/x86_64/multiarch/init-arch.h (bit_Slow_BSF): Define.
	(index_Slow_BSF): Define.
	(HAS_SLOW_BSF): Define.

2010-08-25  Ulrich Drepper  <drepper@redhat.com>

	[BZ #10851]
	* resolv/res_init.c (__res_vinit): When no server address at all
	is given default to loopback.

2010-08-24  Roland McGrath  <roland@redhat.com>

	* configure.in: Remove config-name.h generation.
	* configure: Regenerated.
	* config-name.in: File removed.
	* scripts/config-uname.sh: New file.
	* posix/Makefile (uname.c): Depend on $(objdir)config-name.h.
	($(objdir)config-name.h): New target.

	* sunrpc/rpc_parse.h: Avoid nested comment.

2010-08-24  Richard Henderson  <rth@redhat.com>
	    Ulrich Drepper  <drepper@redhat.com>
	    H.J. Lu  <hongjiu.lu@intel.com>

	* sysdeps/i386/i686/multiarch/Makefile (sysdep_routines): Add varshift.
	* sysdeps/x86_64/multiarch/Makefile (sysdep_routines): Likewise.
	* sysdeps/x86_64/multiarch/strcspn-c.c: Include "varshift.h".
	Replace _mm_srli_si128 with __m128i_shift_right.  Replace
	_mm_alignr_epi8 with _mm_loadu_si128.
	* sysdeps/x86_64/multiarch/strspn-c.c: Likewise.
	* sysdeps/x86_64/multiarch/strstr.c: Include "varshift.h".
	(__m128i_shift_right): Removed.
	* sysdeps/i386/i686/multiarch/varshift.h: New file.
	* sysdeps/i386/i686/multiarch/varshift.S: New file.
	* sysdeps/x86_64/multiarch/varshift.h: New file.
	* sysdeps/x86_64/multiarch/varshift.S: New file.

2010-08-21  Mike Frysinger  <vapier@gentoo.org>

	* configure.in: Move assembler checks to before sysdep dir checking.

2010-08-20  Petr Baudis  <pasky@suse.cz>

	* LICENSES: Sync the sunrpc license.

2010-08-19  Ulrich Drepper  <drepper@redhat.com>

	* sunrpc/auth_des.c: Update copyright notice once again.
	* sunrpc/auth_none.c: Likewise.
	* sunrpc/auth_unix.c: Likewise.
	* sunrpc/authdes_prot.c: Likewise.
	* sunrpc/authuxprot.c: Likewise.
	* sunrpc/bindrsvprt.c: Likewise.
	* sunrpc/clnt_gen.c: Likewise.
	* sunrpc/clnt_perr.c: Likewise.
	* sunrpc/clnt_raw.c: Likewise.
	* sunrpc/clnt_simp.c: Likewise.
	* sunrpc/clnt_tcp.c: Likewise.
	* sunrpc/clnt_udp.c: Likewise.
	* sunrpc/clnt_unix.c: Likewise.
	* sunrpc/des_crypt.c: Likewise.
	* sunrpc/des_soft.c: Likewise.
	* sunrpc/get_myaddr.c: Likewise.
	* sunrpc/getrpcport.c: Likewise.
	* sunrpc/key_call.c: Likewise.
	* sunrpc/key_prot.c: Likewise.
	* sunrpc/openchild.c: Likewise.
	* sunrpc/pm_getmaps.c: Likewise.
	* sunrpc/pm_getport.c: Likewise.
	* sunrpc/pmap_clnt.c: Likewise.
	* sunrpc/pmap_prot.c: Likewise.
	* sunrpc/pmap_prot2.c: Likewise.
	* sunrpc/pmap_rmt.c: Likewise.
	* sunrpc/rpc/auth.h: Likewise.
	* sunrpc/rpc/auth_unix.h: Likewise.
	* sunrpc/rpc/clnt.h: Likewise.
	* sunrpc/rpc/des_crypt.h: Likewise.
	* sunrpc/rpc/key_prot.h: Likewise.
	* sunrpc/rpc/netdb.h: Likewise.
	* sunrpc/rpc/pmap_clnt.h: Likewise.
	* sunrpc/rpc/pmap_prot.h: Likewise.
	* sunrpc/rpc/pmap_rmt.h: Likewise.
	* sunrpc/rpc/rpc.h: Likewise.
	* sunrpc/rpc/rpc_des.h: Likewise.
	* sunrpc/rpc/rpc_msg.h: Likewise.
	* sunrpc/rpc/svc.h: Likewise.
	* sunrpc/rpc/svc_auth.h: Likewise.
	* sunrpc/rpc/types.h: Likewise.
	* sunrpc/rpc/xdr.h: Likewise.
	* sunrpc/rpc_clntout.c: Likewise.
	* sunrpc/rpc_cmsg.c: Likewise.
	* sunrpc/rpc_common.c: Likewise.
	* sunrpc/rpc_cout.c: Likewise.
	* sunrpc/rpc_dtable.c: Likewise.
	* sunrpc/rpc_hout.c: Likewise.
	* sunrpc/rpc_main.c: Likewise.
	* sunrpc/rpc_parse.c: Likewise.
	* sunrpc/rpc_parse.h: Likewise.
	* sunrpc/rpc_prot.c: Likewise.
	* sunrpc/rpc_sample.c: Likewise.
	* sunrpc/rpc_scan.c: Likewise.
	* sunrpc/rpc_scan.h: Likewise.
	* sunrpc/rpc_svcout.c: Likewise.
	* sunrpc/rpc_tblout.c: Likewise.
	* sunrpc/rpc_util.c: Likewise.
	* sunrpc/rpc_util.h: Likewise.
	* sunrpc/rpcinfo.c: Likewise.
	* sunrpc/rpcsvc/bootparam_prot.x: Likewise.
	* sunrpc/rpcsvc/key_prot.x: Likewise.
	* sunrpc/rpcsvc/klm_prot.x: Likewise.
	* sunrpc/rpcsvc/mount.x: Likewise.
	* sunrpc/rpcsvc/nfs_prot.x: Likewise.
	* sunrpc/rpcsvc/nlm_prot.x: Likewise.
	* sunrpc/rpcsvc/rex.x: Likewise.
	* sunrpc/rpcsvc/rstat.x: Likewise.
	* sunrpc/rpcsvc/rusers.x: Likewise.
	* sunrpc/rpcsvc/sm_inter.x: Likewise.
	* sunrpc/rpcsvc/spray.x: Likewise.
	* sunrpc/rpcsvc/yppasswd.x: Likewise.
	* sunrpc/rtime.c: Likewise.
	* sunrpc/svc.c: Likewise.
	* sunrpc/svc_auth.c: Likewise.
	* sunrpc/svc_authux.c: Likewise.
	* sunrpc/svc_raw.c: Likewise.
	* sunrpc/svc_run.c: Likewise.
	* sunrpc/svc_simple.c: Likewise.
	* sunrpc/svc_tcp.c: Likewise.
	* sunrpc/svc_udp.c: Likewise.
	* sunrpc/svc_unix.c: Likewise.
	* sunrpc/svcauth_des.c: Likewise.
	* sunrpc/xcrypt.c: Likewise.
	* sunrpc/xdr.c: Likewise.
	* sunrpc/xdr_array.c: Likewise.
	* sunrpc/xdr_float.c: Likewise.
	* sunrpc/xdr_mem.c: Likewise.
	* sunrpc/xdr_rec.c: Likewise.
	* sunrpc/xdr_ref.c: Likewise.
	* sunrpc/xdr_sizeof.c: Likewise.
	* sunrpc/xdr_stdio.c: Likewise.

	* sysdeps/x86_64/multiarch/strcmp.S: Fix two typos in strncasecmp
	handling.

2010-08-19  Andreas Schwab  <schwab@redhat.com>

	* sysdeps/i386/i686/multiarch/strspn.S [!SHARED]: Fix SSE4.2 check.

2010-08-19  Luis Machado  <luisgpm@br.ibm.com>

	* sysdeps/powerpc/powerpc32/power7/memchr.S: New file.
	* sysdeps/powerpc/powerpc32/power7/memrchr.S: New file.
	* sysdeps/powerpc/powerpc32/power7/rawmemchr.S: New file.
	* sysdeps/powerpc/powerpc32/power7/strchr.S: New file.
	* sysdeps/powerpc/powerpc32/power7/strchrnul.S: New file.
	* sysdeps/powerpc/powerpc32/power7/strlen.S: New file.
	* sysdeps/powerpc/powerpc32/power7/strnlen.S: New file.
	* sysdeps/powerpc/powerpc64/power7/memchr.S: New file.
	* sysdeps/powerpc/powerpc64/power7/memrchr.S: New file.
	* sysdeps/powerpc/powerpc64/power7/rawmemchr.S: New file.
	* sysdeps/powerpc/powerpc64/power7/strchr.S: New file.
	* sysdeps/powerpc/powerpc64/power7/strchrnul.S: New file.
	* sysdeps/powerpc/powerpc64/power7/strlen.S: New file.
	* sysdeps/powerpc/powerpc64/power7/strnlen.S: New file.

2010-07-26  Anton Blanchard  <anton@samba.org>

	* malloc/malloc.c (sYSTRIm): Replace divide and multiply with mask.
	* malloc/arena.c (heap_trim): Likewise.

2010-08-16  Ulrich Drepper  <drepper@redhat.com>

	* sysdeps/unix/sysv/linux/syscalls.list: Add entry for fanotify_init
	here.  Not...
	* sysdeps/unix/sysv/linux/wordsize-64/syscalls.list: ...here...
	* sysdeps/unix/sysv/linux/i386/syscalls.list: ... orhere.

2010-08-12  H.J. Lu  <hongjiu.lu@intel.com>

	* sysdeps/i386/elf/Makefile: New file.

2010-08-14  Andreas Schwab  <schwab@linux-m68k.org>

	* sysdeps/unix/sysv/linux/sys/fanotify.h: Remove third argument
	from fanotify_init.
	* sysdeps/unix/sysv/linux/i386/syscalls.list: Likewise.
	* sysdeps/unix/sysv/linux/wordsize-64/syscalls.list: Likewise.

2010-08-15  Ulrich Drepper  <drepper@redhat.com>

	* sysdeps/x86_64/strcmp.S: Use correct register for fourth parameter
	of strncasecmp_l.
	* sysdeps/multiarch/strcmp.S: Likewise.

2010-08-14  Ulrich Drepper  <drepper@redhat.com>

	* sysdeps/x86_64/Makefile [subdir=string] (sysdep_routines): Add
	strncase_l-nonascii.
	* sysdeps/x86_64/multiarch/Makefile [subdir=string] (sysdep_routines):
	Add strncase_l-ssse3.
	* sysdeps/x86_64/multiarch/strcmp.S: Prepare for use as strncasecmp.
	* sysdeps/x86_64/strcmp.S: Likewise.
	* sysdeps/x86_64/multiarch/strncase_l-ssse3.S: New file.
	* sysdeps/x86_64/multiarch/strncase_l.S: New file.
	* sysdeps/x86_64/strncase.S: New file.
	* sysdeps/x86_64/strncase_l-nonascii.c: New file.
	* sysdeps/x86_64/strncase_l.S: New file.
	* string/Makefile (strop-tests): Add strncasecmp.
	* string/test-strncasecmp.c: New file.

	* sysdeps/x86_64/strcasecmp_l-nonascii.c: Add prototype to avoid
	warning.

	* sysdeps/x86_64/strcmp.S: Move definition of NO_NOLOCALE_ALIAS to...
	* sysdeps/x86_64/multiarch/strcasecmp_l-ssse3.S: ... here.

2010-08-14  Andreas Schwab  <schwab@linux-m68k.org>

	* sysdeps/unix/sysv/linux/prlimit.c: Make it compile.

2010-08-12  Ulrich Drepper  <drepper@redhat.com>

	* sysdeps/unix/sysv/linux/bits/termios.h: Define EXTPROC.
	* sysdeps/unix/sysv/linux/powerpc/bits/termios.h: Likewise.
	* sysdeps/unix/sysv/linux/sparc/bits/termios.h: Likewise.

2010-05-01  Alan Modra  <amodra@gmail.com>

	* sysdeps/powerpc/powerpc32/power4/memcmp.S: Correct cfi for r24.
	* sysdeps/powerpc/powerpc64/bsd-_setjmp.S: Move contents..
	* sysdeps/powerpc/powerpc64/bsd-setjmp.S: ..and these too..
	* sysdeps/powerpc/powerpc64/setjmp.S: ..to here..
	* sysdeps/powerpc/powerpc64/setjmp-common.S: ..and here, with some
	tidying.  Don't tail-call __sigjmp_save for static lib.
	* sysdeps/powerpc/powerpc64/sysdep.h (SAVE_ARG, REST_ARG): Correct
	save location.
	(CFI_SAVE_ARG, CFI_REST_ARG): New macros.
	(CALL_MCOUNT): Add eh info, and nop after bl.
	(TAIL_CALL_SYSCALL_ERROR): New macro.
	(PSEUDO_RET): Use it.
	* sysdeps/powerpc/powerpc64/dl-trampoline.S (_dl_runtime_resolve):
	Correct save location of integer regs and cr.
	(_dl_profile_resolve): Correct cr save location.  Delete nops
	after bl when SHARED.  Reduce cfi size a little by better
	placement of cfi directives.
	* sysdeps/powerpc/powerpc64/fpu/s_copysign.S (__copysign): Don't
	make a stack frame.  Instead use parm save area as a temp.
	* sysdeps/unix/sysv/linux/powerpc/powerpc64/brk.S (__brk): Don't
	make a stack frame.  Use TAIL_CALL_SYSCALL_ERROR.
	* sysdeps/unix/sysv/linux/powerpc/powerpc64/clone.S (__clone):
	Don't make a stack frame for parent, use parm save area.
	Increase child stack frame to 112 bytes.  Don't save unused reg,
	and adjust reg usage.  Set up cfi on error recovery and
	epilogue of parent, and use TAIL_CALL_SYSCALL_ERROR, PSEUDO_RET.
	* sysdeps/unix/sysv/linux/powerpc/powerpc64/makecontext.S
	(__makecontext): Add dummy nop after jump to exit.
	* sysdeps/unix/sysv/linux/powerpc/powerpc64/socket.S (__socket):
	Use correct parm save area and cr save, reduce stack frame.
	Correct cfi for possible PSEUDO_RET frame setup.
	* sysdeps/unix/sysv/linux/powerpc/powerpc64/vfork.S (__vfork):
	Branch to local label emitted by PSEUDO_RET rather than
	__syscall_error.

2010-08-12  Andreas Schwab  <schwab@redhat.com>

	[BZ #11904]
	* locale/programs/locale.c (print_assignment): New function.
	(show_locale_vars): Use it.

2010-08-11  Ulrich Drepper  <drepper@redhat.com>

	* sysdeps/unix/sysv/linux/bits/statfs.h (struct statfs): Add f_flags
	field.
	(struct statfs64): Likewise.
	(_STATFS_F_FLAGS): Define.
	* sysdeps/unix/sysv/linux/s390/bits/statfs.h: Likewise.
	* sysdeps/unix/sysv/linux/internal_statvfs.c (__statvfs_getflags):
	Don't define if __ASSUME_STATFS_F_FLAGS is defined.
	(ST_VALID): Define locally.
	(INTERNAL_STATVFS): If f_flags has ST_VALID set don't call
	__statvfs_getflags, use the provided value.
	* sysdeps/unix/sysv/linux/kernel-features.h: Define
	__ASSUME_STATFS_F_FLAGS.

	* sysdeps/unix/sysv/linux/sys/inotify.h (IN_EXCL_UNLINK): Define.

	* sysdeps/unix/sysv/linux/Makefile [subdir=misc] (sysdep_headers):
	Add sys/fanotify.h.
	* sysdeps/unix/sysv/linux/Versions [libc]: Export fanotify_init and
	fanotify_mask for GLIBC_2.13.
	* sysdeps/unix/sysv/linux/i386/syscalls.list: Add entries for
	fanotify_init and fanotify_mark.
	* sysdeps/unix/sysv/linux/wordsize-64/syscalls.list: Likewise.
	* sysdeps/unix/sysv/linux/sys/fanotify.h: New file.

	* sysdeps/unix/sysv/linux/Makefile [subdir=misc] (sysdep_routines):
	Add prlimit.
	* sysdeps/unix/sysv/linux/Versions [libc]: Export prlimit and
	prlimit64 for GLIBC_2.13.
	* sysdeps/unix/sysv/linux/bits/resource.h: Declare prlimit and
	prlimit64.
	* sysdeps/unix/sysv/linux/i386/syscalls.list: Add entry for prlimit64
	syscall.
	* sysdeps/unix/sysv/linux/powerpc/powerpc32/syscalls.list: Likewise.
	* sysdeps/unix/sysv/linux/s390/s390-32/syscalls.list: Likewise.
	* sysdeps/unix/sysv/linux/sh/syscalls.list: Likewise.
	* sysdeps/unix/sysv/linux/sparc/sparc32/syscalls.lis: Likewise.
	* sysdeps/unix/sysv/linux/wordsize-64/syscalls.list: Likewise.  Also
	add prlimit alias.
	* sysdeps/unix/sysv/linux/prlimit.c: New file.

	[BZ #11903]
	* sysdeps/generic/netinet/ip.h (IPTOS_CLASS): Fix definition.
	Patch by Evgeni Bikov <bikovevg@iitp.ru>.

	* nss/Makefile: Add rules to build and run tst-nss-test1.
	* shlib-versions: Add entry for libnss_test1.
	* nss/nss_test1.c: New file.
	* nss/tst-nss-test1.c: New file.

	* nss/nsswitch.c (__nss_database_custom): Define new variable.
	(__nss_configure_lookup): Set appropriate entry in
	__nss_configure_lookup to true.
	* nss/nsswitch.h: Define enum with indeces of databases in
	databases and __nss_database_custom arrays.  Declare
	__nss_database_custom.
	* grp/initgroups.c (internal_getgrouplist): Use __nss_database_custom
	to avoid using nscd when custom rules are installed.
	* nss/getXXbyYY_r.c: Likewise.
	* sysdeps/posix/getaddrinfo.c (gaih_inet): Likewise.

	* nss/nss_files/files-parse.c: Whitespace fixes.

2010-08-09  Ulrich Drepper  <drepper@redhat.com>

	[BZ #11883]
	* posix/fnmatch.c: Keep track of alloca use and fall back on malloc.
	* posix/fnmatch_loop.c: Likewise.

2010-07-17  Andi Kleen  <ak@linux.intel.com>

	* sysdeps/i386/i386-mcount.S (__fentry__): Define.
	* sysdeps/x86_64/_mcount.S (__fentry__): Define.
	* stdlib/Versions (__fentry__): Add for GLIBC 2.13
	* Versions.def [GLIBC_2.13]: Add.

2010-08-06  Ulrich Drepper  <drepper@redhat.com>

	* sysdeps/unix/sysv/linux/getlogin_r.c (__getlogin_r_loginuid):
	Also fail if tpwd after pwuid call is NULL.

2010-07-31  Samuel Thibault  <samuel.thibault@ens-lyon.org>

	* hurd/hurdselect.c (_hurd_select): Round timeout up instead of down
	when converting to ms.

2010-06-06  Samuel Thibault  <samuel.thibault@ens-lyon.org>

	* sysdeps/mach/hurd/ttyname.c (ttyname): Replace MIG_BAD_ID and
	EOPNOTSUPP errors with ENOTTY.
	* sysdeps/mach/hurd/ttyname_r.c (__ttyname_r): Replace MIG_BAD_ID and
	EOPNOTSUPP errors with ENOTTY.

2010-07-31  Ulrich Drepper  <drepper@redhat.com>

	* sysdeps/x86_64/multiarch/Makefile [subdir=string] (sysdep_routines):
	Add strcasecmp_l-ssse3.
	* sysdeps/x86_64/multiarch/strcmp.S: Add support to compile for
	strcasecmp.
	* sysdeps/x86_64/strcmp.S: Allow more flexible compiling of strcasecmp.
	* sysdeps/x86_64/multiarch/strcasecmp_l.S: New file.
	* sysdeps/x86_64/multiarch/strcasecmp_l-ssse3.S: New file.

2010-07-30  Ulrich Drepper  <drepper@redhat.com>

	* sysdeps/x86_64/multiarch/strcmp.S: Pretty printing.

	* string/Makefile (strop-tests): Add strcasecmp.
	* sysdeps/x86_64/Makefile [subdir=string] (sysdep_routines): Add
	strcasecmp_l-nonascii.
	(gen-as-const-headers): Add locale-defines.sym.
	* sysdeps/x86_64/strcmp.S: Add support for strcasecmp implementation.
	* sysdeps/x86_64/strcasecmp.S: New file.
	* sysdeps/x86_64/strcasecmp_l.S: New file.
	* sysdeps/x86_64/strcasecmp_l-nonascii.c: New file.
	* sysdeps/x86_64/locale-defines.sym: New file.
	* string/test-strcasecmp.c: New file.

	* string/test-strcasestr.c: Test both ends of the range of characters.
	* sysdeps/x86_64/multiarch/strstr.c: Fix UCHIGH definition.

2010-07-29  Roland McGrath  <roland@redhat.com>

	[BZ #11856]
	* manual/locale.texi (Yes-or-No Questions): Fix example code.

2010-07-27  Ulrich Drepper  <drepper@redhat.com>

	* sysdeps/x86_64/multiarch/strcmp-ssse3.S: Avoid compiling the file
	for ld.so.

2010-07-27  Andreas Schwab  <schwab@redhat.com>

	* manual/memory.texi (Malloc Tunable Parameters): Document
	M_PERTURB.

2010-07-26  Roland McGrath  <roland@redhat.com>

	[BZ #11840]
	* configure.in (-fgnu89-inline check): Set and substitute
	gnu89_inline, not libc_cv_gnu89_inline.
	* configure: Regenerated.
	* config.make.in (gnu89-inline-CFLAGS): Use @gnu89_inline@.

2010-07-26  Ulrich Drepper  <drepper@redhat.com>

	* string/test-strnlen.c: New file.
	* string/Makefile (strop-tests): Add strnlen.
	* string/tester.c (test_strnlen): Add a few more test cases.
	* string/tst-strlen.c: Better error reporting.

	* sysdeps/x86_64/strnlen.S: New file.

2010-07-24  Ulrich Drepper  <drepper@redhat.com>

	* sysdeps/x86_64/multiarch/strstr.c (__m128i_strloadu_tolower): Use
	lower-latency instructions.

2010-07-23  Ulrich Drepper  <drepper@redhat.com>

	* string/test-strcasestr.c: New file.
	* string/test-strstr.c: New file.
	* string/Makefile (strop-tests): Add strstr and strcasestr.
	* string/str-two-way.h: Don't undefine MAX.
	* string/strcasestr.c: Don't define alias if NO_ALIAS is defined.

2010-07-21  Andreas Schwab  <schwab@redhat.com>

	* sysdeps/i386/i686/multiarch/Makefile (sysdep_routines): Add
	strcasestr-nonascii.
	(CFLAGS-strcasestr-nonascii.c): Define.
	* sysdeps/i386/i686/multiarch/strcasestr-nonascii.c: New file.
	* sysdeps/x86_64/multiarch/strcasestr-nonascii.c (STRSTR_SSE42):
	Remove unused attribute.

2010-07-20  Roland McGrath  <roland@redhat.com>

	* elf/dl-sysdep.c (_dl_important_hwcaps): Add dsocaps mask to
	dl_hwcap_mask as well as dl_hwcap.  Without this, dsocaps matching in
	ld.so.cache was broken.  With it, there is no way to disable dsocaps
	like LD_HWCAP_MASK can disable hwcaps.

2010-06-02  Emilio Pozuelo Monfort  <pochu27@gmail.com>

	* sysdeps/mach/hurd/sendmsg.c (__libc_sendmsg): Fix memory leaks.

2010-07-16  Ulrich Drepper  <drepper@redhat.com>

	* sysdeps/x86_64/multiarch/strstr.c: Rewrite to avoid indirect function
	call in strcasestr.
	* sysdeps/x86_64/multiarch/strcasestr.c: Declare
	__strcasestr_sse42_nonascii.
	* sysdeps/x86_64/multiarch/Makefile: Add rules to build
	strcasestr-nonascii.c.
	* sysdeps/x86_64/multiarch/strcasestr-nonascii.c: New file.

2010-06-15  Luis Machado  <luisgpm@br.ibm.com>

	* sysdeps/powerpc/powerpc32/power6/fpu/s_copysign.S: New file.
	* sysdeps/powerpc/powerpc32/power6/fpu/s_copysignf.S: New file.
	* sysdeps/powerpc/powerpc64/power6/fpu/s_copysign.S: New file.
	* sysdeps/powerpc/powerpc64/power6/fpu/s_copysignf.S: New file.

2010-07-09  Ulrich Drepper  <drepper@redhat.com>

	* sysdeps/unix/sysv/linux/fpathconf.c (__fpathconf): Use __fcntl not
	fcntl.

2010-07-06  Andreas Schwab  <schwab@redhat.com>

	[BZ #11577]
	* elf/dl-version.c (match_symbol): Don't pass NULL occation to
	dl_signal_cerror.

2010-07-06  Ulrich Drepper  <drepper@redhat.com>

	* sysdeps/unix/sysv/linux/fpathconf.c (__fpathconf): Implement
	_PC_PIPE_BUF using F_GETPIPE_SZ.

2010-07-05  Roland McGrath  <roland@redhat.com>

	* manual/arith.texi (Rounding Functions): Fix rint description
	implicit in round description.

2010-07-02  Ulrich Drepper  <drepper@redhat.com>

	* elf/Makefile: Fix linking for a few tests to make recent linker
	happy.

2010-06-30  Andreas Schwab  <schwab@redhat.com>

	* dlfcn/Makefile (LDLIBS-bug-atexit3-lib.so): Readd
	$(common-objpfx)libc_nonshared.a.

2010-06-21  Luis Machado  <luisgpm@br.ibm.com>

	* sysdeps/powerpc/powerpc32/970/fpu/Implies: Remove.
	* sysdeps/powerpc/powerpc32/power5/fpu/Implies: Remove.
	* sysdeps/powerpc/powerpc32/power5+/fpu/Implies: Remove.
	* sysdeps/powerpc/powerpc32/power6x/fpu/Implies: Remove.
	* sysdeps/powerpc/powerpc64/970/fpu/Implies: Remove.
	* sysdeps/powerpc/powerpc64/power5/fpu/Implies: Remove.
	* sysdeps/powerpc/powerpc64/power5+/fpu/Implies: Remove.
	* sysdeps/powerpc/powerpc64/power6x/fpu/Implies: Remove.
	* sysdeps/unix/sysv/linux/powerpc/powerpc32/970/fpu/Implies: Remove.
	* sysdeps/unix/sysv/linux/powerpc/powerpc32/power4/fpu/Implies: Remove.
	* sysdeps/unix/sysv/linux/powerpc/powerpc32/power5/fpu/Implies: Remove.
	* sysdeps/unix/sysv/linux/powerpc/powerpc32/power5+/fpu/Implies: Remove.
	* sysdeps/unix/sysv/linux/powerpc/powerpc32/power6/fpu/Implies: Remove.
	* sysdeps/unix/sysv/linux/powerpc/powerpc32/power6x/fpu/Implies: Remove.
	* sysdeps/unix/sysv/linux/powerpc/powerpc32/power7/fpu/Implies: Remove.
	* sysdeps/unix/sysv/linux/powerpc/powerpc64/970/fpu/Implies: Remove.
	* sysdeps/unix/sysv/linux/powerpc/powerpc64/power4/fpu/Implies: Remove.
	* sysdeps/unix/sysv/linux/powerpc/powerpc64/power5/fpu/Implies: Remove.
	* sysdeps/unix/sysv/linux/powerpc/powerpc64/power5+/fpu/Implies: Remove.
	* sysdeps/unix/sysv/linux/powerpc/powerpc64/power6/fpu/Implies: Remove.
	* sysdeps/unix/sysv/linux/powerpc/powerpc64/power6x/fpu/Implies: Remove.
	* sysdeps/unix/sysv/linux/powerpc/powerpc64/power7/fpu/Implies: Remove.
	* sysdeps/powerpc/powerpc32/970/Implies: Point to power4.
	* sysdeps/powerpc/powerpc32/power5/Implies: Point to power4.
	* sysdeps/powerpc/powerpc32/power5+/Implies: Point to power5.
	* sysdeps/powerpc/powerpc32/power6/Implies: Point to power5+.
	* sysdeps/powerpc/powerpc32/power6x/Implies: Point to power6.
	* sysdeps/powerpc/powerpc64/970/Implies: Point to power4.
	* sysdeps/powerpc/powerpc64/power5/Implies: Point to power4.
	* sysdeps/powerpc/powerpc64/power5+/Implies: Point to power5.
	* sysdeps/powerpc/powerpc64/power6/Implies: Point to power5+.
	* sysdeps/powerpc/powerpc64/power6x/Implies: Point to power6.
	* sysdeps/powerpc/powerpc32/power7/Implies: New file.
	* sysdeps/powerpc/powerpc64/power7/Implies: New file.
	* sysdeps/unix/sysv/linux/powerpc/powerpc32/970/Implies: New file.
	* sysdeps/unix/sysv/linux/powerpc/powerpc32/cell/Implies: New file.
	* sysdeps/unix/sysv/linux/powerpc/powerpc32/power4/Implies: New file.
	* sysdeps/unix/sysv/linux/powerpc/powerpc32/power5/Implies: New file.
	* sysdeps/unix/sysv/linux/powerpc/powerpc32/power6/Implies: New file.
	* sysdeps/unix/sysv/linux/powerpc/powerpc32/power6x/Implies: New file.
	* sysdeps/unix/sysv/linux/powerpc/powerpc32/power7/Implies: New file.
	* sysdeps/unix/sysv/linux/powerpc/powerpc64/970/Implies: New file.
	* sysdeps/unix/sysv/linux/powerpc/powerpc64/cell/Implies: New file.
	* sysdeps/unix/sysv/linux/powerpc/powerpc64/power4/Implies: New file.
	* sysdeps/unix/sysv/linux/powerpc/powerpc64/power5/Implies: New file.
	* sysdeps/unix/sysv/linux/powerpc/powerpc64/power6/Implies: New file.
	* sysdeps/unix/sysv/linux/powerpc/powerpc64/power6x/Implies: New file.
	* sysdeps/unix/sysv/linux/powerpc/powerpc64/power7/Implies: New file.

2010-06-25  H.J. Lu  <hongjiu.lu@intel.com>

	* debug/memmove_chk.c (__memmove_chk): Renamed to ...
	(MEMMOVE_CHK): ...this.  Default to __memmove_chk.
	* string/memmove.c (memmove): Renamed to ...
	(MEMMOVE): ...this.  Default to memmove.
	* sysdeps/x86_64/memcpy.S: Use ENTRY_CHK and END_CHK.
	* sysdeps/x86_64/sysdep.h (ENTRY_CHK): Define.
	(END_CHK): Define.
	* sysdeps/x86_64/multiarch/Makefile (sysdep_routines): Add
	memcpy-ssse3 mempcpy-ssse3 memmove-ssse3 memcpy-ssse3-back
	mempcpy-ssse3-back memmove-ssse3-back.
	* sysdeps/x86_64/multiarch/bcopy.S: New file .
	* sysdeps/x86_64/multiarch/memcpy-ssse3-back.S: New file.
	* sysdeps/x86_64/multiarch/memcpy-ssse3.S: New file.
	* sysdeps/x86_64/multiarch/memcpy.S: New file.
	* sysdeps/x86_64/multiarch/memcpy_chk.S: New file.
	* sysdeps/x86_64/multiarch/memmove-ssse3-back.S: New file.
	* sysdeps/x86_64/multiarch/memmove-ssse3.S: New file.
	* sysdeps/x86_64/multiarch/memmove.c: New file.
	* sysdeps/x86_64/multiarch/memmove_chk.c: New file.
	* sysdeps/x86_64/multiarch/mempcpy-ssse3-back.S: New file.
	* sysdeps/x86_64/multiarch/mempcpy-ssse3.S: New file.
	* sysdeps/x86_64/multiarch/mempcpy.S: New file.
	* sysdeps/x86_64/multiarch/mempcpy_chk.S: New file.
	* sysdeps/x86_64/multiarch/init-arch.h (bit_Fast_Copy_Backward):
	Define.
	(index_Fast_Copy_Backward): Define.
	(HAS_ARCH_FEATURE): Define.
	(HAS_FAST_REP_STRING): Define.
	(HAS_FAST_COPY_BACKWARD): Define.

2010-06-21  Andreas Schwab  <schwab@redhat.com>

	* sysdeps/unix/sysv/linux/getlogin_r.c (__getlogin_r_loginuid):
	Restore proper fallback handling.

2010-06-19  Ulrich Drepper  <drepper@redhat.com>

	[BZ #11701]
	* posix/group_member.c (__group_member): Correct checking loop.

	* sysdeps/unix/sysv/linux/getlogin_r.c (__getlogin_r_loginuid): Handle
	OOM in getpwuid_r correctly.  Return error number when the caller
	should return, otherwise -1.
	(getlogin_r): Adjust to return also for result of __getlogin_r_loginuid
	call returning > 0 value.
	* sysdeps/unix/sysv/linux/getlogin.c (getlogin): Likewise.

2010-07-01  Andreas Schwab  <schwab@redhat.com>

	* include/sys/resource.h (__getrlimit): Add hidden proto.
	* sysdeps/unix/sysv/linux/i386/getrlimit.c: Add libc_hidden_weak.
	* sysdeps/mach/hurd/getrlimit.c: Add libc_hidden_def.
	* resource/getrlimit.c: Likewise.

2010-06-28  Andreas Schwab  <schwab@redhat.com>

	* allocatestack.c (setxid_mark_thread): Ensure that the exiting
	thread is woken up.

	* elf/Makefile: Add rules to build and run unload8 test.
	* elf/unload8.c: New file.
	* elf/unload8mod1.c: New file.
	* elf/unload8mod1x.c: New file.
	* elf/unload8mod2.c: New file.
	* elf/unload8mod3.c: New file.

	* elf/dl-close.c (_dl_close_worker): Reset private search list if
	it wasn't used.

2010-06-21  Andreas Schwab  <schwab@redhat.com>

	* sysdeps/i386/i686/Makefile: Don't pass -mtune to assembler.

2010-06-07  Andreas Schwab  <schwab@redhat.com>

	* dlfcn/Makefile: Remove explicit dependencies on libc.so and
	libc_nonshared.a from targets in modules-names.

2010-06-02  Kirill A. Shutemov  <kirill@shutemov.name>

	* elf/dl-reloc.c: Flush cache after solving TEXTRELs if arch
	requires it.

2010-06-10  Luis Machado  <luisgpm@br.ibm.com>

	* sysdeps/powerpc/powerpc32/power7/memcmp.S: New file
	* sysdeps/powerpc/powerpc64/power7/memcmp.S: New file.
	* sysdeps/powerpc/powerpc32/power7/strncmp.S: New file.
	* sysdeps/powerpc/powerpc64/power7/strncmp.S: New file.

2010-06-02  Andreas Schwab  <schwab@redhat.com>

	* nis/nss_nis/nis-initgroups.c (get_uid): Properly resize buffer.

2010-06-14  Ulrich Drepper  <drepper@redhat.com>

	* sysdeps/unix/sysv/linux/powerpc/bits/fcntl.h: Define F_SETPIPE_SZ
	and F_GETPIPE_SZ.
	* sysdeps/unix/sysv/linux/i386/bits/fcntl.h: Likewise.
	* sysdeps/unix/sysv/linux/x86_64/bits/fcntl.h: Likewise.
	* sysdeps/unix/sysv/linux/s390/bits/fcntl.h: Likewise.
	* sysdeps/unix/sysv/linux/sparc/bits/fcntl.h: Likewise.
	* sysdeps/unix/sysv/linux/sh/bits/fcntl.h: Likewise.
	* sysdeps/unix/sysv/linux/ia64/bits/fcntl.h: Likewise

2010-06-14  Roland McGrath  <roland@redhat.com>

	* manual/libc.texinfo (@copying): Change to GFDL v1.3.

2010-06-07  Jakub Jelinek  <jakub@redhat.com>

	* libio/stdio.h (sscanf, vsscanf): Use __REDIRECT_NTH instead of
	__REDIRECT followed by __THROW.
	* wcsmbs/wchar.h (swscanf, vswscanf): Likewise.
	* posix/getopt.h (getopt): Likewise.

2010-06-02  Emilio Pozuelo Monfort  <pochu27@gmail.com>

	* hurd/lookup-at.c (__file_name_lookup_at): Accept
	AT_SYMLINK_FOLLOW in AT_FLAGS.  Fail with EINVAL if both
	AT_SYMLINK_FOLLOW and AT_SYMLINK_NOFOLLOW are present
	in AT_FLAGS.
	* hurd/hurd/fd.h (__file_name_lookup_at): Update comment.
	* sysdeps/mach/hurd/linkat.c (linkat): Pass O_NOLINK in FLAGS.

2010-06-11  Andreas Schwab  <schwab@redhat.com>

	* elf/rtld.c (_dl_starting_up): Always define.
	(dl_main): Always set _dl_starting_up.
	* elf/dl-support.c (_dl_starting_up): Always define.
	* elf/dl-init.c (_dl_init): Always clear _dl_starting_up.

2010-06-10  Andreas Schwab  <schwab@redhat.com>

	* sysdeps/unix/sysv/linux/getpagesize.c: Don't assume AT_PAGESIZE
	is always available.

	* sysdeps/unix/sysv/linux/i386/Versions: Export __uname under
	GLIBC_PRIVATE.
	* nptl/Versions: Export __getrlimit under GLIBC_PRIVATE.
	* sysdeps/unix/sysv/linux/i386/smp.h: Call __uname instead of uname.
	* nptl/nptl-init.c: Call __getrlimit instead of getrlimit.

2010-05-28  Luis Machado  <luisgpm@br.ibm.com>

	* sysdeps/powerpc/powerpc32/power7/memcpy.S: Exchange srdi for srwi.

2010-05-26  H.J. Lu  <hongjiu.lu@intel.com>

	[BZ #11640]
	* sysdeps/x86_64/multiarch/init-arch.c (__init_cpu_features):
	Properly check family and model.

2010-05-26  Takashi Yoshii  <takashi.yoshii.zj@renesas.com>

	* sysdeps/unix/sysv/linux/sh/sh4/register-dump.h: Fix iov[] size.

2010-05-24  Luis Machado  <luisgpm@br.ibm.com>

	* sysdeps/powerpc/powerpc32/power7/memset.S: POWER7 32-bit memset fix.

2010-05-21  Ulrich Drepper  <drepper@redhat.com>

	* elf/dl-runtime.c (_dl_profile_fixup): Don't crash on unresolved weak
	symbol reference.

2010-05-19  Andreas Schwab  <schwab@redhat.com>

	* elf/dl-runtime.c (_dl_fixup): Don't crash on unresolved weak
	symbol reference.

2010-05-21  Andreas Schwab  <schwab@redhat.com>

	* sysdeps/unix/sysv/linux/Makefile (sysdep_routines): Add recvmmsg
	and internal_recvmmsg.
	* sysdeps/unix/sysv/linux/recvmmsg.c: New file.
	* sysdeps/unix/sysv/linux/internal_recvmmsg.S: New file.
	* sysdeps/unix/sysv/linux/socketcall.h (SOCKOP_recvmmsg): Define.
	* sysdeps/unix/sysv/linux/syscalls.list (recvmmsg): Remove.

	* sunrpc/clnt_tcp.c (clnttcp_control): Add missing break.
	* sunrpc/clnt_udp.c (clntudp_control): Likewise.
	* sunrpc/clnt_unix.c (clntunix_control): Likewise.

2010-05-20  Andreas Schwab  <schwab@redhat.com>

	* sysdeps/unix/sysv/linux/sys/timex.h: Use __REDIRECT_NTH.

2010-05-17  Luis Machado  <luisgpm@br.ibm.com>

	POWER7 optimizations.
	* sysdeps/powerpc/powerpc64/power7/memset.S: New file.
	* sysdeps/powerpc/powerpc32/power7/memset.S: New file.

2010-05-19  Ulrich Drepper  <drepper@redhat.com>

	* version.h: Update for 2.13 development version.

2010-05-12  Andrew Stubbs  <ams@codesourcery.com>

	* sysdeps/sh/sh4/fpu/feholdexcpt.c (feholdexcept): Really disable all
	exceptions.  Return 0.

2010-05-07  Roland McGrath  <roland@redhat.com>

	* elf/ldconfig.c (main): Add a const.

2010-05-06  Ulrich Drepper  <drepper@redhat.com>

	* nss/getent.c (idn_flags): Default to AI_IDN|AI_CANONIDN.
	(args_options): Add no-idn option.
	(ahosts_keys_int): Add idn_flags to ai_flags.
	(parse_option): Handle 'i' option to clear idn_flags.

	* malloc/malloc.c (_int_free): Possible race in the most recently
	added check.  Only act on the data if no current modification
	happened.

See ChangeLog.17 for earlier changes.<|MERGE_RESOLUTION|>--- conflicted
+++ resolved
@@ -1,12 +1,3 @@
-<<<<<<< HEAD
-2011-06-28  Andreas Schwab  <schwab@redhat.com>
-
-	* iconvdata/gb18030.c: Update tables.
-	(BODY for FROM_LOOP): Handle non-BMP characters specially.
-
-	* sysdeps/posix/getaddrinfo.c (gaih_inet): Don't use gethostbyaddr
-	to determine canonical name.
-=======
 2011-07-22  Andreas Schwab  <schwab@redhat.com>
 
 	* resolv/res_init.c (__res_vinit): Properly tokenize nameserver
@@ -111,7 +102,14 @@
 	[BZ #12935]
 	* malloc/memusage.sh: Fix quoting in message.
 	* debug/xtrace.sh: Likewise.
->>>>>>> e2a30903
+
+2011-06-28  Andreas Schwab  <schwab@redhat.com>
+
+	* iconvdata/gb18030.c: Update tables.
+	(BODY for FROM_LOOP): Handle non-BMP characters specially.
+
+	* sysdeps/posix/getaddrinfo.c (gaih_inet): Don't use gethostbyaddr
+	to determine canonical name.
 
 2011-06-27  Andreas Schwab  <schwab@redhat.com>
 
