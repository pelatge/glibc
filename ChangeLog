<<<<<<< HEAD
2010-07-18  Andreas Schwab  <schwab@linux-m68k.org>

	* debug/vdprintf_chk.c (__vdprintf_chk): Remove undefined
	operation.
	* libio/iofdopen.c (_IO_new_fdopen): Likewise.
	* libio/iofopncook.c (_IO_cookie_init): Likewise.
	* libio/iovdprintf.c (_IO_vdprintf): Likewise.
	* libio/oldiofdopen.c (_IO_old_fdopen): Likewise.
	* sysdeps/powerpc/powerpc64/dl-machine.h (elf_machine_rela):
	Likewise.
=======
2010-07-31  Ulrich Drepper  <drepper@redhat.com>

	* sysdeps/x86_64/multiarch/Makefile [subdir=string] (sysdep_routines):
	Add strcasecmp_l-ssse3.
	* sysdeps/x86_64/multiarch/strcmp.S: Add support to compile for
	strcasecmp.
	* sysdeps/x86_64/strcmp.S: Allow more flexible compiling of strcasecmp.
	* sysdeps/x86_64/multiarch/strcasecmp_l.S: New file.
	* sysdeps/x86_64/multiarch/strcasecmp_l-ssse3.S: New file.

2010-07-30  Ulrich Drepper  <drepper@redhat.com>

	* sysdeps/x86_64/multiarch/strcmp.S: Pretty printing.

	* string/Makefile (strop-tests): Add strcasecmp.
	* sysdeps/x86_64/Makefile [subdir=string] (sysdep_routines): Add
	strcasecmp_l-nonascii.
	(gen-as-const-headers): Add locale-defines.sym.
	* sysdeps/x86_64/strcmp.S: Add support for strcasecmp implementation.
	* sysdeps/x86_64/strcasecmp.S: New file.
	* sysdeps/x86_64/strcasecmp_l.S: New file.
	* sysdeps/x86_64/strcasecmp_l-nonascii.c: New file.
	* sysdeps/x86_64/locale-defines.sym: New file.
	* string/test-strcasecmp.c: New file.

	* string/test-strcasestr.c: Test both ends of the range of characters.
	* sysdeps/x86_64/multiarch/strstr.c: Fix UCHIGH definition.

2010-07-29  Roland McGrath  <roland@redhat.com>

	[BZ #11856]
	* manual/locale.texi (Yes-or-No Questions): Fix example code.

2010-07-27  Ulrich Drepper  <drepper@redhat.com>

	* sysdeps/x86_64/multiarch/strcmp-ssse3.S: Avoid compiling the file
	for ld.so.

2010-07-27  Andreas Schwab  <schwab@redhat.com>

	* manual/memory.texi (Malloc Tunable Parameters): Document
	M_PERTURB.

2010-07-26  Roland McGrath  <roland@redhat.com>

	[BZ #11840]
	* configure.in (-fgnu89-inline check): Set and substitute
	gnu89_inline, not libc_cv_gnu89_inline.
	* configure: Regenerated.
	* config.make.in (gnu89-inline-CFLAGS): Use @gnu89_inline@.

2010-07-26  Ulrich Drepper  <drepper@redhat.com>

	* string/test-strnlen.c: New file.
	* string/Makefile (strop-tests): Add strnlen.
	* string/tester.c (test_strnlen): Add a few more test cases.
	* string/tst-strlen.c: Better error reporting.

	* sysdeps/x86_64/strnlen.S: New file.

2010-07-24  Ulrich Drepper  <drepper@redhat.com>

	* sysdeps/x86_64/multiarch/strstr.c (__m128i_strloadu_tolower): Use
	lower-latency instructions.

2010-07-23  Ulrich Drepper  <drepper@redhat.com>

	* string/test-strcasestr.c: New file.
	* string/test-strstr.c: New file.
	* string/Makefile (strop-tests): Add strstr and strcasestr.
	* string/str-two-way.h: Don't undefine MAX.
	* string/strcasestr.c: Don't define alias if NO_ALIAS is defined.

2010-07-21  Andreas Schwab  <schwab@redhat.com>

	* sysdeps/i386/i686/multiarch/Makefile (sysdep_routines): Add
	strcasestr-nonascii.
	(CFLAGS-strcasestr-nonascii.c): Define.
	* sysdeps/i386/i686/multiarch/strcasestr-nonascii.c: New file.
	* sysdeps/x86_64/multiarch/strcasestr-nonascii.c (STRSTR_SSE42):
	Remove unused attribute.

2010-07-20  Roland McGrath  <roland@redhat.com>

	* elf/dl-sysdep.c (_dl_important_hwcaps): Add dsocaps mask to
	dl_hwcap_mask as well as dl_hwcap.  Without this, dsocaps matching in
	ld.so.cache was broken.  With it, there is no way to disable dsocaps
	like LD_HWCAP_MASK can disable hwcaps.

2010-06-02  Emilio Pozuelo Monfort  <pochu27@gmail.com>

	* sysdeps/mach/hurd/sendmsg.c (__libc_sendmsg): Fix memory leaks.

2010-07-16  Ulrich Drepper  <drepper@redhat.com>

	* sysdeps/x86_64/multiarch/strstr.c: Rewrite to avoid indirect function
	call in strcasestr.
	* sysdeps/x86_64/multiarch/strcasestr.c: Declare
	__strcasestr_sse42_nonascii.
	* sysdeps/x86_64/multiarch/Makefile: Add rules to build
	strcasestr-nonascii.c.
	* sysdeps/x86_64/multiarch/strcasestr-nonascii.c: New file.

2010-06-15  Luis Machado  <luisgpm@br.ibm.com>

	* sysdeps/powerpc/powerpc32/power6/fpu/s_copysign.S: New file.
	* sysdeps/powerpc/powerpc32/power6/fpu/s_copysignf.S: New file.
	* sysdeps/powerpc/powerpc64/power6/fpu/s_copysign.S: New file.
	* sysdeps/powerpc/powerpc64/power6/fpu/s_copysignf.S: New file.
>>>>>>> 73507d3a

2010-07-09  Ulrich Drepper  <drepper@redhat.com>

	* sysdeps/unix/sysv/linux/fpathconf.c (__fpathconf): Use __fcntl not
	fcntl.

2010-07-06  Andreas Schwab  <schwab@redhat.com>

	* elf/dl-version.c (match_symbol): Don't pass NULL occation to
	dl_signal_cerror.

2010-07-06  Ulrich Drepper  <drepper@redhat.com>

	* sysdeps/unix/sysv/linux/fpathconf.c (__fpathconf): Implement
	_PC_PIPE_BUF using F_GETPIPE_SZ.

2010-07-05  Roland McGrath  <roland@redhat.com>

	* manual/arith.texi (Rounding Functions): Fix rint description
	implicit in round description.

2010-07-02  Ulrich Drepper  <drepper@redhat.com>

	* elf/Makefile: Fix linking for a few tests to make recent linker
	happy.

2010-06-30  Andreas Schwab  <schwab@redhat.com>

	* dlfcn/Makefile (LDLIBS-bug-atexit3-lib.so): Readd
	$(common-objpfx)libc_nonshared.a.

2010-06-21  Luis Machado  <luisgpm@br.ibm.com>

	* sysdeps/powerpc/powerpc32/970/fpu/Implies: Remove.
	* sysdeps/powerpc/powerpc32/power5/fpu/Implies: Remove.
	* sysdeps/powerpc/powerpc32/power5+/fpu/Implies: Remove.
	* sysdeps/powerpc/powerpc32/power6x/fpu/Implies: Remove.
	* sysdeps/powerpc/powerpc64/970/fpu/Implies: Remove.
	* sysdeps/powerpc/powerpc64/power5/fpu/Implies: Remove.
	* sysdeps/powerpc/powerpc64/power5+/fpu/Implies: Remove.
	* sysdeps/powerpc/powerpc64/power6x/fpu/Implies: Remove.
	* sysdeps/unix/sysv/linux/powerpc/powerpc32/970/fpu/Implies: Remove.
	* sysdeps/unix/sysv/linux/powerpc/powerpc32/power4/fpu/Implies: Remove.
	* sysdeps/unix/sysv/linux/powerpc/powerpc32/power5/fpu/Implies: Remove.
	* sysdeps/unix/sysv/linux/powerpc/powerpc32/power5+/fpu/Implies: Remove.
	* sysdeps/unix/sysv/linux/powerpc/powerpc32/power6/fpu/Implies: Remove.
	* sysdeps/unix/sysv/linux/powerpc/powerpc32/power6x/fpu/Implies: Remove.
	* sysdeps/unix/sysv/linux/powerpc/powerpc32/power7/fpu/Implies: Remove.
	* sysdeps/unix/sysv/linux/powerpc/powerpc64/970/fpu/Implies: Remove.
	* sysdeps/unix/sysv/linux/powerpc/powerpc64/power4/fpu/Implies: Remove.
	* sysdeps/unix/sysv/linux/powerpc/powerpc64/power5/fpu/Implies: Remove.
	* sysdeps/unix/sysv/linux/powerpc/powerpc64/power5+/fpu/Implies: Remove.
	* sysdeps/unix/sysv/linux/powerpc/powerpc64/power6/fpu/Implies: Remove.
	* sysdeps/unix/sysv/linux/powerpc/powerpc64/power6x/fpu/Implies: Remove.
	* sysdeps/unix/sysv/linux/powerpc/powerpc64/power7/fpu/Implies: Remove.
	* sysdeps/powerpc/powerpc32/970/Implies: Point to power4.
	* sysdeps/powerpc/powerpc32/power5/Implies: Point to power4.
	* sysdeps/powerpc/powerpc32/power5+/Implies: Point to power5.
	* sysdeps/powerpc/powerpc32/power6/Implies: Point to power5+.
	* sysdeps/powerpc/powerpc32/power6x/Implies: Point to power6.
	* sysdeps/powerpc/powerpc64/970/Implies: Point to power4.
	* sysdeps/powerpc/powerpc64/power5/Implies: Point to power4.
	* sysdeps/powerpc/powerpc64/power5+/Implies: Point to power5.
	* sysdeps/powerpc/powerpc64/power6/Implies: Point to power5+.
	* sysdeps/powerpc/powerpc64/power6x/Implies: Point to power6.
	* sysdeps/powerpc/powerpc32/power7/Implies: New file.
	* sysdeps/powerpc/powerpc64/power7/Implies: New file.
	* sysdeps/unix/sysv/linux/powerpc/powerpc32/970/Implies: New file.
	* sysdeps/unix/sysv/linux/powerpc/powerpc32/cell/Implies: New file.
	* sysdeps/unix/sysv/linux/powerpc/powerpc32/power4/Implies: New file.
	* sysdeps/unix/sysv/linux/powerpc/powerpc32/power5/Implies: New file.
	* sysdeps/unix/sysv/linux/powerpc/powerpc32/power6/Implies: New file.
	* sysdeps/unix/sysv/linux/powerpc/powerpc32/power6x/Implies: New file.
	* sysdeps/unix/sysv/linux/powerpc/powerpc32/power7/Implies: New file.
	* sysdeps/unix/sysv/linux/powerpc/powerpc64/970/Implies: New file.
	* sysdeps/unix/sysv/linux/powerpc/powerpc64/cell/Implies: New file.
	* sysdeps/unix/sysv/linux/powerpc/powerpc64/power4/Implies: New file.
	* sysdeps/unix/sysv/linux/powerpc/powerpc64/power5/Implies: New file.
	* sysdeps/unix/sysv/linux/powerpc/powerpc64/power6/Implies: New file.
	* sysdeps/unix/sysv/linux/powerpc/powerpc64/power6x/Implies: New file.
	* sysdeps/unix/sysv/linux/powerpc/powerpc64/power7/Implies: New file.

2010-06-25  H.J. Lu  <hongjiu.lu@intel.com>

	* debug/memmove_chk.c (__memmove_chk): Renamed to ...
	(MEMMOVE_CHK): ...this.  Default to __memmove_chk.
	* string/memmove.c (memmove): Renamed to ...
	(MEMMOVE): ...this.  Default to memmove.
	* sysdeps/x86_64/memcpy.S: Use ENTRY_CHK and END_CHK.
	* sysdeps/x86_64/sysdep.h (ENTRY_CHK): Define.
	(END_CHK): Define.
	* sysdeps/x86_64/multiarch/Makefile (sysdep_routines): Add
	memcpy-ssse3 mempcpy-ssse3 memmove-ssse3 memcpy-ssse3-back
	mempcpy-ssse3-back memmove-ssse3-back.
	* sysdeps/x86_64/multiarch/bcopy.S: New file .
	* sysdeps/x86_64/multiarch/memcpy-ssse3-back.S: New file.
	* sysdeps/x86_64/multiarch/memcpy-ssse3.S: New file.
	* sysdeps/x86_64/multiarch/memcpy.S: New file.
	* sysdeps/x86_64/multiarch/memcpy_chk.S: New file.
	* sysdeps/x86_64/multiarch/memmove-ssse3-back.S: New file.
	* sysdeps/x86_64/multiarch/memmove-ssse3.S: New file.
	* sysdeps/x86_64/multiarch/memmove.c: New file.
	* sysdeps/x86_64/multiarch/memmove_chk.c: New file.
	* sysdeps/x86_64/multiarch/mempcpy-ssse3-back.S: New file.
	* sysdeps/x86_64/multiarch/mempcpy-ssse3.S: New file.
	* sysdeps/x86_64/multiarch/mempcpy.S: New file.
	* sysdeps/x86_64/multiarch/mempcpy_chk.S: New file.
	* sysdeps/x86_64/multiarch/init-arch.h (bit_Fast_Copy_Backward):
	Define.
	(index_Fast_Copy_Backward): Define.
	(HAS_ARCH_FEATURE): Define.
	(HAS_FAST_REP_STRING): Define.
	(HAS_FAST_COPY_BACKWARD): Define.

2010-06-21  Andreas Schwab  <schwab@redhat.com>

	* sysdeps/unix/sysv/linux/getlogin_r.c (__getlogin_r_loginuid):
	Restore proper fallback handling.

2010-06-19  Ulrich Drepper  <drepper@redhat.com>

	[BZ #11701]
	* posix/group_member.c (__group_member): Correct checking loop.

	* sysdeps/unix/sysv/linux/getlogin_r.c (__getlogin_r_loginuid): Handle
	OOM in getpwuid_r correctly.  Return error number when the caller
	should return, otherwise -1.
	(getlogin_r): Adjust to return also for result of __getlogin_r_loginuid
	call returning > 0 value.
	* sysdeps/unix/sysv/linux/getlogin.c (getlogin): Likewise.

2010-07-01  Andreas Schwab  <schwab@redhat.com>

	* include/sys/resource.h (__getrlimit): Add hidden proto.
	* sysdeps/unix/sysv/linux/i386/getrlimit.c: Add libc_hidden_weak.
	* sysdeps/mach/hurd/getrlimit.c: Add libc_hidden_def.
	* resource/getrlimit.c: Likewise.

2010-06-28  Andreas Schwab  <schwab@redhat.com>

	* allocatestack.c (setxid_mark_thread): Ensure that the exiting
	thread is woken up.

	* elf/Makefile: Add rules to build and run unload8 test.
	* elf/unload8.c: New file.
	* elf/unload8mod1.c: New file.
	* elf/unload8mod1x.c: New file.
	* elf/unload8mod2.c: New file.
	* elf/unload8mod3.c: New file.

	* elf/dl-close.c (_dl_close_worker): Reset private search list if
	it wasn't used.

2010-06-21  Andreas Schwab  <schwab@redhat.com>

	* sysdeps/i386/i686/Makefile: Don't pass -mtune to assembler.

2010-06-07  Andreas Schwab  <schwab@redhat.com>

	* dlfcn/Makefile: Remove explicit dependencies on libc.so and
	libc_nonshared.a from targets in modules-names.

2010-06-02  Kirill A. Shutemov  <kirill@shutemov.name>

	* elf/dl-reloc.c: Flush cache after solving TEXTRELs if arch
	requires it.

2010-06-10  Luis Machado  <luisgpm@br.ibm.com>

	* sysdeps/powerpc/powerpc32/power7/memcmp.S: New file
	* sysdeps/powerpc/powerpc64/power7/memcmp.S: New file.
	* sysdeps/powerpc/powerpc32/power7/strncmp.S: New file.
	* sysdeps/powerpc/powerpc64/power7/strncmp.S: New file.

2010-06-02  Andreas Schwab  <schwab@redhat.com>

	* nis/nss_nis/nis-initgroups.c (get_uid): Properly resize buffer.

2010-06-14  Ulrich Drepper  <drepper@redhat.com>

	* sysdeps/unix/sysv/linux/powerpc/bits/fcntl.h: Define F_SETPIPE_SZ
	and F_GETPIPE_SZ.
	* sysdeps/unix/sysv/linux/i386/bits/fcntl.h: Likewise.
	* sysdeps/unix/sysv/linux/x86_64/bits/fcntl.h: Likewise.
	* sysdeps/unix/sysv/linux/s390/bits/fcntl.h: Likewise.
	* sysdeps/unix/sysv/linux/sparc/bits/fcntl.h: Likewise.
	* sysdeps/unix/sysv/linux/sh/bits/fcntl.h: Likewise.
	* sysdeps/unix/sysv/linux/ia64/bits/fcntl.h: Likewise

2010-06-14  Roland McGrath  <roland@redhat.com>

	* manual/libc.texinfo (@copying): Change to GFDL v1.3.

2010-06-07  Jakub Jelinek  <jakub@redhat.com>

	* libio/stdio.h (sscanf, vsscanf): Use __REDIRECT_NTH instead of
	__REDIRECT followed by __THROW.
	* wcsmbs/wchar.h (swscanf, vswscanf): Likewise.
	* posix/getopt.h (getopt): Likewise.

2010-06-02  Emilio Pozuelo Monfort  <pochu27@gmail.com>

	* hurd/lookup-at.c (__file_name_lookup_at): Accept
	AT_SYMLINK_FOLLOW in AT_FLAGS.  Fail with EINVAL if both
	AT_SYMLINK_FOLLOW and AT_SYMLINK_NOFOLLOW are present
	in AT_FLAGS.
	* hurd/hurd/fd.h (__file_name_lookup_at): Update comment.
	* sysdeps/mach/hurd/linkat.c (linkat): Pass O_NOLINK in FLAGS.

2010-06-11  Andreas Schwab  <schwab@redhat.com>

	* elf/rtld.c (_dl_starting_up): Always define.
	(dl_main): Always set _dl_starting_up.
	* elf/dl-support.c (_dl_starting_up): Always define.
	* elf/dl-init.c (_dl_init): Always clear _dl_starting_up.

2010-06-10  Andreas Schwab  <schwab@redhat.com>

	* sysdeps/unix/sysv/linux/getpagesize.c: Don't assume AT_PAGESIZE
	is always available.

	* sysdeps/unix/sysv/linux/i386/Versions: Export __uname under
	GLIBC_PRIVATE.
	* nptl/Versions: Export __getrlimit under GLIBC_PRIVATE.
	* sysdeps/unix/sysv/linux/i386/smp.h: Call __uname instead of uname.
	* nptl/nptl-init.c: Call __getrlimit instead of getrlimit.

2010-05-28  Luis Machado  <luisgpm@br.ibm.com>

	* sysdeps/powerpc/powerpc32/power7/memcpy.S: Exchange srdi for srwi.

2010-05-26  H.J. Lu  <hongjiu.lu@intel.com>

	[BZ #11640]
	* sysdeps/x86_64/multiarch/init-arch.c (__init_cpu_features):
	Properly check family and model.

2010-05-26  Takashi Yoshii  <takashi.yoshii.zj@renesas.com>

	* sysdeps/unix/sysv/linux/sh/sh4/register-dump.h: Fix iov[] size.

2010-05-24  Luis Machado  <luisgpm@br.ibm.com>

	* sysdeps/powerpc/powerpc32/power7/memset.S: POWER7 32-bit memset fix.

2010-05-21  Ulrich Drepper  <drepper@redhat.com>

	* elf/dl-runtime.c (_dl_profile_fixup): Don't crash on unresolved weak
	symbol reference.

2010-05-19  Andreas Schwab  <schwab@redhat.com>

	* elf/dl-runtime.c (_dl_fixup): Don't crash on unresolved weak
	symbol reference.

2010-05-21  Andreas Schwab  <schwab@redhat.com>

	* sysdeps/unix/sysv/linux/Makefile (sysdep_routines): Add recvmmsg
	and internal_recvmmsg.
	* sysdeps/unix/sysv/linux/recvmmsg.c: New file.
	* sysdeps/unix/sysv/linux/internal_recvmmsg.S: New file.
	* sysdeps/unix/sysv/linux/socketcall.h (SOCKOP_recvmmsg): Define.
	* sysdeps/unix/sysv/linux/syscalls.list (recvmmsg): Remove.

	* sunrpc/clnt_tcp.c (clnttcp_control): Add missing break.
	* sunrpc/clnt_udp.c (clntudp_control): Likewise.
	* sunrpc/clnt_unix.c (clntunix_control): Likewise.

2010-05-20  Andreas Schwab  <schwab@redhat.com>

	* sysdeps/unix/sysv/linux/sys/timex.h: Use __REDIRECT_NTH.

2010-05-17  Luis Machado  <luisgpm@br.ibm.com>

	POWER7 optimizations.
	* sysdeps/powerpc/powerpc64/power7/memset.S: New file.
	* sysdeps/powerpc/powerpc32/power7/memset.S: New file.

2010-05-19  Ulrich Drepper  <drepper@redhat.com>

	* version.h: Update for 2.13 development version.

2010-05-12  Andrew Stubbs  <ams@codesourcery.com>

	* sysdeps/sh/sh4/fpu/feholdexcpt.c (feholdexcept): Really disable all
	exceptions.  Return 0.

2010-05-07  Roland McGrath  <roland@redhat.com>

	* elf/ldconfig.c (main): Add a const.

2010-05-06  Ulrich Drepper  <drepper@redhat.com>

	* nss/getent.c (idn_flags): Default to AI_IDN|AI_CANONIDN.
	(args_options): Add no-idn option.
	(ahosts_keys_int): Add idn_flags to ai_flags.
	(parse_option): Handle 'i' option to clear idn_flags.

	* malloc/malloc.c (_int_free): Possible race in the most recently
	added check.  Only act on the data if no current modification
	happened.

See ChangeLog.17 for earlier changes.<|MERGE_RESOLUTION|>--- conflicted
+++ resolved
@@ -1,15 +1,3 @@
-<<<<<<< HEAD
-2010-07-18  Andreas Schwab  <schwab@linux-m68k.org>
-
-	* debug/vdprintf_chk.c (__vdprintf_chk): Remove undefined
-	operation.
-	* libio/iofdopen.c (_IO_new_fdopen): Likewise.
-	* libio/iofopncook.c (_IO_cookie_init): Likewise.
-	* libio/iovdprintf.c (_IO_vdprintf): Likewise.
-	* libio/oldiofdopen.c (_IO_old_fdopen): Likewise.
-	* sysdeps/powerpc/powerpc64/dl-machine.h (elf_machine_rela):
-	Likewise.
-=======
 2010-07-31  Ulrich Drepper  <drepper@redhat.com>
 
 	* sysdeps/x86_64/multiarch/Makefile [subdir=string] (sysdep_routines):
@@ -119,7 +107,17 @@
 	* sysdeps/powerpc/powerpc32/power6/fpu/s_copysignf.S: New file.
 	* sysdeps/powerpc/powerpc64/power6/fpu/s_copysign.S: New file.
 	* sysdeps/powerpc/powerpc64/power6/fpu/s_copysignf.S: New file.
->>>>>>> 73507d3a
+
+2010-07-18  Andreas Schwab  <schwab@linux-m68k.org>
+
+	* debug/vdprintf_chk.c (__vdprintf_chk): Remove undefined
+	operation.
+	* libio/iofdopen.c (_IO_new_fdopen): Likewise.
+	* libio/iofopncook.c (_IO_cookie_init): Likewise.
+	* libio/iovdprintf.c (_IO_vdprintf): Likewise.
+	* libio/oldiofdopen.c (_IO_old_fdopen): Likewise.
+	* sysdeps/powerpc/powerpc64/dl-machine.h (elf_machine_rela):
+	Likewise.
 
 2010-07-09  Ulrich Drepper  <drepper@redhat.com>
 
