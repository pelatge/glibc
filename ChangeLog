<<<<<<< HEAD
2011-12-22  Liubov Dmitrieva  <liubov.dmitrieva@gmail.com>

	* sysdeps/i386/i686/multiarch/strcpy-ssse3.S: Fix wrong copying
	processing for last bytes.
=======
2011-12-22  Joseph Myers  <joseph@codesourcery.com>

	* sysdeps/unix/sysv/linux/Makefile (syscall-list-variants)
	(syscall-list-default-options, syscall-list-default-condition)
	(syscall-list-includes): Define.
	($(objpfx)syscall-%.h $(objpfx)syscall-%.d): Support arbitrary
	list of ABIs and options and #if conditions for each ABI.  Do not
	handle common syscalls between ABIs specially.
	* sysdeps/unix/sysv/linux/powerpc/Makefile (64bit-predefine):
	Remove.
	(syscall-list-variants, syscall-list-32bit-options)
	(syscall-list-32bit-condition, syscall-list-64bit-options)
	(syscall-list-64bit-condition): Define.
	* sysdeps/unix/sysv/linux/s390/Makefile (64bit-predefine): Remove.
	(syscall-list-variants, syscall-list-32bit-options)
	(syscall-list-32bit-condition, syscall-list-64bit-options)
	(syscall-list-64bit-condition): Define.
	* sysdeps/unix/sysv/linux/sparc/Makefile (64bit-predefine):
	Remove.
	(syscall-list-variants, syscall-list-32bit-options)
	(syscall-list-32bit-condition, syscall-list-64bit-options)
	(syscall-list-64bit-condition): Define.
	* sysdeps/unix/sysv/linux/x86_64/Makefile (64bit-predefine):
	Remove.
	(syscall-list-variants, syscall-list-32bit-options)
	(syscall-list-32bit-condition, syscall-list-64bit-options)
	(syscall-list-64bit-condition): Define.
>>>>>>> 154bfc16

2011-12-22  Ulrich Drepper  <drepper@gmail.com>

	* locale/iso-639.def: Add brx entry.

	[BZ #13328]
	* malloc/mtrace.c (tr_freehook): Avoid unnecessary unlock/lock.
	Proposed by Mariusz_Cukr <marcukr@op.pl>.

	* sysdeps/x86_64/fpu/bits/fenv.h: Use __REDIRECT_NTH for
	__feraiseexcept_renamed.

2011-12-21  Ulrich Drepper  <drepper@gmail.com>

	[BZ #13538]
	* sysdeps/unix/sysv/linux/sys/epoll.h: Initialize EPOLLONESHOT and
	EPOLLET with unsigned values.
	* sysdeps/unix/sysv/linux/x86_64/sys/epoll.h: Likewise.
	* sysdeps/unix/sysv/linux/sparc/sys/epoll.h: Likewise.

	* math/s_cacosh.c: Use Kahan's formula if the subtraction could lead
	to large cancellation.
	* math/s_cacoshf.c: Likewise.
	* math/s_cacoshl.c: Likewise.

2011-11-18  Richard B. Kreckel  <kreckel@ginac.de>

	[BZ #13305]
	* math/s_cacosh.c: Fix rare miscomputation in cacosh().
	* math/s_cacoshf.c: Likewise.
	* math/s_cacoshl.c: Likewise.

2011-12-21  Ulrich Drepper  <drepper@gmail.com>

	[BZ #13439]
	* iconv/gconv.h: Define __GCONV_SWAP.
	* iconvdata/unicode.c: The swap bit must be stored in __flags.
	* iconvdata/utf-16.c: Likewise.
	* iconvdata/utf-32.c: Likewise.

2011-12-21  Andreas Schwab  <schwab@linux-m68k.org>

	[BZ #13524]
	* stdlib/strtod_l.c (____STRTOF_INTERNAL): Clear lowest limb of
	numerator after shifting it by one limb.

2011-12-19  Rafael Ávila de Espíndola  <rafael.espindola@gmail.com>

	* sysdeps/x86_64/fpu/bits/fenv.h (feraiseexcept): Define it only
	under [__USE_EXTERN_INLINES].

2011-12-17  Ulrich Drepper  <drepper@gmail.com>

	[BZ #13446]
	* stdio-common/vfprintf.c (vfprintf): Fix extension of specs array.

2011-11-22  Adhemerval Zanella  <azanella@linux.vnet.ibm.com>

	* sysdeps/powerpc/Makefile: Added locale-defines.sym generation.
	* sysdeps/powerpc/locale-defines.sym: Locale definitions for strcasecmp
	optimized code.
	* sysdeps/powerpc/powerpc32/power7/Makefile: New file.
	* sysdeps/powerpc/powerpc32/power7/strcasecmp.S: New file.
	* sysdeps/powerpc/powerpc32/power7/strcasecmp_l.S: New file.
	* sysdeps/powerpc/powerpc64/power7/Makefile: Added unroll-loop option
	for strncasecmp/strncasecmp_l compilation.
	* sysdeps/powerpc/powerpc64/power7/strcasecmp.S: New file.
	* sysdeps/powerpc/powerpc64/power7/strcasecmp_l.S: New file.

2011-12-08  Marek Polacek  <mpolacek@redhat.com>

	[BZ #13484]
	* math/bits/math-finite.h: Use __REDIRECT_NTH and __NTH instead
	of __asm__.

2011-12-17  Ulrich Drepper  <drepper@gmail.com>

	[BZ #13506]
	* time/tzfile.c (__tzfile_read): Check values from file header.

2011-11-21  Will Schmidt  <will_schmidt@vnet.ibm.com>

	* powerpc/powerpc32/sysdep.h: Define SETUP_GOT_ACCESS() macro.
	* powerpc/powerpc32/a2/memcpy.S: Use SETUP_GOT_ACCESS() macro.
	* powerpc/powerpc32/dl-start.S: Likewise.
	* powerpc/powerpc32/elf/start.S: Likewise.
	* powerpc/powerpc32/fpu/__longjmp-common.S: Likewise.
	* powerpc/powerpc32/fpu/s_ceil.S: Likewise.
	* powerpc/powerpc32/fpu/s_ceilf.S: Likewise.
	* powerpc/powerpc32/fpu/s_floor.S: Likewise.
	* powerpc/powerpc32/fpu/s_floorf.S: Likewise.
	* powerpc/powerpc32/fpu/s_lround.S: Likewise.
	* powerpc/powerpc32/fpu/s_rint.S: Likewise.
	* powerpc/powerpc32/fpu/s_rintf.S: Likewise.
	* powerpc/powerpc32/fpu/s_round.S: Likewise.
	* powerpc/powerpc32/fpu/s_roundf.S: Likewise.
	* powerpc/powerpc32/fpu/s_trunc.S: Likewise.
	* powerpc/powerpc32/fpu/s_truncf.S: Likewise.
	* powerpc/powerpc32/fpu/setjmp-common.S: Likewise.
	* powerpc/powerpc32/memset.S: Likewise.
	* powerpc/powerpc32/power4/fpu/s_llround.S: Likewise.
	* powerpc/powerpc32/power4/fpu/w_sqrt.S: Likewise.
	* powerpc/powerpc32/power4/fpu/w_sqrtf.S: Likewise.
	* powerpc/powerpc32/power5/fpu/w_sqrt.S: Likewise.
	* powerpc/powerpc32/power5/fpu/w_sqrtf.S: Likewise.
	* powerpc/powerpc32/power7/fpu/s_finite.S: Likewise.
	* powerpc/powerpc32/power7/fpu/s_isinf.S: Likewise.
	* powerpc/powerpc32/power7/fpu/s_isnan.S: Likewise.
	* unix/sysv/linux/powerpc/powerpc32/____longjmp_chk.S: Likewise.
	* unix/sysv/linux/powerpc/powerpc32/brk.S: Likewise.
	* unix/sysv/linux/powerpc/powerpc32/getcontext-common.S: Likewise.
	* unix/sysv/linux/powerpc/powerpc32/setcontext-common.S: Likewise.
	* unix/sysv/linux/powerpc/powerpc32/swapcontext-common.S: Likewise.

2011-11-18  Adhemerval Zanella  <azanella@linux.vnet.ibm.com>

	* math/libm-test.inc: Added more nearbyint tests.
	* sysdeps/powerpc/powerpc32/fpu/s_nearbyint.S: New file.
	* sysdeps/powerpc/powerpc32/fpu/s_nearbyintf.S: New file.
	* sysdeps/powerpc/powerpc64/fpu/s_nearbyint.S: New file.
	* sysdeps/powerpc/powerpc64/fpu/s_nearbyintf.S: New file.

2011-11-21  Ross Lagerwall  <rosslagerwall@gmail.com>

	* resolv/res_init.c (__res_vinit): Open /etc/resolv.conf with
	FD_CLOEXEC.

2011-11-14  Liubov Dmitrieva  <liubov.dmitrieva@gmail.com>

	* sysdeps/x86_64/multiarch/Makefile [subdir=wcsmbs] (sysdep_routines):
	Add wcscpy-ssse3 wcscpy-c.
	* sysdeps/x86_64/multiarch/wcscpy-ssse3.S: New file.
	* sysdeps/x86_64/multiarch/wcscpy-c.c: New file.
	* sysdeps/x86_64/multiarch/wcscpy.S: New file.
	* sysdeps/x86_64/wcschr.S: New file.
	* sysdeps/x86_64/wcsrchr.S: New file.
	* string/test-strcmp.c: Remove checking of wcscmp function for
	wrong alignments.
	* sysdeps/i386/i686/multiarch/Makefile [subdir=wcsmbs]
	(sysdep_routines): Add wcscpy-ssse3 wcscpy-c wcschr-sse2 wcschr-c
	wcsrchr-sse2 wcsrchr-c.
	* sysdeps/i386/i686/multiarch/wcschr.S: New file.
	* sysdeps/i386/i686/multiarch/wcschr-c.c: New file.
	* sysdeps/i386/i686/multiarch/wcschr-sse2.S: New file.
	* sysdeps/i386/i686/multiarch/wcsrchr.S: New file.
	* sysdeps/i386/i686/multiarch/wcsrchr-c.c: New file.
	* sysdeps/i386/i686/multiarch/wcsrchr-sse2.S: New file.
	* sysdeps/i386/i686/multiarch/wcscpy.S: New file.
	* sysdeps/i386/i686/multiarch/wcscpy-c.c: New file.
	* sysdeps/i386/i686/multiarch/wcscpy-ssse3.S: New file.
	* wcsmbc/wcschr.c (WCSCHR): New macro.

2011-11-17  Liubov Dmitrieva  <liubov.dmitrieva@gmail.com>

	* wcsmbs/Makefile (strop-tests): Add wcsrchr wcscpy.
	* wcsmbs/test-wcsrchr.c: New file.
	* string/test-strrchr.c: Add wcsrchr support.
	(WIDE): New macro.
	* wcsmbs/test-wcscpy.c: New file.
	* string/test-strcpy.c: Add wcscpy support.
	(WIDE): New macro.

2011-12-10  Ulrich Drepper  <drepper@gmail.com>

	* sysdeps/generic/dl-hash.h (_dl_elf_hash): Lift one operation out of
	the inner loop.

2011-12-06  Andreas Schwab  <schwab@linux-m68k.org>

	[BZ #13472]
	* sysdeps/powerpc/fpu/e_hypot.c (twoM600): Correct value.

2011-12-04  Ulrich Drepper  <drepper@gmail.com>

	* sysdeps/generic/dl-hash.h (_dl_elf_hash): Fix attribute.
	Minor optimizations.

	* sunrpc/clnt_unix.c (clntunix_control): Fix aliasing issues.
	* sunrpc/clnt_tcp.c (clnttcp_control): Likewise.
	* sunrpc/clnt_udp.c (clntudp_call): Likewise.

2011-12-03  Ulrich Drepper  <drepper@gmail.com>

	* inet/netinet/in.h: Provide versions of IN6_IS_ADDR_UNSPECIFIED,
	IN6_IS_ADDR_LOOPBACK, IN6_IS_ADDR_LINKLOCAL, IN6_IS_ADDR_SITELOCAL,
	IN6_IS_ADDR_V4MAPPED, IN6_IS_ADDR_V4COMPAT, and IN6_ARE_ADDR_EQUAL
	for gcc to avoid warnings.
	* inet/Makefile (tests): Add tst-checks.
	* inet/tst-checks.c: New file.

	* sysdeps/generic/dl-hash.h (_dl_elf_hash): Add attribute to avoid
	warning.

	* sysdeps/x86_64/multiarch/wmemcmp-c.c: Provide prototype for
	__wmemcmp_sse2.

	* sysdeps/x86_64/fpu/s_scalbln.c: Removed.
	* sysdeps/x86_64/fpu/s_scalbn.c: Removed.

	* malloc/mcheck.h: Fix use of incorrect encoding in comment.

2011-12-02  Ulrich Drepper  <drepper@gmail.com>

	* nis/nis_findserv.c (__nis_findfastest_with_timeout): Avoid aliasing
	problem.

	* nscd/aicache.c (addhstaiX): Avoid unused variable warning.

2011-11-29  Joseph Myers  <joseph@codesourcery.com>

	* sysdeps/unix/sysv/linux/sh/bits/atomic.h (rNOSP): Define
	conditional on GCC version.
	(__arch_compare_and_exchange_val_8_acq)
	(__arch_compare_and_exchange_val_16_acq)
	(__arch_compare_and_exchange_val_32_acq, atomic_exchange_and_add)
	(atomic_add, atomic_add_negative, atomic_add_zero, atomic_bit_set)
	(atomic_bit_test_set): Use rNOSP instead of "r" constraints.

2011-12-02  Joseph Myers  <joseph@codesourcery.com>

	* sysdeps/sh/backtrace.c: New file.

2011-12-02  Andreas Schwab  <schwab@redhat.com>

	* misc/bits/select2.h (__FD_ELT): Mark as extension.  Add
	parenthesis.

2011-12-01  Andreas Schwab  <schwab@redhat.com>

	* sysdeps/unix/sysv/linux/futimes.c: Truncate time values when
	falling back to utime.

2011-11-30  Andreas Schwab  <schwab@redhat.com>

	* sysdeps/s390/fpu/libm-test-ulps: Relax cpow (2 + 3 i, 4 + 0 i)
	expectations for float.

2011-11-29  Andreas Schwab  <schwab@redhat.com>

	* locale/weight.h (findidx): Add parameter len.
	* locale/weightwc.h (findidx): Likewise.
	* posix/fnmatch_loop.c (FCT): Adjust caller.
	* posix/regcomp.c (build_equiv_class): Likewise.
	* posix/regex_internal.h (re_string_elem_size_at): Likewise.
	* posix/regexec.c (check_node_accept_bytes): Likewise.
	* string/strcoll_l.c (STRCOLL): Likewise.
	* string/strxfrm_l.c (STRXFRM): Likewise.

2011-11-17  Ulrich Drepper  <drepper@gmail.com>

	* Makefile.in: Remove CVSOPT handling.
	* configure.in: Remove use of AC_REVISION.
	* iconvdata/Makefile (distribute): No need to filter out CVS.
	* scripts/list-sources.sh: Remove CVS, subversion and monotone
	handling.

2011-11-16  Andreas Schwab  <schwab@redhat.com>

	* sysdeps/i386/i686/multiarch/strcmp-ssse3.S
	[USE_AS_STRCASECMP_L]: Fix argument offsets for non-PIC.
	[USE_AS_STRNCASECMP_L]: Likewise.
	(__strcasecmp_ssse3, __strncasecmp_ssse3): Handle
	NO_TLS_DIRECT_SEG_REFS.
	* sysdeps/i386/i686/multiarch/strcmp-sse4.S [USE_AS_STRCASECMP_L]:
	Fix argument offsets for non-PIC.
	[USE_AS_STRNCASECMP_L]: Likewise.
	(__strcasecmp_sse4_2, __strncasecmp_sse4_2): Handle
	NO_TLS_DIRECT_SEG_REFS.

2011-11-15  Ulrich Drepper  <drepper@gmail.com>

	* locale/loadarchive.c (_nl_load_locale_from_archive): Open files with
	O_CLOEXEC.
	* locale/loadlocale.c (_nl_load_locale): Likewise.

2011-11-15  Andreas Schwab  <schwab@redhat.com>

	* sysdeps/unix/sysv/linux/clock_gettime.c (SYSDEP_GETTIME_CPU)
	[__ASSUME_POSIX_CPU_TIMERS > 0]: Assign to retval and break.
	* sysdeps/unix/sysv/linux/x86_64/clock_gettime.c
	(SYSCALL_GETTIME): Set errno on error.

	* sysdeps/unix/sysv/linux/check_pf.c (make_request): Properly
	count references to noai6ai_cached.

2011-11-15  Ulrich Drepper  <drepper@gmail.com>

	* time/getdate.c (__getdate_r): Set FD_CLOEXEC for given file.

	* sysdeps/unix/sysv/linux/readonly-area.c (__readonly_area): Set
	FD_CLOEXEC for /proc/self/maps.

	* sysdeps/unix/sysv/linux/getsysstats.c (phys_pages_info): Set
	FD_CLOEXEC for /proc/meminfo.

	* sysdeps/posix/getaddrinfo.c (gaiconf_init): Set FD_CLOEXEC for
	gai.conf.

	* resolv/res_query.c (res_hostalias):  Don't allow cancellation and set
	FD_CLOEXEC for given file.

	* resolv/res_hconf.c (do_init): Set FD_CLOEXEC for host.conf.

	* resolv/gethnamaddr.c (_sethtent): Don't allow cancellation and set
	FD_CLOEXEC for /etc/hosts.
	(_gethtent): Likewise.

	* nss/nsswitch.c (nss_parse_file): Set FD_CLOEXEC.

	* nss/nss_files/files-netgrp.c (_nss_files_setnetgrent): Don't allow
	cancellation and set FD_CLOEXEC for /etc/netgroup.

	* nss/nss_files/files-key.c (search): Don't allow cancellation when
	reading /etc/publickey.

	* nss/nss_files/files-initgroups.c (_nss_files_initgroups_dyn): Don't
	allow cancellation when reading /etc/group.

	* nss/nss_files/files-alias.c (internal_setent): Don't allow
	cancellation.
	(get_next_alias): Likewise for included file.  Also set FD_CLOEXEC.

	* nss/nss_files/files-XXX.c (internal_setent): Don't allow cancellation
	when using data file.

	* nis/nss-default.c (init): Set FD_CLOEXEC for /etc/default/nss.

	* nis/nis_file.c (read_nis_obj): Set FD_CLOEXEC.
	(write_nis_obj): Use "c" and "e" in fopen.

	* misc/mntent_r.c (__setmntent): Also append e to fopen format.

	* misc/getusershell.c (initshells): Set FD_CLOEXEC for /etc/shells.

	* misc/getttyent.c (setttyent): Set FD_CLOEXEC.

	* misc/getpass.c (getpass): Set FD_CLOEXEC for /dev/tty.

	* intl/localealias.c (read_alias_file): Set FD_CLOEXEC for
	locale.alias.

	* inet/ruserpass.c (ruserpass): Set FD_CLOEXEC for .netrc.

	* inet/rcmd.c (iruserfopen): Set FD_CLOEXEC for hosts.equiv.

	* iconv/gconv_conf.c (read_conf_file): Set FD_CLOEXEC for config file.

	* hesiod/hesiod.c (parse_config_file): Prevent cancellation in config
	file parsing and set FD_CLOEXEC.

2011-11-14  Ulrich Drepper  <drepper@gmail.com>

	* time/tzfile.c (__tzfile_read): Use "e" in fopen call.

2011-11-14  Andreas Schwab  <schwab@redhat.com>

	* malloc/arena.c (arena_get2): Don't call reused_arena when
	_int_new_arena failed.

2011-11-14  Ulrich Drepper  <drepper@gmail.com>

	* sysdeps/i386/i686/multiarch/Makefile [subdir=string]
	(sysdep_routines): Add strcasecmp_l-sse4 and strncase_l-sse4.
	* sysdeps/i386/i686/multiarch/strcasecmp.S: Re-enable SSE4.2 code.
	* sysdeps/i386/i686/multiarch/strcmp.S: Likewise.
	* sysdeps/i386/i686/multiarch/strncase.S: Likewise.
	* sysdeps/i386/i686/multiarch/strcmp-sse4.S: Change to allow reuse
	to compile strcasecmp and strncasecmp.
	* sysdeps/i386/i686/multiarch/strcasecmp_l-sse4.S: New file.
	* sysdeps/i386/i686/multiarch/strncase_l-sse4.S: New file.

	* sysdeps/i386/i686/multiarch/strcmp-ssse3.S: Use L macro consistently.

2011-11-13  Ulrich Drepper  <drepper@gmail.com>

	* sysdeps/i386/i686/multiarch/Makefile [subdir=string]: Add
	locale-defines.sym to gen-as-const-headers.
	(sysdep_routines): Add strcasecmp_l-c, strcasecmp-c,
	strcasecmp_l-ssse3, strncase_l-c, strncase-c, and strncase_l-ssse3.
	* sysdeps/i386/i686/multiarch/strcmp-ssse3.S: Change to allow reuse
	to compile strcasecmp and strncasecmp.
	* sysdeps/i386/i686/multiarch/strcmp.S: Allow to use for
	strcasecmp_l and strncasecmp_l.
	* sysdeps/i386/i686/multiarch/locale-defines.sym: New file.
	* sysdeps/i386/i686/multiarch/strcasecmp-c.c: New file.
	* sysdeps/i386/i686/multiarch/strcasecmp.S: New file.
	* sysdeps/i386/i686/multiarch/strcasecmp_l-c.c: New file.
	* sysdeps/i386/i686/multiarch/strcasecmp_l-ssse3.S: New file.
	* sysdeps/i386/i686/multiarch/strcasecmp_l.S: New file.
	* sysdeps/i386/i686/multiarch/strncase-c.c: New file.
	* sysdeps/i386/i686/multiarch/strncase.S: New file.
	* sysdeps/i386/i686/multiarch/strncase_l-c.c: New file.
	* sysdeps/i386/i686/multiarch/strncase_l-ssse3.S: New file.
	* sysdeps/i386/i686/multiarch/strncase_l.S: New file.

2011-11-12  Ulrich Drepper  <drepper@gmail.com>

	* sysdeps/unix/clock_gettime.c (clock_gettime): No need to assign
	result of SYSDEP_GETTIME_CPU to retval.
	* sysdeps/unix/sysv/linux/clock_gettime.c (SYSDEP_GETTIME_CPU): Add
	parameter list to macro.  Remove trailing semicolon.  Adjust users.

	* resolv/getaddrinfo_a.c (getaddrinfo_a): Avoid warning about unused
	variable.

	* sysdeps/ieee754/ldbl-96/e_j0l.c (__ieee754_j0l): Avoid storing
	mantissa words.
	* sysdeps/ieee754/ldbl-96/e_j1l.c (__ieee754_j1l): Likewise.

	* sysdeps/ieee754/ldbl-96/e_hypotl.c (__ieee754_hypotl): Avoid warning
	from unused variable.

	* sysdeps/generic/sysdep.h: Clean up, pretty print, use dwarf2.h for
	DWARF definitions.
	* sysdeps/generic/dwarf2.h: Don't define enums when using the file
	for assembling.

	* elf/dl-iteratephdr.c [!SHARED] (__dl_iterate_phdr): Don't iterate
	over namespaces.

	* sunrpc/rpc_prot.c (rejected): Fix case value.

	* sysdeps/unix/sysv/linux/internal_statvfs.c (INTERNAL_STATVFS): Use
	unsigned long long int to avoid warnings in shift.

	* posix/regex_internal.c (re_string_reconstruct): Actually use result
	of use of trans.
	* posix/regex_internal.h (re_string_wchar_at): Remove temporary
	variable tmp.

	* sysdeps/i386/i686/multiarch/wcscmp-c.c: Avoid warning.
	* sysdeps/i386/i686/multiarch/wcslen-c.c: Likewise.
	* sysdeps/i386/i686/multiarch/wmemcmp-c.c: Likewise.

	* nis/nis_table.c (nis_list): Use variable of correct type for
	result of __follow_path call.

2011-11-07  Adhemerval Zanella  <azanella@linux.vnet.ibm.com>

	* sysdeps/powerpc/fpu/math_private.h: Using inline assembly version
	of math functions ceil, trunc, floor, round, and sqrt, when
	avaliable on the platform.
	* sysdeps/powerpc/fpu/e_sqrt.c: Undefine __ieee754_sqrt to avoid
	name clash.
	* sysdeps/powerpc/fpu/e_sqrtf.c: Likewise.
	* sysdeps/powerpc/powerpc64/fpu/e_sqrt.c: Likewise.
	* sysdeps/powerpc/powerpc64/fpu/e_sqrtf.c: Likewise.

2011-10-30  Marek Polacek  <mpolacek@redhat.com>

	* libio/wfileops.c (_IO_wfile_underflow_mmap): Remove unused variable.
	* sysdeps/ieee754/dbl-64/mpsqrt.c (__mpsqrt): Likewise.

2011-11-11  Roland McGrath  <roland@hack.frob.com>

	* include/unistd.h: Fix __readlink return type.
	Reported by Chris Metcalf <cmetcalf@tilera.com>.

2011-11-11  Ulrich Drepper  <drepper@gmail.com>

	* stdlib/ucontext.h: Undo last change for makecontext.

2011-11-11  Andreas Schwab  <schwab@redhat.com>

	* nss/db-Makefile ($(VAR_DB)/group.db): Fix typo in awk script.

	* misc/sys/cdefs.h (__REDIRECT_NTHNL): Define.
	* setjmp/setjmp.h: Mark functions as non-leaf.
	* setjmp/bits/setjmp2.h: Likewise.
	* stdlib/ucontext.h: Likewise.

2011-11-10  Andreas Schwab  <schwab@redhat.com>

	* malloc/arena.c (_int_new_arena): Don't increment narenas.
	(reused_arena): Don't check arena limit.
	(arena_get2): Atomically check arena limit.

2011-11-08  Ulrich Drepper  <drepper@gmail.com>

	* locale/findlocale.c (_nl_find_locale): Use __strcasecmp_l.
	* intl/localealias.c (strcasecmp): Define using __strcasecmp_l.

	* sysdeps/i386/i686/multiarch/strcmp-ssse3.S: Remove unnecessary
	instructions.

2011-11-07  Andreas Schwab  <schwab@redhat.com>

	* libio/genops.c (_IO_flush_all_lockp): Only register cleanup
	handler when locking.

	* nss/nss_files/files-initgroups.c (_nss_files_initgroups_dyn):
	Fix size of allocated buffer.

2011-11-04  Andreas Schwab  <schwab@redhat.com>

	[BZ #10103]
	* math/math.h [__NO_LONG_DOUBLE_MATH && !_LIBC]: Provide
	declarations for long double functions.
	* math/complex.h [__NO_LONG_DOUBLE_MATH && !_LIBC]: Likewise.

	* elf/sprof.c (load_shobj): Fix off-by-one when reading link name.

2011-11-03  Andreas Schwab  <schwab@redhat.com>

	* nscd/nscd.c (main): Don't start AVC thread until credentials are
	installed.

	* nss/makedb.c (set_file_creation_context): Do nothing if SELinux
	is disabled.

2011-11-02  Samuel Thibault  <samuel.thibault@ens-lyon.org>

	* bits/ioctl-types.h (_IOT_sgttyb): Set number of chars to 4.

2011-11-01  Andreas Schwab  <schwab@linux-m68k.org>

	* include/alloca.h (stackinfo_alloca_round): Define.
	(extend_alloca): Use it.
	[_STACK_GROWS_UP]: Correct check for adjacent allocation.
	* elf/dl-deps.c (_dl_map_object_deps): Don't round alloca size
	here.

	* scripts/check-local-headers.sh: Ignore libaudit.h.

	* nscd/Makefile (extra-objs): Make recursively expanded.

2011-11-01  Ulrich Drepper  <drepper@gmail.com>

	* sysdeps/x86_64/strcmp.S: Fix test for non-ASCII locales.
	* sysdeps/x86_64/multiarch/strcmp-sse42.S: Likewise.

	* posix/tst-rfc3484.c: Add missing __free_in6ai dummy function.
	* posix/tst-rfc3484-2.c: Likewise.
	* posix/tst-rfc3484-3.c: Likewise.

	* sysdeps/unix/sysv/linux/bits/uio.h: Declare process_vm_readv and
	process_vm_writev.
	* sysdeps/unix/sysv/linux/syscalls.list: Add process_vm_readv and
	process_vm_writev.
	* sysdeps/unix/sysv/linux/Versions: Export process_vm_readv and
	process_vm_writev from libc using GLIBC_2.15 version.

	* nscd/connections.c: Use kernel headers instead of <netlink/netlink.h>.

2011-10-31  Paul Pluzhnikov  <ppluzhnikov@google.com>

	* elf/dl-deps.c (_dl_map_object_deps): Reuse alloca space to reduce
	stack usage.

2011-10-31  Ulrich Drepper  <drepper@gmail.com>

	[BZ #13367]
	* nss/getent.c (initgroups_keys): Show error message in case no group
	names are given.

	* include/ifaddrs.h: Declare __free_in6ai and __bump_nl_timestamp.
	* inet/check_pf.c: Provide dummy versions of __free_in6ai and
	__bump_nl_timestamp.
	* nscd/connections (nscd_init): When host database is served open
	netlink socket and request notification about configuration changes.
	(main_loop_poll): Track netlink file descriptor and bump timestamp
	in case data becomes available.
	(main_loop_epoll): Likewise.
	* nscd/nscd-client.h (DB_VERSION): Bump to 2.
	(database_pers_head): Add extra_data fileds.
	Declare __nscd_get_mapping and __nscd_get_nl_timestamp.
	* nscd/nscd_gethst_r.c (__nscd_get_nl_timestamp): New function.
	* nscd/nscd_helper.c (__nscd_get_mapping): Renamed from get_mapping.
	Adjust caller.
	* sysdeps/posix/getaddrinfo.c (getaddrinfo): Don't call free on
	in6ai data, call __free_in6ai.
	* sysdeps/unix/sysv/linux/Makefile [subdir=nscd] (sysdep-CFLAGS):
	Add -DHAVE_NETLINK.
	* sysdeps/unix/sysv/linux/check_pf.c: Major rewrite.  Cache the
	interface information.  Reuse previous data if netlink timestamp
	is not changed.
	(__bump_nl_timestamp): New function.
	(__free_in6ai): New function.

2011-10-30  Ulrich Drepper  <drepper@gmail.com>

	* sysdeps/unix/sysv/linux/check_pf.c (make_request): Don't call
	close_not_cancel_no_status here.
	(__check_pf): Reorganize code a bit to not call close twice if OOM.

2011-10-29  Ulrich Drepper  <drepper@gmail.com>

	[BZ #13276]
	* malloc/malloc.c (munmap_chunk): Don't use assertion to check munmap
	return value.

	* posix/sys/wait.h: Mark wait3 and wait4 with __THROWNL.
	* libio/stdio.h: Mark sprintf, vsprintf snprintf, vsnprintf, vasprintf,
	asprintf, __asprintf, obstack_printf, obstack_vprintf with __THROWNL.

2011-07-03  Andreas Jaeger  <aj@suse.de>

	[BZ #10709]
	* sysdeps/ieee754/dbl-64/s_sin.c (__sin): Fix incorrect rounding
	of sin. Patch suggested by Paul Zimmermann <zimmerma+gcc@loria.fr>.
	* math/libm-test.inc (sin_test): Add test case.

2011-10-29  Ulrich Drepper  <drepper@gmail.com>

	[BZ #13337]
	* elf/sprof.c (load_shobj): Correctly NUL-terminate link name.
	Patch by Thomas Jarosch <thomas.jarosch@intra2net.com>.

	* elf/chroot_canon.c (chroot_canon): Cleanups.

	* elf/dl-lookup.c (_dl_setup_hash): Avoid warning.

	[BZ #13335]
	* elf/chroot_canon.c (chroot_canon): Fix readlink call.
	Patch by Thomas Jarosch <thomas.jarosch@intra2net.com>.

	* string/test-strchr.c: Make usable for strchrnul testing.
	* string/test-strchrnul.c: New file.
	* string/Makefile (strop-tests): Add strchrnul.

	* po/it.po: Update from translation team.
	* po/es.po: Likewise.

2011-10-28  Ulrich Drepper  <drepper@gmail.com>

	* sysdeps/x86_64/multiarch/strstr.c (__m128i_strloadu_tolower): Take
	the three constants needed as parameters.  Drop the others.
	(strcasestr_sse42): Load uclow, uchigh, and lcqword and pass to
	__m128i_strloadu_tolower.
	Create and initialize variable zero and use it in all the places
	where _mm_setzero_si128 was used.

	* sysdeps/x86_64/fpu/multiarch/Makefile: Don't build brandred-avx.c,
	doasin-avx.c, dosincos-avx.c, e_asin-avx.c, mpatan-avx.c,
	mpatan2-avx.c, mpsqrt-avx.c, mptan-avx.c, sincos32-avx.c.
	* sysdeps/x86_64/fpu/multiarch/e_asin.c: There are no _avx variants
	anymore.
	* sysdeps/x86_64/fpu/multiarch/e_atan2-avx.c: Don't redirect __mpatan2.
	* sysdeps/x86_64/fpu/multiarch/s_atan-avx.c: Don't redirect __mpatan.
	* sysdeps/x86_64/fpu/multiarch/s_sin-avx.c: Don't redirect __branred,
	__docos, __dubsin, __mpcos, __mpcos1, __mpsin, __mpsin1.
	* sysdeps/x86_64/fpu/multiarch/s_tan-avx.c: Don't redirect __branred,
	__mpranred, __mptan.
	* sysdeps/x86_64/fpu/multiarch/brandred-avx.c: Removed.
	* sysdeps/x86_64/fpu/multiarch/doasin-avx.c: Removed.
	* sysdeps/x86_64/fpu/multiarch/dosincos-avx.c: Removed.
	* sysdeps/x86_64/fpu/multiarch/e_asin-avx.c: Removed.
	* sysdeps/x86_64/fpu/multiarch/mpatan-avx.c: Removed.
	* sysdeps/x86_64/fpu/multiarch/mpatan2-avx.c: Removed.
	* sysdeps/x86_64/fpu/multiarch/mpsqrt-avx.c: Removed.
	* sysdeps/x86_64/fpu/multiarch/mptan-avx.c: Removed.
	* sysdeps/x86_64/fpu/multiarch/sincos32-avx.c: Removed.

2011-10-28  Andreas Schwab  <schwab@redhat.com>

	* sysdeps/i386/i686/multiarch/strnlen-c.c (libc_hidden_def): Only
	redefine if SHARED.
	* sysdeps/i386/i686/multiarch/wcscmp-c.c (libc_hidden_def): Likewise.

	* sysdeps/i386/i686/multiarch/Makefile (sysdep_routines): Move
	wide char related routines to wcsmbs subdir.

2011-10-27  Andreas Schwab  <schwab@redhat.com>

	[BZ #13344]
	* misc/sys/cdefs.h (__THROWNL): Define.
	* posix/unistd.h: Use __THREADNL instead of __THREAD
	for memory synchronization functions.

2011-10-26  Roland McGrath  <roland@hack.frob.com>

	[BZ #13349]
	* libio/Versions (GLIBC_2.0): Remove open_obstack_stream, which
	doesn't exist.
	* manual/stdio.texi (Obstack Streams): Node removed.

2011-10-26  Andreas Schwab  <schwab@redhat.com>

	* sysdeps/ieee754/flt-32/e_j0f.c: Fix use of math_force_eval.
	* sysdeps/ieee754/dbl-64/s_round.c: Likewise.
	* sysdeps/ieee754/flt-32/s_roundf.c: Likewise.

	* math/math_private.h (math_force_eval): Allow non-addressable
	arguments.
	* sysdeps/i386/fpu/math_private.h (math_force_eval): Likewise.

2011-10-25  Ulrich Drepper  <drepper@gmail.com>

	* sysdeps/ieee754/dbl-64/e_rem_pio2.c: Comment everything out, the
	file is not needed.

	* sysdeps/x86_64/fpu/multiarch/e_asin.c: Support AVX variants.
	* sysdeps/x86_64/fpu/multiarch/e_atan2.c: Likewise.
	* sysdeps/x86_64/fpu/multiarch/e_exp.c: Likewise.
	* sysdeps/x86_64/fpu/multiarch/e_log.c: Likewise.
	* sysdeps/x86_64/fpu/multiarch/s_atan.c: Likewise.
	* sysdeps/x86_64/fpu/multiarch/s_sin.c: Likewise.
	* sysdeps/x86_64/fpu/multiarch/s_tan.c: Likewise.
	* sysdeps/x86_64/fpu/multiarch/Makefile: Fix some CFLAGS-* variables.
	Add AVX variants.
	* sysdeps/x86_64/fpu/multiarch/brandred-avx.c: New file.
	* sysdeps/x86_64/fpu/multiarch/doasin-avx.c: New file.
	* sysdeps/x86_64/fpu/multiarch/dosincos-avx.c: New file.
	* sysdeps/x86_64/fpu/multiarch/e_asin-avx.c: New file.
	* sysdeps/x86_64/fpu/multiarch/e_atan2-avx.c: New file.
	* sysdeps/x86_64/fpu/multiarch/e_exp-avx.c: New file.
	* sysdeps/x86_64/fpu/multiarch/e_log-avx.c: New file.
	* sysdeps/x86_64/fpu/multiarch/mpa-avx.c: New file.
	* sysdeps/x86_64/fpu/multiarch/mpatan-avx.c: New file.
	* sysdeps/x86_64/fpu/multiarch/mpatan2-avx.c: New file.
	* sysdeps/x86_64/fpu/multiarch/mpexp-avx.c: New file.
	* sysdeps/x86_64/fpu/multiarch/mplog-avx.c: New file.
	* sysdeps/x86_64/fpu/multiarch/mpsqrt-avx.c: New file.
	* sysdeps/x86_64/fpu/multiarch/mptan-avx.c: New file.
	* sysdeps/x86_64/fpu/multiarch/s_atan-avx.c: New file.
	* sysdeps/x86_64/fpu/multiarch/s_sin-avx.c: New file.
	* sysdeps/x86_64/fpu/multiarch/s_tan-avx.c: New file.
	* sysdeps/x86_64/fpu/multiarch/sincos32-avx.c: New file.
	* sysdeps/x86_64/fpu/multiarch/slowexp-avx.c: New file.

	* sysdeps/x86_64/multiarch/init-arch.h: Make bit_* macros available
	all the time.  Define bit_AVX.  Define HAS_* macros using bit_* macros.

	* sysdeps/x86_64/multiarch/strcmp-sse42.S: Move common code to earlier
	place.  Use VEX encoding when compiling for AVX.

2011-10-25  Andreas Schwab  <schwab@redhat.com>

	* wcsmbs/wcscmp.c (WCSCMP): Compare as wchar_t, not wint_t.
	* wcsmbs/wmemcmp.c (WMEMCMP): Likewise.

	* string/test-strchr.c (do_test): Don't generate NUL bytes.

2011-10-25  Ulrich Drepper  <drepper@gmail.com>

	* sysdeps/ieee754/dbl-64/e_atanh.c: Use math_force_eval instead of a
	useless if() expression.
	* sysdeps/ieee754/dbl-64/e_j0.c: Likewise.
	* sysdeps/ieee754/dbl-64/s_ceil.c: Likewise.
	* sysdeps/ieee754/dbl-64/s_expm1.c: Likewise.
	* sysdeps/ieee754/dbl-64/s_floor.c: Likewise.
	* sysdeps/ieee754/dbl-64/s_log1p.c: Likewise.
	* sysdeps/ieee754/dbl-64/s_round.c: Likewise.
	* sysdeps/ieee754/dbl-64/wordsize-64/s_ceil.c: Likewise.
	* sysdeps/ieee754/dbl-64/wordsize-64/s_floor.c: Likewise.
	* sysdeps/ieee754/dbl-64/wordsize-64/s_round.c: Likewise.
	* sysdeps/ieee754/flt-32/e_atanhf.c: Likewise.
	* sysdeps/ieee754/flt-32/e_j0f.c: Likewise.
	* sysdeps/ieee754/flt-32/s_ceilf.c: Likewise.
	* sysdeps/ieee754/flt-32/s_expm1f.c: Likewise.
	* sysdeps/ieee754/flt-32/s_floorf.c: Likewise.
	* sysdeps/ieee754/flt-32/s_log1pf.c: Likewise.
	* sysdeps/ieee754/flt-32/s_roundf.c: Likewise.
	* sysdeps/ieee754/ldbl-96/e_atanhl.c: Likewise.
	* sysdeps/ieee754/ldbl-96/e_j0l.c: Likewise.
	* sysdeps/ieee754/ldbl-96/s_roundl.c: Likewise.

	* sysdeps/x86_64/fpu/math_private.h: Use VEX encoding when possible.

2011-10-25  Andreas Schwab  <schwab@redhat.com>

	* elf/dl-deps.c (_dl_map_object_deps): Remove always true
	condition.
	* elf/dl-fini.c (_dl_sort_fini): Likewise.

2011-10-25  Ulrich Drepper  <drepper@gmail.com>

	* sysdeps/ieee754/dbl-64/branred.c: Move FMA4 code into separate
	.text section.  Avoid duplicate constants.
	* sysdeps/ieee754/dbl-64/doasin.c: Likewise.
	* sysdeps/ieee754/dbl-64/dosincos.c: Likewise.
	* sysdeps/ieee754/dbl-64/e_asin.c: Likewise.
	* sysdeps/ieee754/dbl-64/e_atan2.c: Likewise.
	* sysdeps/ieee754/dbl-64/e_exp.c: Likewise.
	* sysdeps/ieee754/dbl-64/e_log.c: Likewise.
	* sysdeps/ieee754/dbl-64/e_pow.c: Likewise.
	* sysdeps/ieee754/dbl-64/halfulp.c: Likewise.
	* sysdeps/ieee754/dbl-64/mpa.c: Likewise.
	* sysdeps/ieee754/dbl-64/mpa.h: Likewise.
	* sysdeps/ieee754/dbl-64/mpatan.c: Likewise.
	* sysdeps/ieee754/dbl-64/mpatan.h: Likewise.
	* sysdeps/ieee754/dbl-64/mpatan2.c: Likewise.
	* sysdeps/ieee754/dbl-64/mpexp.c: Likewise.
	* sysdeps/ieee754/dbl-64/mpexp.h: Likewise.
	* sysdeps/ieee754/dbl-64/mpsqrt.c: Likewise.
	* sysdeps/ieee754/dbl-64/mpsqrt.h: Likewise.
	* sysdeps/ieee754/dbl-64/mptan.c: Likewise.
	* sysdeps/ieee754/dbl-64/s_sin.c: Likewise.
	* sysdeps/ieee754/dbl-64/s_tan.c: Likewise.
	* sysdeps/ieee754/dbl-64/sincos32.c: Likewise.
	* sysdeps/ieee754/dbl-64/slowexp.c: Likewise.
	* sysdeps/ieee754/dbl-64/slowpow.c: Likewise.
	* sysdeps/x86_64/fpu/multiarch/brandred-fma4.c: Likewise.
	* sysdeps/x86_64/fpu/multiarch/doasin-fma4.c: Likewise.
	* sysdeps/x86_64/fpu/multiarch/dosincos-fma4.c: Likewise.
	* sysdeps/x86_64/fpu/multiarch/e_asin-fma4.c: Likewise.
	* sysdeps/x86_64/fpu/multiarch/e_atan2-fma4.c: Likewise.
	* sysdeps/x86_64/fpu/multiarch/e_exp-fma4.c: Likewise.
	* sysdeps/x86_64/fpu/multiarch/e_log-fma4.c: Likewise.
	* sysdeps/x86_64/fpu/multiarch/e_pow-fma4.c: Likewise.
	* sysdeps/x86_64/fpu/multiarch/halfulp-fma4.c: Likewise.
	* sysdeps/x86_64/fpu/multiarch/mpa-fma4.c: Likewise.
	* sysdeps/x86_64/fpu/multiarch/mpatan-fma4.c: Likewise.
	* sysdeps/x86_64/fpu/multiarch/mpatan2-fma4.c: Likewise.
	* sysdeps/x86_64/fpu/multiarch/mpexp-fma4.c: Likewise.
	* sysdeps/x86_64/fpu/multiarch/mplog-fma4.c: Likewise.
	* sysdeps/x86_64/fpu/multiarch/mpsqrt-fma4.c: Likewise.
	* sysdeps/x86_64/fpu/multiarch/mptan-fma4.c: Likewise.
	* sysdeps/x86_64/fpu/multiarch/s_atan-fma4.c: Likewise.
	* sysdeps/x86_64/fpu/multiarch/s_sin-fma4.c: Likewise.
	* sysdeps/x86_64/fpu/multiarch/s_tan-fma4.c: Likewise.
	* sysdeps/x86_64/fpu/multiarch/sincos32-fma4.c: Likewise.
	* sysdeps/x86_64/fpu/multiarch/slowexp-fma4.c: Likewise.
	* sysdeps/x86_64/fpu/multiarch/slowpow-fma4.c: Likewise.

2011-10-24  Ulrich Drepper  <drepper@gmail.com>

	* sysdeps/x86_64/dla.h: Move to ...
	* sysdeps/x86_64/fpu/dla.h: ...here.
	(DLA_FMS): Some compilers fail to inline __builtin_fma in some
	situations.  Use __builtin_fma only for gcc 4.6 and up.

	* config.make.in: Add have-mfma4 entry.
	* configure.in: Substitute libc_cv_cc_fma4.
	* math/Makefile (dbl-only-routines): Add sincostab.
	* sysdeps/ieee754/dbl-64/dosincos.c: Don't include sincos.tbl.
	Use __sincostab not sincos.
	* sysdeps/ieee754/dbl-64/e_asin.c: Don't define aliases when function
	name is a macro.
	* sysdeps/ieee754/dbl-64/e_exp.c: Likewise.
	* sysdeps/ieee754/dbl-64/e_log.c: Likewise.
	* sysdeps/ieee754/dbl-64/e_pow.c: Likewise.
	* sysdeps/ieee754/dbl-64/e_atan2.c: Likewise.  Define singArctan2
	using __copysign.
	* sysdeps/ieee754/dbl-64/mpa.c: Don't export __acr.  Don't define
	__cr and __cpymn.  Define __cpy unless NO___CPY is defined.  Define
	norm, denorm, and __mp_dbl unless NO___MP_DBL is defined.
	* sysdeps/ieee754/dbl-64/mpa.h: Don't declare __acr, __cr, __cpymn,
	and __inv.
	* sysdeps/ieee754/dbl-64/mpsqrt.c: Make fastiroot static.
	* sysdeps/ieee754/dbl-64/s_atan.c: Define __signArctan using
	__copysign.
	* sysdeps/ieee754/dbl-64/s_sin.c: Use __sincostab not sincos.  Don't
	define aliases when function name is a macro.
	* sysdeps/ieee754/dbl-64/sincostab.c: Renamed from
	sysdeps/ieee754/dbl-64/sincos.tbl.
	* sysdeps/x86_64/fpu/multiarch/Makefile: Add entries to build
	fma4-enabled routines.
	* sysdeps/x86_64/fpu/multiarch/brandred-fma4.c: New file.
	* sysdeps/x86_64/fpu/multiarch/doasin-fma4.c: New file.
	* sysdeps/x86_64/fpu/multiarch/dosincos-fma4.c: New file.
	* sysdeps/x86_64/fpu/multiarch/e_asin-fma4.c: New file.
	* sysdeps/x86_64/fpu/multiarch/e_asin.c: New file.
	* sysdeps/x86_64/fpu/multiarch/e_atan2-fma4.c: New file.
	* sysdeps/x86_64/fpu/multiarch/e_atan2.c: New file.
	* sysdeps/x86_64/fpu/multiarch/e_exp-fma4.c: New file.
	* sysdeps/x86_64/fpu/multiarch/e_exp.c: New file.
	* sysdeps/x86_64/fpu/multiarch/e_log-fma4.c: New file.
	* sysdeps/x86_64/fpu/multiarch/e_log.c: New file.
	* sysdeps/x86_64/fpu/multiarch/e_pow-fma4.c: New file.
	* sysdeps/x86_64/fpu/multiarch/e_pow.c: New file.
	* sysdeps/x86_64/fpu/multiarch/halfulp-fma4.c: New file.
	* sysdeps/x86_64/fpu/multiarch/mpa-fma4.c: New file.
	* sysdeps/x86_64/fpu/multiarch/mpatan-fma4.c: New file.
	* sysdeps/x86_64/fpu/multiarch/mpatan2-fma4.c: New file.
	* sysdeps/x86_64/fpu/multiarch/mpexp-fma4.c: New file.
	* sysdeps/x86_64/fpu/multiarch/mplog-fma4.c: New file.
	* sysdeps/x86_64/fpu/multiarch/mpsqrt-fma4.c: New file.
	* sysdeps/x86_64/fpu/multiarch/mptan-fma4.c: New file.
	* sysdeps/x86_64/fpu/multiarch/s_atan-fma4.c: New file.
	* sysdeps/x86_64/fpu/multiarch/s_atan.c: New file.
	* sysdeps/x86_64/fpu/multiarch/s_sin-fma4.c: New file.
	* sysdeps/x86_64/fpu/multiarch/s_sin.c: New file.
	* sysdeps/x86_64/fpu/multiarch/s_tan-fma4.c: New file.
	* sysdeps/x86_64/fpu/multiarch/s_tan.c: New file.
	* sysdeps/x86_64/fpu/multiarch/sincos32-fma4.c: New file.
	* sysdeps/x86_64/fpu/multiarch/slowexp-fma4.c: New file.
	* sysdeps/x86_64/fpu/multiarch/slowpow-fma4.c: New file.

	* sysdeps/ieee754/dbl-64/doasin.c: Adjust for DLA_FMA -> DLA_FMS
	rename.
	* sysdeps/ieee754/dbl-64/dosincos.c: Likewise.
	* sysdeps/ieee754/dbl-64/dosincos.c: Likewise.
	* sysdeps/ieee754/dbl-64/e_atan2.c: Likewise.
	* sysdeps/ieee754/dbl-64/e_log.c: Likewise.
	* sysdeps/ieee754/dbl-64/e_pow.c: Likewise.
	* sysdeps/ieee754/dbl-64/halfulp.c: Likewise.
	* sysdeps/ieee754/dbl-64/s_atan.c: Likewise.
	* sysdeps/ieee754/dbl-64/s_tan.c: Likewise.

2011-10-24  Andreas Schwab  <schwab@redhat.com>

	* wcsmbs/wcslen.c: Don't define WCSLEN, reverse logic.

2011-10-23  Ulrich Drepper  <drepper@gmail.com>

	* sysdeps/ieee754/dbl-64/wordsize-64/s_remquo.c: New file.

	* sysdeps/ieee754/dbl-64/e_fmod.c (__ieee754_fmod): Add some branch
	prediction.
	* sysdeps/ieee754/dbl-64/wordsize-64/e_fmod.c: New file.

	* string/strnlen.c: Don't define STRNLEN, reverse logic.
	Remove unused variable magic_bits.
	* sysdeps/i386/i686/multiarch/rtld-strnlen.c: New file.

	* string/strnlen.c: Define and use STRNLEN macro.
	* sysdeps/i386/i686/multiarch/Makefile [string] (sysdep_routines):
	Add strnlen-sse2, strnlen-c, wcslen-sse2, and wcslen-c.
	* sysdeps/i386/i686/multiarch/strlen-sse2.S: Add support for strnlen.
	* wcsmbs/wcslen.c: Define and use WCSLEN.
	* sysdeps/i386/i686/multiarch/strnlen-c.c: New file.
	* sysdeps/i386/i686/multiarch/strnlen-sse2.S: New file.
	* sysdeps/i386/i686/multiarch/strnlen.S: New file.
	* sysdeps/i386/i686/multiarch/wcslen-c.c: New file.
	* sysdeps/i386/i686/multiarch/wcslen-sse2.S: New file.
	* sysdeps/i386/i686/multiarch/wcslen.S: New file.
	Patch by Liubov Dmitrieva <liubov.dmitrieva@gmail.com>.

2011-10-20  Liubov Dmitrieva  <liubov.dmitrieva@gmail.com>

	* sysdeps/x86_64/multiarch/Makefile (sysdep_routines): Add
	strnlen-sse2-no-bsf.
	Rename strlen-no-bsf to strlen-sse2-no-bsf.
	* sysdeps/x86_64/multiarch/strlen-no-bsf.S: Rename to
	* sysdeps/x86_64/multiarch/strlen-sse2-no-bsf.S:
	Add strnlen support.
	(USE_AS_STRNLEN): New macro.
	* sysdeps/x86_64/multiarch/strnlen-sse2-no-bsf.S: New file.
	* sysdeps/x86_64/multiarch/strcat-ssse3.S: Update.
	Rename strlen-no-bsf.S to strlen-sse2-no-bsf.S
	* sysdeps/x86_64/wcslen.S: New file.

2011-10-20  Michael Zolotukhin  <michael.v.zolotukhin@gmail.com>

	* sysdeps/i386/i686/multiarch/memcpy-ssse3.S: Update.
	XMM-moves are used for copying on small sizes.

2011-10-19  Liubov Dmitrieva  <liubov.dmitrieva@gmail.com>

	* wcsmbs/Makefile (strop-tests): Add wcschr.
	* wcsmbs/test-wcschr.c: New file.
	* string/test-strchr.c: Update.
	Add wcschr support.
	(WIDE): New macro.

2011-10-18  Liubov Dmitrieva  <liubov.dmitrieva@gmail.com>

	* wcsmbs/Makefile (strop-tests): Add wcslen.
	* wcsmbs/test-wcslen.c: New file.
	* string/test-strlen.c: Update.
	Add wcslen support.
	(WIDE): New macro.

2011-10-23  Ulrich Drepper  <drepper@gmail.com>

	* po/it.po: Update from translation team.

2011-09-22  Liubov Dmitrieva  <liubov.dmitrieva@gmail.com>

	* sysdeps/x86_64/wcscmp.S: Update.
	Fix wrong comparison semantics.
	wcscmp shall use signed comparison not unsigned.
	Don't use substraction to avoid overflow bug.
	* sysdeps/i386/i686/multiarch/wcscmp-sse2.S: Likewise.
	* wcsmbc/wcscmp.c: Likewise.
	* string/test-strcmp.c: Likewise.
	Add new tests to check cases with negative values.

2011-10-23  Ulrich Drepper  <drepper@gmail.com>

	* sysdeps/ieee754/dbl-64/dla.h: Move DLA_FMA definition to...
	* sysdeps/x86_64/dla.h: ...here.  New file.
	* sysdeps/ieee754/dbl-64/doasin.c: Use <dla.h> not "dla.h".
	* sysdeps/ieee754/dbl-64/dosincos.c: Likewise.
	* sysdeps/ieee754/dbl-64/e_atan2.c: Likewise.
	* sysdeps/ieee754/dbl-64/e_log.c: Likewise.
	* sysdeps/ieee754/dbl-64/e_pow.c: Likewise.
	* sysdeps/ieee754/dbl-64/e_sqrt.c: Likewise.
	* sysdeps/ieee754/dbl-64/halfulp.c: Likewise.
	* sysdeps/ieee754/dbl-64/s_atan.c: Likewise.
	* sysdeps/ieee754/dbl-64/s_tan.c: Likewise.

2011-10-23  Andreas Schwab  <schwab@linux-m68k.org>

	* sysdeps/ieee754/ldbl-128ibm/e_jnl.c: Add __jnl_finite and
	__ynl_finite aliases.

2011-10-22  Ulrich Drepper  <drepper@gmail.com>

	* sysdeps/x86_64/fpu/libm-test-ulps: Update.

	* sysdeps/ieee754/dbl-64/dla.h: When compiling with FMA4 support
	define DLA_FMA.
	[DLA_FMA] (EMULV): Use DLA_FMA.
	[DLA_FMA] (MUL12): Use EMULV.
	* sysdeps/ieee754/dbl-64/doasin.c [DLA_FMA]: Don't define variables
	that are not needed.
	* sysdeps/ieee754/dbl-64/dosincos.c: Likewise.
	* sysdeps/ieee754/dbl-64/e_atan2.c: Likewise.
	* sysdeps/ieee754/dbl-64/e_log.c: Likewise.
	* sysdeps/ieee754/dbl-64/e_pow.c: Likewise.
	* sysdeps/ieee754/dbl-64/halfulp.c: Likewise.
	* sysdeps/ieee754/dbl-64/s_atan.c: Likewise.
	* sysdeps/ieee754/dbl-64/s_tan.c: Likewise.

2011-10-22  Andreas Schwab  <schwab@linux-m68k.org>

	* math/s_nan.c: Undef __nan.
	* math/s_nanf.c: Undef __nanf.
	* math/s_nanl.c: Undef __nanl.
	* sysdeps/ieee754/ldbl-128ibm/s_atanl.c: Include <math.h> before
	"math_private.h".

2011-10-22  Ulrich Drepper  <drepper@gmail.com>

	* math/s_catan.c: Add branch predictions.
	* math/s_catanf.c: Likewise.
	* math/s_catanh.c: Likewise.
	* math/s_catanhf.c: Likewise.
	* math/s_catanhl.c: Likewise.
	* math/s_catanl.c: Likewise.
	* math/s_cexp.c: Likewise.
	* math/s_cexpf.c: Likewise.
	* math/s_cexpl.c: Likewise.
	* math/s_clog.c: Likewise.
	* math/s_clog10.c: Likewise.
	* math/s_clog10f.c: Likewise.
	* math/s_clog10l.c: Likewise.
	* math/s_clogf.c: Likewise.
	* math/s_clogl.c: Likewise.
	* math/s_csqrt.c: Likewise.
	* math/s_csqrtf.c: Likewise.
	* math/s_csqrtl.c: Likewise.
	* math/s_ctanf.c: Likewise.
	* math/s_ctanh.c: Likewise.
	* math/s_ctanhf.c: Likewise.
	* math/s_ctanhl.c: Likewise.
	* math/s_ctanl.c: Likewise.

	* math/math_private.h: Define __nan, __nanf, __nanl.
	* math/s_cacosh.c: Include <math_private.h>.
	* math/s_cacoshl.c: Likewise.
	* math/s_casinh.c: Likewise.
	* math/s_casinhf.c: Likewise.
	* math/s_casinhl.c: Likewise.
	* math/s_ccos.c: Rely entire on ccosh.
	* math/s_ccosf.c: Rely entire on ccoshf.
	* math/s_ccosl.c: Rely entirely on ccoshl.
	* math/s_ccosh.c: Add branch predicion helpers.  Add branch prediction.
	Remove tests for FE_INVALID.
	* math/s_ccoshf.c: Likewise.
	* math/s_ccoshl.c: Likewise.
	* math/s_csin.c: Likewise.
	* math/s_csinf.c: Likewise.
	* math/s_csinh.c Likewise.
	* math/s_csinhf.c: Likewise.
	* math/s_csinhl.c: Likewise.
	* math/s_csinl.c: Likewise.
	* math/s_ctan.c: Likewise.
	* sysdeps/ieee754/dbl-64/e_acosh.c: Use __ieee754_sqrt.
	* sysdeps/ieee754/flt-32/e_acoshf.c: Use __ieee754_sqrtf.
	* sysdeps/ieee754/ldbl-96/e_acoshl.c: Use __ieee754_sqrtl.

2011-10-21  Ulrich Drepper  <drepper@gmail.com>

	* sysdeps/x86_64/multiarch/init-arch.c (__init_cpu_features): Fix
	compilation problems.

	* sysdeps/ieee754/dbl-64/e_log.c (__ieee754_log): Add a few more
	__builtin_expect.

2011-10-20  Ulrich Drepper  <drepper@gmail.com>

	* sysdeps/i386/configure.in: Test for -mfma4 option.
	* config.h.in: Add HAVE_FMA4_SUPPORT entry.
	* sysdeps/x86_64/multiarch/init-arch.h: Define HAS_FMA4 and
	COMMON_CPUID_INDEX_80000001.
	* sysdeps/x86_64/multiarch/init-arch.c: Read 80000001 leaf for AMD.
	* sysdeps/x86_64/fpu/multiarch/s_fma.c: Test for FMA4 support and
	use it if FMA3 is not supported.
	* sysdeps/x86_64/fpu/multiarch/s_fmaf.c: Likewise.

	* sysdeps/x86_64/multiarch/s_fma.c: Moved to ../fpu/multiarch.
	* sysdeps/x86_64/multiarch/s_fmaf.c: Likewise.

2011-10-20  Andreas Schwab  <schwab@redhat.com>

	[BZ #12892]
	* elf/dl-fini.c (_dl_sort_fini): Ignore relocation dependency if
	it would create a cycle with a link time dependency.

2011-10-19  Ulrich Drepper  <drepper@gmail.com>

	* sysdeps/x86_64/multiarch/rawmemchr.S: Small optimization to safe an
	instruction.
	* string/Makefile (strop-tests): Add rawmemchr.
	* string/test-rawmemchr.c: New file.

	* sysdeps/x86_64/multiarch/init-arch.h: Define bit_AVX and index_AVX.
	* sysdeps/x86_64/multiarch/strcmp-sse42.S: New file.  Split out from...
	* sysdeps/x86_64/multiarch/strcmp.S: ...here.  Include strcmp-sse42.S
	when compiling str{,n}casecmp and when AVX is available.  Hook up
	new optimized code in initializers.

2011-10-19  Andreas Schwab  <schwab@redhat.com>

	* sysdeps/x86_64/fpu/math_private.h (libc_feupdateenv): Use
	__feraiseexcept instead of feraiseexcept.

2011-10-18  Ulrich Drepper  <drepper@gmail.com>

	* math/math_private.h: Define defaults for libc_fetestexcept and
	libc_feupdateenv.
	* sysdeps/ieee754/dbl-64/s_fma.c: Use libc_fe* interfaces.
	* sysdeps/ieee754/dbl-64/s_fmaf.c: Likewise.
	* sysdeps/ieee754/flt-32/e_exp2f.c: Likewise.
	* sysdeps/ieee754/flt-32/e_expf.c: Likewise.
	* sysdeps/ieee754/flt-32/s_nearbyintf.c: Likewise.
	* sysdeps/x86_64/fpu/math_private.h: Define special versions of
	libc_fetestexcept and libc_feupdateenv.

	* math/math_private.h: Define defaults for libc_feholdexcept_setround,
	libc_feholdexcept_setroundf, libc_feholdexcept_setroundl.
	* sysdeps/ieee754/dbl-64/e_exp2.c: Use libc_feholdexcept_setround.
	* sysdeps/x86_64/fpu/math_private.h: Define special version of
	libc_feholdexcept_setround.

	* sysdeps/x86_64/fpu/multiarch/Makefile [math] (libm-sysdep-routines):
	Add s_nearbyint-c and s_nearbyintf-c.
	* sysdeps/x86_64/fpu/bits/mathinline.h: Define nearbyint and
	nearbyintf inlines.
	* sysdeps/x86_64/fpu/multiarch/s_nearbyint-c.c: New file.
	* sysdeps/x86_64/fpu/multiarch/s_nearbyint.S: New file.
	* sysdeps/x86_64/fpu/multiarch/s_nearbyintf-c.c: New file.
	* sysdeps/x86_64/fpu/multiarch/s_nearbyintf.S: New file.

	* math/math_private.h: Define defaults for libc_fegetround,
	libc_fegetroundf, libc_fegetroundl, libc_fesetround, libc_fesetroundf,
	libc_fesetroundl, libc_feholdexcept, libc_feholdexceptf,
	libc_feholdexceptl, libc_fesetenv, libc_fesetenvf, libc_fesetenvl.
	* sysdeps/ieee754/dbl-64/wordsize-64/s_nearbyint.c: Use
	libc_feholdexcept, libc_fesetround, libc_fesetenv instead of the
	standard functions.
	* sysdeps/ieee754/dbl-64/e_exp2.c: Likewise.
	Remove comments and hacks for old compiler versions.
	* sysdeps/x86_64/fpu/math_private.h: Define special versions of
	libc_fegetround, libc_fesetround, libc_feholdexcept, and
	libc_feholdexceptl.

2011-10-18  Andreas Schwab  <schwab@redhat.com>

	* sysdeps/x86_64/fpu/bits/fenv.h: Add C linkage markers.
	(__feraiseexcept_renamed): Add __NTH.
	(feraiseexcept): Add __NTH.  Rename local variables to fix
	namespace violations.

2011-10-17  Ulrich Drepper  <drepper@gmail.com>

	* sysdeps/ieee754/dbl-64/e_exp2.c (__ieee754_exp2): Small optimization.

	* sysdeps/ieee754/dbl-64/wordsize-64/s_frexp.c: New file.

	* sysdeps/x86_64/fpu/math_private.h: Relax asm requirements for
	recently added interfaces.
	* sysdeps/x86_64/fpu/bits/mathinline.h: Likewise.

	* sysdeps/x86_64/fpu/math_private.h: Add some parenthesis to be safe
	about macro parameter expansion.

	* sysdeps/x86_64/fpu/bits/mathinline.h: Don't define inlines if
	__NO_MATH_INLINES is defined.  Cleanups.

	* sysdeps/x86_64/fpu/math_private.h: Define __rint, __rintf, __floor,
	and __floorf is target has SSE4.1.
	* sysdeps/x86_64/fpu/multiarch/s_floor-c.c: Undef first.
	* sysdeps/x86_64/fpu/multiarch/s_floorf-c.: Likewise.
	* sysdeps/x86_64/fpu/multiarch/s_rint-c.c: Likewise.
	* sysdeps/x86_64/fpu/multiarch/s_rintf-c.c: Likewise.

	* sysdeps/x86_64/fpu/bits/mathinline.h (floor): Use correct function
	name.
	(floorf): Likewise.

	* nscd/netgroupcache.c (addgetnetgrentX): Fix #ifdef nesting.

2011-10-17  Andreas Schwab  <schwab@redhat.com>

	* misc/sys/cdefs.h: Fix last change.

	* grp/initgroups.c (internal_getgrouplist): Fix initgroups
	database lookup.

2011-10-16  Ulrich Drepper  <drepper@gmail.com>

	* misc/sys/cdefs.h: Use leaf function attribute in __THROW.

	* sysdeps/ieee754/dbl-64/s_ceil.c: Avoid alias renamed.
	* sysdeps/ieee754/dbl-64/s_floor.c: Likewise.
	* sysdeps/ieee754/dbl-64/s_rint.c: Likewise.
	* sysdeps/ieee754/dbl-64/wordsize-64/s_ceil.c: Likewise.
	* sysdeps/ieee754/dbl-64/wordsize-64/s_floor.c: Likewise.
	* sysdeps/ieee754/dbl-64/wordsize-64/s_rint.c: Likewise.
	* sysdeps/ieee754/flt-32/s_ceilf.c: Likewise.
	* sysdeps/ieee754/flt-32/s_floorf.c: Likewise.
	* sysdeps/ieee754/flt-32/s_rintf.c: Likewise.
	* sysdeps/x86_64/fpu/multiarch/Makefile: New file.
	* sysdeps/x86_64/fpu/multiarch/s_ceil-c.c: New file.
	* sysdeps/x86_64/fpu/multiarch/s_ceil.S: New file.
	* sysdeps/x86_64/fpu/multiarch/s_ceilf-c.c: New file.
	* sysdeps/x86_64/fpu/multiarch/s_ceilf.S: New file.
	* sysdeps/x86_64/fpu/multiarch/s_floor-c.c: New file.
	* sysdeps/x86_64/fpu/multiarch/s_floor.S: New file.
	* sysdeps/x86_64/fpu/multiarch/s_floorf-c.c: New file.
	* sysdeps/x86_64/fpu/multiarch/s_floorf.S: New file.
	* sysdeps/x86_64/fpu/multiarch/s_rint-c.c: New file.
	* sysdeps/x86_64/fpu/multiarch/s_rint.S: New file.
	* sysdeps/x86_64/fpu/multiarch/s_rintf-c.c: New file.
	* sysdeps/x86_64/fpu/multiarch/s_rintf.S: New file.

	* sysdeps/x86_64/fpu/bits/mathinline.h: Add inlines for rint, rintf,
	ceil, ceilf, floor, floorf.

	* elf/do-rel.h (elf_dynamic_do_Rel): Work around linker problem.
	Perform IRELATIVE relocations last.

	* elf/do-rel.h: Add another parameter nrelative, replacing the
	local variable with the same name.  Change name of the function
	to end in Rel or Rela (uppercase).
	* elf/dynamic-link.h (_ELF_DYNAMIC_DO_RELOC): Add new element
	nrelative to ranges.  Only nonzero for DT_REL/DT_RELA.  Pass to the
	elf_dynamic_do_##reloc function.

2011-10-15  Ulrich Drepper  <drepper@gmail.com>

	* sysdeps/i386/i686/fpu/e_log.S: No need for the fyl2xp1 use, fyl2x
	is sufficient, at least on modern CPUs.

	* sysdeps/ieee754/dbl-64/wordsize-64/s_floor.c: New file.

	* sysdeps/ieee754/dbl-64/e_cosh.c: Cleanup.
	* sysdeps/ieee754/dbl-64/wordsize-64/e_cosh.c: New file.

	* math/Versions [libm] (GLIBC_2.15): Add __exp_finite, __expf_finite,
	__expl_finite.
	* math/bits/math-finite.h: Add entries for exp.
	* math/e_expl.c: Add __*_finite alias.
	* sysdeps/i386/fpu/e_exp.S: Likewise.
	* sysdeps/i386/fpu/e_expf.S: Likewise.
	* sysdeps/i386/fpu/e_expl.c: Likewise.
	* sysdeps/ieee754/dbl-64/e_exp.c: Likewise.
	* sysdeps/ieee754/flt-32/e_expf.c: Likewise.
	* sysdeps/ieee754/ldbl-128/e_expl.c: Likewise.
	* sysdeps/ieee754/ldbl-128ibm/e_expl.c: Likewise.
	* sysdeps/ieee754/dbl-64/w_exp.c: Complete rewrite.
	* sysdeps/ieee754/flt-32/w_expf.c: Likewise.
	* sysdeps/ieee754/ldbl-96/w_expl.c: Likewise.

	* sysdeps/i386/i686/fpu/e_logf.S: No need for the fyl2xp1 use, fyl2x
	is sufficient, at least on modern CPUs.

	* ctype/ctype-info.c (__ctype_init): Define.
	* include/ctype.h (__ctype_init): Declare.
	(__ctype_b_loc): The variable is always initialized.
	(__ctype_toupper_loc): Likewise.
	(__ctype_tolower_loc): Likewise.
	* ctype/Versions: Export __ctype_init for GLIBC_PRIVATE.
	* sysdeps/unix/sysv/linux/init-first.c (_init): Call __ctype_init.

2011-10-15  Andreas Schwab  <schwab@linux-m68k.org>

	* wcsmbs/wmemcmp.c (WMEMCMP): Define.

	* configure.in: Also look in $cxxmachine/include for C++ system
	headers.

2011-09-27  Liubov Dmitrieva  <liubov.dmitrieva@gmail.com>

	* sysdeps/x86_64/multiarch/Makefile: (sysdep_routines): Add
	memcmp-ssse3 wmemcmp-sse4 wmemcmp-ssse3 wmemcmp-c
	* sysdeps/x86_64/multiarch/memcmp-ssse3: New file.
	* sysdeps/x86_64/multiarch/memcmp.S: Update.  Add __memcmp_ssse3.
	* sysdeps/x86_64/multiarch/memcmp-sse4.S: Update.
	(USE_AS_WMEMCMP): New macro.
	Fixing indents.
	* sysdeps/x86_64/multiarch/wmemcmp.S: New file.
	* sysdeps/x86_64/multiarch/wmemcmp-ssse3.S: New file.
	* sysdeps/x86_64/multiarch/wmemcmp-sse4.S: New file.
	* sysdeps/x86_64/multiarch/wmemcmp-c.S: New file.
	* sysdeps/i386/i686/multiarch/Makefile (sysdep_routines): Add
	wmemcmp-ssse3 wmemcmp-sse4 wmemcmp-c
	* sysdeps/i386/i686/multiarch/wmemcmp.S: New file.
	* sysdeps/i386/i686/multiarch/wmemcmp-c.c: New file.
	* sysdeps/i386/i686/multiarch/wmemcmp-ssse3.S: New file.
	* sysdeps/i386/i686/multiarch/wmemcmp-sse4.S: New file.
	* sysdeps/i386/i686/multiarch/memcmp-sse4.S: Update.
	(USE_AS_WMEMCMP): New macro.
	* sysdeps/i386/i686/multiarch/memcmp-ssse3: Likewise.
	* sysdeps/string/test-memcmp.c: Update.
	Fix simple_wmemcmp.
	Add new tests.
	* wcsmbs/wmemcmp.c: Update.
	(WMEMCMP): New macro.
	Fix overflow bug.

2011-10-12  Andreas Jaeger  <aj@suse.de>

	[BZ #13268]
	* math/bits/mathcalls.h: Mark argument 2 of modf as non-null.

2011-10-15  Ulrich Drepper  <drepper@gmail.com>

	* libio/iofwide.c (do_length): Avoid warning.

	* ctype/ctype.h (__isctype_f): Add missing __THROW.

2011-10-14  Ulrich Drepper  <drepper@gmail.com>

	* elf/pldd-xx.c (find_maps): Remove leftover debug message.

	* sysdeps/i386/fpu/e_log.S: Add real definition of __log_finite.
	* sysdeps/i386/fpu/e_logf.S: Add real definition of __logf_finite.
	* sysdeps/i386/fpu/e_logl.S: Add real definition of __logl_finite.
	* sysdeps/i386/i686/fpu/e_log.S: New file.
	* sysdeps/i386/i686/fpu/e_logf.S: New file.
	* sysdeps/i386/i686/fpu/e_logl.S: New file.

	* ctype/ctype.h: Add support for inlined isXXX functions when
	compiling C++ code.

2011-10-14  Andreas Schwab  <schwab@redhat.com>

	* sysdeps/s390/fpu/libm-test-ulps: Adjust ULPs for jn tests.

	* sysdeps/x86_64/fpu/fraiseexcpt.c: Fix last change.

2011-10-13  Roland McGrath  <roland@hack.frob.com>

	[BZ #13291]
	* manual/string.texi (String/Array Comparison): Typo fix in strverscmp.

2011-10-13  Andreas Schwab  <schwab@redhat.com>

	* sysdeps/x86_64/fpu/fraiseexcpt.c: Add __feraiseexcept alias.
	* sysdeps/x86_64/fpu/feupdateenv.c: Use __feraiseexcept instead of
	feraiseexcept.

	* sysdeps/x86_64/memrchr.S: Check for zero size.

	* string/stratcliff.c: Add memrchr tests.

2011-10-12  Liubov Dmitrieva  <liubov.dmitrieva@gmail.com>

	* sysdeps/i386/i686/multiarch/Makefile (sysdep_routines): Add
	memchr-sse2 memchr-sse2-bsf memrchr-sse2 memrchr-sse2-bsf memrchr-c
	rawmemchr-sse2 rawmemchr-sse2-bsf.
	* sysdeps/i386/i686/multiarch/memchr.S: New file.
	* sysdeps/i386/i686/multiarch/memchr-sse2.S: New file.
	* sysdeps/i386/i686/multiarch/memchr-sse2-bsf.S: New file.
	* sysdeps/i386/i686/multiarch/memrchr.S: New file.
	* sysdeps/i386/i686/multiarch/memrchr-c.c: New file.
	* sysdeps/i386/i686/multiarch/memrchr-sse2.S: New file.
	* sysdeps/i386/i686/multiarch/memrchr-sse2-bsf.S: New file.
	* sysdeps/i386/i686/multiarch/rawmemchr.S: New file.
	* sysdeps/i386/i686/multiarch/rawmemchr-sse2.S: New file.
	* sysdeps/i386/i686/multiarch/rawmemchr-sse2-bsf.S: New file.
	* string/memrchr.c (MEMRCHR): New macro.

2011-10-12  Ulrich Drepper  <drepper@gmail.com>

	Add integration with gcc's -ffinite-math-only and optimize wrapper
	functions in libm.
	* Versions.def: Define GLIBC_2.15 version for libm.
	* math/Makefile (headers): Add bits/math-finite.h.
	* math/bits/math-finite.h: New file.
	* sysdeps/ia64/fpu/bits/math-finite.h: New file.
	* math/Versions [libm] (GLIBC_2.15): Export __*_finite symbols.
	* math/e_acoshl.c: Add __*_finite alias.
	* math/e_acosl.c: Likewise.
	* math/e_asinl.c: Likewise.
	* math/e_atan2l.c: Likewise.
	* math/e_atanhl.c: Likewise.
	* math/e_coshl.c: Likewise.
	* math/e_exp10.c: Likewise.
	* math/e_exp10f.c: Likewise.
	* math/e_exp10l.c: Likewise.
	* math/e_exp2l.c: Likewise.
	* math/e_fmodl.c: Likewise.
	* math/e_gammal_r.c: Likewise.
	* math/e_hypotl.c: Likewise.
	* math/e_j0l.c: Likewise.
	* math/e_j1l.c: Likewise.
	* math/e_jnl.c: Likewise.
	* math/e_lgammal_r.c: Likewise.
	* math/e_log10l.c: Likewise.
	* math/e_log2l.c: Likewise.
	* math/e_logl.c: Likewise.
	* math/e_powl.c: Likewise.
	* math/e_sinhl.c: Likewise.
	* math/e_sqrtl.c: Likewise.
	* math/e_scalb.c: Completely rewritten and optimized.
	* math/e_scalbf.c: Likewise.
	* math/e_scalbl.c: Likewise.
	* math/w_acos.c: Likewise.
	* math/w_acosf.c: Likewise.
	* math/w_acosl.c: Likewise.
	* math/w_acosh.c: Likewise.
	* math/w_acoshf.c: Likewise.
	* math/w_acoshl.c: Likewise.
	* math/w_asin.c: Likewise.
	* math/w_asinf.c: Likewise.
	* math/w_asinl.c: Likewise.
	* math/w_atan2.c: Likewise.
	* math/w_atan2f.c: Likewise.
	* math/w_atan2l.c: Likewise.
	* math/w_atanh.c: Likewise.
	* math/w_atanhf.c: Likewise.
	* math/w_atanhl.c: Likewise.
	* math/w_exp10.c: Likewise.
	* math/w_exp10f.c: Likewise.
	* math/w_exp10l.c: Likewise.
	* math/w_fmod.c: Likewise.
	* math/w_fmodf.c: Likewise.
	* math/w_fmodl.c: Likewise.
	* math/w_j0.c: Likewise.
	* math/w_j0f.c: Likewise.
	* math/w_j0l.c: Likewise.
	* math/w_j1.c: Likewise.
	* math/w_j1f.c: Likewise.
	* math/w_j1l.c: Likewise.
	* math/w_jn.c: Likewise.
	* math/w_jnf.c: Likewise.
	* math/w_log.c: Likewise.
	* math/w_logf.c: Likewise.
	* math/w_logl.c: Likewise.
	* math/w_log10.c: Likewise.
	* math/w_log10f.c: Likewise.
	* math/w_log10l.c: Likewise.
	* math/w_log2.c: Likewise.
	* math/w_log2f.c: Likewise.
	* math/w_log2l.c: Likewise.
	* math/w_pow.c: Likewise.
	* math/w_powf.c: Likewise.
	* math/w_powl.c: Likewise.
	* math/w_remainder.c: Likewise.
	* math/w_remainderf.c: Likewise.
	* math/w_remainderl.c: Likewise.
	* math/w_scalb.c: Likewise.
	* math/w_scalbf.c: Likewise.
	* math/w_scalbl.c: Likewise.
	* math/w_sqrt.c: Likewise.
	* math/w_sqrtf.c: Likewise.
	* math/w_sqrtl.c: Likewise.
	* math/math.h: Define __MATH_DECLARE_LDOUBLE if long double functions
	are declared.  Include <bits/math-finite.h> if -ffinite-math-only is
	used.
	* math/math_private.h: Declare __kernel_standard_f.
	* math/w_cosh.c: Remove cruft and optimize a bit.
	* math/w_coshf.c: Likewise.
	* math/w_coshl.c: Likewise.
	* math/w_exp2.c: Likewise.
	* math/w_exp2f.c: Likewise.
	* math/w_exp2l.c: Likewise.
	* math/w_hypot.c: Likewise.
	* math/w_hypotf.c: Likewise.
	* math/w_hypotl.c: Likewise.
	* math/w_lgamma.c: Likewise.
	* math/w_lgamma_r.c: Likewise.
	* math/w_lgammaf.c: Likewise.
	* math/w_lgammaf_r.c: Likewise.
	* math/w_lgammal.c: Likewise.
	* math/w_lgammal_r.c: Likewise.
	* math/w_sinh.c: Likewise.
	* math/w_sinhf.c: Likewise.
	* math/w_sinhl.c: Likewise.
	* math/w_tgamma.c: Likewise.
	* math/w_tgammaf.c: Likewise.
	* math/w_tgammal.c: Likewise.
	* sysdeps/ieee754/dbl-64/e_atanh.c: Likewise.
	* sysdeps/ieee754/flt-32/e_atanhf.c: Likewise.
	* sysdeps/i386/fpu/e_acos.S: Add __*_finite alias.
	Minor optimizations.  Pretty printing.  Remove cruft.
	* sysdeps/i386/fpu/e_acosf.S: Likewise.
	* sysdeps/i386/fpu/e_acosh.S: Likewise.
	* sysdeps/i386/fpu/e_acoshf.S: Likewise.
	* sysdeps/i386/fpu/e_acoshl.S: Likewise.
	* sysdeps/i386/fpu/e_acosl.c: Likewise.
	* sysdeps/i386/fpu/e_asin.S: Likewise.
	* sysdeps/i386/fpu/e_asinf.S: Likewise.
	* sysdeps/i386/fpu/e_atan2.S: Likewise.
	* sysdeps/i386/fpu/e_atan2f.S: Likewise.
	* sysdeps/i386/fpu/e_atan2l.c: Likewise.
	* sysdeps/i386/fpu/e_atanh.S: Likewise.
	* sysdeps/i386/fpu/e_atanhf.S: Likewise.
	* sysdeps/i386/fpu/e_atanhl.S: Likewise.
	* sysdeps/i386/fpu/e_exp10.S: Likewise.
	* sysdeps/i386/fpu/e_exp10f.S: Likewise.
	* sysdeps/i386/fpu/e_exp10l.S: Likewise.
	* sysdeps/i386/fpu/e_exp2.S: Likewise.
	* sysdeps/i386/fpu/e_exp2f.S: Likewise.
	* sysdeps/i386/fpu/e_exp2l.S: Likewise.
	* sysdeps/i386/fpu/e_fmod.S: Likewise.
	* sysdeps/i386/fpu/e_fmodf.S: Likewise.
	* sysdeps/i386/fpu/e_fmodl.c: Likewise.
	* sysdeps/i386/fpu/e_hypot.S: Likewise.
	* sysdeps/i386/fpu/e_hypotf.S: Likewise.
	* sysdeps/i386/fpu/e_log.S: Likewise.
	* sysdeps/i386/fpu/e_log10.S: Likewise.
	* sysdeps/i386/fpu/e_log10f.S: Likewise.
	* sysdeps/i386/fpu/e_log10l.S: Likewise.
	* sysdeps/i386/fpu/e_log2.S: Likewise.
	* sysdeps/i386/fpu/e_log2f.S: Likewise.
	* sysdeps/i386/fpu/e_log2l.S: Likewise.
	* sysdeps/i386/fpu/e_logf.S: Likewise.
	* sysdeps/i386/fpu/e_logl.S: Likewise.
	* sysdeps/i386/fpu/e_pow.S: Likewise.
	* sysdeps/i386/fpu/e_powf.S: Likewise.
	* sysdeps/i386/fpu/e_powl.S: Likewise.
	* sysdeps/i386/fpu/e_remainder.S: Likewise.
	* sysdeps/i386/fpu/e_remainderf.S: Likewise.
	* sysdeps/i386/fpu/e_remainderl.S: Likewise.
	* sysdeps/i386/fpu/e_scalb.S: Likewise.
	* sysdeps/i386/fpu/e_scalbf.S: Likewise.
	* sysdeps/i386/fpu/e_scalbl.S: Likewise.
	* sysdeps/i386/fpu/e_sqrt.S: Likewise.
	* sysdeps/i386/fpu/e_sqrtf.S: Likewise.
	* sysdeps/i386/fpu/e_sqrtl.c: Likewise.
	* sysdeps/ieee754/dbl-64/e_acosh.c: Likewise.
	* sysdeps/ieee754/dbl-64/e_asin.c: Likewise.
	* sysdeps/ieee754/dbl-64/e_atan2.c: Likewise.
	* sysdeps/ieee754/dbl-64/e_cosh.c: Likewise.
	* sysdeps/ieee754/dbl-64/e_exp2.c: Likewise.
	* sysdeps/ieee754/dbl-64/e_fmod.c: Likewise.
	* sysdeps/ieee754/dbl-64/e_gamma_r.c: Likewise.
	* sysdeps/ieee754/dbl-64/e_hypot.c: Likewise.
	* sysdeps/ieee754/dbl-64/e_j0.c: Likewise.
	* sysdeps/ieee754/dbl-64/e_j1.c: Likewise.
	* sysdeps/ieee754/dbl-64/e_jn.c: Likewise.
	* sysdeps/ieee754/dbl-64/e_lgamma_r.c: Likewise.
	* sysdeps/ieee754/dbl-64/e_log.c: Likewise.
	* sysdeps/ieee754/dbl-64/e_log10.c: Likewise.
	* sysdeps/ieee754/dbl-64/e_log2.c: Likewise.
	* sysdeps/ieee754/dbl-64/e_pow.c: Likewise.
	* sysdeps/ieee754/dbl-64/e_remainder.c: Likewise.
	* sysdeps/ieee754/dbl-64/e_sinh.c: Likewise.
	* sysdeps/ieee754/dbl-64/e_sqrt.c: Likewise.
	* sysdeps/ieee754/dbl-64/halfulp.c: Likewise.
	* sysdeps/ieee754/dbl-64/s_asinh.c: Likewise.
	* sysdeps/ieee754/flt-32/e_acosf.c: Likewise.
	* sysdeps/ieee754/flt-32/e_acoshf.c: Likewise.
	* sysdeps/ieee754/flt-32/e_asinf.c: Likewise.
	* sysdeps/ieee754/flt-32/e_atan2f.c: Likewise.
	* sysdeps/ieee754/flt-32/e_coshf.c: Likewise.
	* sysdeps/ieee754/flt-32/e_exp2f.c: Likewise.
	* sysdeps/ieee754/flt-32/e_fmodf.c: Likewise.
	* sysdeps/ieee754/flt-32/e_gammaf_r.c: Likewise.
	* sysdeps/ieee754/flt-32/e_hypotf.c: Likewise.
	* sysdeps/ieee754/flt-32/e_j0f.c: Likewise.
	* sysdeps/ieee754/flt-32/e_j1f.c: Likewise.
	* sysdeps/ieee754/flt-32/e_jnf.c: Likewise.
	* sysdeps/ieee754/flt-32/e_lgammaf_r.c: Likewise.
	* sysdeps/ieee754/flt-32/e_log10f.c: Likewise.
	* sysdeps/ieee754/flt-32/e_log2f.c: Likewise.
	* sysdeps/ieee754/flt-32/e_logf.c: Likewise.
	* sysdeps/ieee754/flt-32/e_powf.c: Likewise.
	* sysdeps/ieee754/flt-32/e_remainderf.c: Likewise.
	* sysdeps/ieee754/flt-32/e_sinhf.c: Likewise.
	* sysdeps/ieee754/flt-32/e_sqrtf.c: Likewise.
	* sysdeps/ieee754/flt-32/s_asinhf.c: Likewise.
	* sysdeps/ieee754/ldbl-128/e_acoshl.c: Likewise.
	* sysdeps/ieee754/ldbl-128/e_acosl.c: Likewise.
	* sysdeps/ieee754/ldbl-128/e_asinl.c: Likewise.
	* sysdeps/ieee754/ldbl-128/e_atan2l.c: Likewise.
	* sysdeps/ieee754/ldbl-128/e_atanhl.c: Likewise.
	* sysdeps/ieee754/ldbl-128/e_coshl.c: Likewise.
	* sysdeps/ieee754/ldbl-128/e_fmodl.c: Likewise.
	* sysdeps/ieee754/ldbl-128/e_gammal_r.c: Likewise.
	* sysdeps/ieee754/ldbl-128/e_hypotl.c: Likewise.
	* sysdeps/ieee754/ldbl-128/e_j0l.c: Likewise.
	* sysdeps/ieee754/ldbl-128/e_j1l.c: Likewise.
	* sysdeps/ieee754/ldbl-128/e_jnl.c: Likewise.
	* sysdeps/ieee754/ldbl-128/e_lgammal_r.c: Likewise.
	* sysdeps/ieee754/ldbl-128/e_log10l.c: Likewise.
	* sysdeps/ieee754/ldbl-128/e_log2l.c: Likewise.
	* sysdeps/ieee754/ldbl-128/e_logl.c: Likewise.
	* sysdeps/ieee754/ldbl-128/e_powl.c: Likewise.
	* sysdeps/ieee754/ldbl-128/e_remainderl.c: Likewise.
	* sysdeps/ieee754/ldbl-128/e_sinhl.c: Likewise.
	* sysdeps/ieee754/ldbl-128ibm/e_acoshl.c: Likewise.
	* sysdeps/ieee754/ldbl-128ibm/e_acosl.c: Likewise.
	* sysdeps/ieee754/ldbl-128ibm/e_asinl.c: Likewise.
	* sysdeps/ieee754/ldbl-128ibm/e_atan2l.c: Likewise.
	* sysdeps/ieee754/ldbl-128ibm/e_atanhl.c: Likewise.
	* sysdeps/ieee754/ldbl-128ibm/e_coshl.c: Likewise.
	* sysdeps/ieee754/ldbl-128ibm/e_fmodl.c: Likewise.
	* sysdeps/ieee754/ldbl-128ibm/e_gammal_r.c: Likewise.
	* sysdeps/ieee754/ldbl-128ibm/e_hypotl.c: Likewise.
	* sysdeps/ieee754/ldbl-128ibm/e_log10l.c: Likewise.
	* sysdeps/ieee754/ldbl-128ibm/e_log2l.c: Likewise.
	* sysdeps/ieee754/ldbl-128ibm/e_logl.c: Likewise.
	* sysdeps/ieee754/ldbl-128ibm/e_powl.c: Likewise.
	* sysdeps/ieee754/ldbl-128ibm/e_remainderl.c: Likewise.
	* sysdeps/ieee754/ldbl-128ibm/e_sinhl.c: Likewise.
	* sysdeps/ieee754/ldbl-128ibm/e_sqrtl.c: Likewise.
	* sysdeps/ieee754/ldbl-96/e_acoshl.c: Likewise.
	* sysdeps/ieee754/ldbl-96/e_asinl.c: Likewise.
	* sysdeps/ieee754/ldbl-96/e_atan2l.c: Likewise.
	* sysdeps/ieee754/ldbl-96/e_atanhl.c: Likewise.
	* sysdeps/ieee754/ldbl-96/e_coshl.c: Likewise.
	* sysdeps/ieee754/ldbl-96/e_gammal_r.c: Likewise.
	* sysdeps/ieee754/ldbl-96/e_hypotl.c: Likewise.
	* sysdeps/ieee754/ldbl-96/e_j0l.c: Likewise.
	* sysdeps/ieee754/ldbl-96/e_j1l.c: Likewise.
	* sysdeps/ieee754/ldbl-96/e_jnl.c: Likewise.
	* sysdeps/ieee754/ldbl-96/e_lgammal_r.c: Likewise.
	* sysdeps/ieee754/ldbl-96/e_remainderl.c: Likewise.
	* sysdeps/ieee754/ldbl-96/e_sinhl.c: Likewise.
	* sysdeps/ieee754/ldbl-96/s_asinhl.c: Likewise.
	* sysdeps/powerpc/fpu/e_hypot.c: Likewise.
	* sysdeps/powerpc/fpu/e_hypotf.c: Likewise.
	* sysdeps/powerpc/fpu/e_sqrt.c: Likewise.
	* sysdeps/powerpc/fpu/e_sqrtf.c: Likewise.
	* sysdeps/powerpc/powerpc64/fpu/e_sqrt.c: Likewise.
	* sysdeps/powerpc/powerpc64/fpu/e_sqrtf.c: Likewise.
	* sysdeps/s390/fpu/e_sqrt.c: Likewise.
	* sysdeps/s390/fpu/e_sqrtf.c: Likewise.
	* sysdeps/s390/fpu/e_sqrtl.c: Likewise.
	* sysdeps/sparc/sparc32/e_sqrt.c: Likewise.
	* sysdeps/sparc/sparc64/fpu/e_sqrtl.c: Likewise.
	* sysdeps/x86_64/fpu/e_exp2l.S: Likewise.
	* sysdeps/x86_64/fpu/e_fmodl.S: Likewise.
	* sysdeps/x86_64/fpu/e_log10l.S: Likewise.
	* sysdeps/x86_64/fpu/e_log2l.S: Likewise.
	* sysdeps/x86_64/fpu/e_logl.S: Likewise.
	* sysdeps/x86_64/fpu/e_powl.S: Likewise.
	* sysdeps/x86_64/fpu/e_remainderl.S: Likewise.
	* sysdeps/x86_64/fpu/e_scalbl.S: Likewise.
	* sysdeps/x86_64/fpu/e_sqrt.c: Likewise.  Fix parameter order
	* sysdeps/x86_64/fpu/e_sqrtf.c: Likewise.
	* sysdeps/x86_64/fpu/math_private.h (__isnan): Cast d parameter.
	(__isnanf): Likewise.
	(__isinf_ns): Likewise.
	(__isinf_nsf): Likewise.
	(__finite): Likewise.
	(__finitef): Likewise.
	(__ieee754_sqrt): Define as macro.
	(__ieee754_sqrtf): Define as macro.
	(__ieee754_sqrtl): Define as macro.
	* sysdeps/x86_64/fpu/bits/fenv.h (feraiseexcept): Add partially
	inlined copy.
	* sysdeps/x86_64/fpu/bits/mathinline.h: Make use of
	__FINITE_MATH_ONLY__ consistent.
	* sysdeps/ieee754/k_standard.c (__kernel_standard_f): New function.

2011-10-10  Andreas Schwab  <schwab@linux-m68k.org>

	* inet/getnetgrent_r.c (nscd_getnetgrent): Use __rawmemchr instead
	of rawmemchr.

	* sysdeps/ieee754/ldbl-128ibm/s_isinf_nsl.c: New file.

2011-10-09  Ulrich Drepper  <drepper@gmail.com>

	* po/ja.po: Update from translation team.

2011-10-08  Roland McGrath  <roland@hack.frob.com>

	* locale/programs/locarchive.c (prepare_address_space): New function.
	(create_archive, enlarge_archive, open_archive): Use it.

	* sysdeps/unix/sysv/linux/x86_64/time.c: Move #include <dl-vdso.h>
	inside [SHARED], where it is used.

	* nscd/nscd_proto.h: Declare __nscd_setnetgrent.

	* nss/getent.c (netgroup_keys): Remove unused variable.
	* sysdeps/ieee754/flt-32/s_isinf_nsf.c: Likewise.

2011-10-08  Ulrich Drepper  <drepper@gmail.com>

	* include/math.h: Declare __isinf_ns, __isinf_nsf, __isinf_nsl.
	* sysdeps/ieee754/dbl-64/s_isinf_ns.c: New file.
	* sysdeps/ieee754/dbl-64/wordsize-64/s_isinf_ns.c: New file.
	* sysdeps/ieee754/flt-32/s_isinf_nsf.c: New file.
	* sysdeps/ieee754/ldbl-128/s_isinf_nsl.c: New file.
	* sysdeps/ieee754/ldbl-96/s_isinf_nsl.c: New file.
	* math/Makefile (libm-calls): Add s_isinf_ns.
	* math/divtc3.c: Use __isinf_nsl instead of isinf.
	* math/multc3.c: Likewise.
	* math/s_casin.c: Likewise.
	* math/s_casinf.c: Likewise.
	* math/s_casinl.c: Likewise.
	* math/s_ccos.c: Likewise.
	* math/s_ccosf.c: Likewise.
	* math/s_ccosl.c: Likewise.
	* math/s_ctan.c: Likewise.
	* math/s_ctanf.c: Likewise.
	* math/s_ctanh.c: Likewise.
	* math/s_ctanhf.c: Likewise.
	* math/s_ctanhl.c: Likewise.
	* math/s_ctanl.c: Likewise.
	* math/w_fmod.c: Likewise.
	* math/w_fmodf.c: Likewise.
	* math/w_fmodl.c: Likewise.
	* math/w_remainder.c: Likewise.
	* math/w_remainderf.c: Likewise.
	* math/w_remainderl.c: Likewise.
	* sysdeps/ieee754/dbl-64/s_finite.c: Undefine __finite.
	* sysdeps/ieee754/dbl-64/s_isnan.c: Undefine __isnan.
	* sysdeps/ieee754/dbl-64/wordsize-64/s_finite.c: Undefine __finite.
	* sysdeps/ieee754/dbl-64/wordsize-64/s_isnan.c: Undefine __nan.
	* sysdeps/ieee754/flt-32/s_finitef.c: Undefine __finitef.
	* sysdeps/ieee754/flt-32/s_isnanf.c: Undefine __nan.
	* sysdeps/x86_64/fpu/math_private.h: Add optimized versions of __isnsn,
	__isnanf, __isinf_ns, __isinf_nsf, __finite, and __finitef.

	* stdio-common/printf_fp.c: Use the fact that isinf returns the sign
	of the number.
	* stdio-common/printf_fphex.c: Likewise.
	* stdio-common/printf_size.c: Likewise.

	* math/e_exp10.c: Include math_private.h using <...> not "...".
	* math/e_exp10f.c: Likewise.
	* math/e_exp10l.c: Likewise.
	* math/e_exp2l.c: Likewise.
	* math/e_j0l.c: Likewise.
	* math/e_j1l.c: Likewise.
	* math/e_jnl.c: Likewise.
	* math/e_lgammal_r.c: Likewise.
	* math/e_rem_pio2l.c: Likewise.
	* math/e_scalb.c: Likewise.
	* math/e_scalbf.c: Likewise.
	* math/e_scalbl.c: Likewise.
	* math/k_cosl.c: Likewise.
	* math/k_sinl.c: Likewise.
	* math/k_tanl.c: Likewise.
	* math/s_cacoshf.c: Likewise.
	* math/s_catan.c: Likewise.
	* math/s_catanf.c: Likewise.
	* math/s_catanh.c: Likewise.
	* math/s_catanhf.c: Likewise.
	* math/s_catanhl.c: Likewise.
	* math/s_catanl.c: Likewise.
	* math/s_ccosh.c: Likewise.
	* math/s_ccoshf.c: Likewise.
	* math/s_ccoshl.c: Likewise.
	* math/s_cexp.c: Likewise.
	* math/s_cexpf.c: Likewise.
	* math/s_cexpl.c: Likewise.
	* math/s_clog.c: Likewise.
	* math/s_clog10.c: Likewise.
	* math/s_clog10f.c: Likewise.
	* math/s_clog10l.c: Likewise.
	* math/s_clogf.c: Likewise.
	* math/s_clogl.c: Likewise.
	* math/s_csin.c: Likewise.
	* math/s_csinf.c: Likewise.
	* math/s_csinh.c: Likewise.
	* math/s_csinhf.c: Likewise.
	* math/s_csinhl.c: Likewise.
	* math/s_csinl.c: Likewise.
	* math/s_csqrt.c: Likewise.
	* math/s_csqrtf.c: Likewise.
	* math/s_csqrtl.c: Likewise.
	* math/s_ctan.c: Likewise.
	* math/s_ctanf.c: Likewise.
	* math/s_ctanh.c: Likewise.
	* math/s_ctanhf.c: Likewise.
	* math/s_ctanhl.c: Likewise.
	* math/s_ctanl.c: Likewise.
	* math/s_ldexp.c: Likewise.
	* math/s_ldexpf.c: Likewise.
	* math/s_ldexpl.c: Likewise.
	* math/s_significand.c: Likewise.
	* math/s_significandf.c: Likewise.
	* math/s_significandl.c: Likewise.
	* math/w_acos.c: Likewise.
	* math/w_acosf.c: Likewise.
	* math/w_acosh.c: Likewise.
	* math/w_acoshf.c: Likewise.
	* math/w_acoshl.c: Likewise.
	* math/w_acosl.c: Likewise.
	* math/w_asin.c: Likewise.
	* math/w_asinf.c: Likewise.
	* math/w_asinl.c: Likewise.
	* math/w_atan2.c: Likewise.
	* math/w_atan2f.c: Likewise.
	* math/w_atan2l.c: Likewise.
	* math/w_atanh.c: Likewise.
	* math/w_atanhf.c: Likewise.
	* math/w_atanhl.c: Likewise.
	* math/w_cosh.c: Likewise.
	* math/w_coshf.c: Likewise.
	* math/w_coshl.c: Likewise.
	* math/w_dremf.c: Likewise.
	* math/w_exp10.c: Likewise.
	* math/w_exp10f.c: Likewise.
	* math/w_exp10l.c: Likewise.
	* math/w_exp2.c: Likewise.
	* math/w_exp2f.c: Likewise.
	* math/w_fmod.c: Likewise.
	* math/w_fmodf.c: Likewise.
	* math/w_fmodl.c: Likewise.
	* math/w_hypot.c: Likewise.
	* math/w_hypotf.c: Likewise.
	* math/w_hypotl.c: Likewise.
	* math/w_j0.c: Likewise.
	* math/w_j0f.c: Likewise.
	* math/w_j0l.c: Likewise.
	* math/w_j1.c: Likewise.
	* math/w_j1f.c: Likewise.
	* math/w_j1l.c: Likewise.
	* math/w_jn.c: Likewise.
	* math/w_jnf.c: Likewise.
	* math/w_jnl.c: Likewise.
	* math/w_lgamma.c: Likewise.
	* math/w_lgamma_r.c: Likewise.
	* math/w_lgammaf.c: Likewise.
	* math/w_lgammaf_r.c: Likewise.
	* math/w_lgammal.c: Likewise.
	* math/w_lgammal_r.c: Likewise.
	* math/w_log.c: Likewise.
	* math/w_log10.c: Likewise.
	* math/w_log10f.c: Likewise.
	* math/w_log10l.c: Likewise.
	* math/w_log2.c: Likewise.
	* math/w_log2f.c: Likewise.
	* math/w_log2l.c: Likewise.
	* math/w_logf.c: Likewise.
	* math/w_logl.c: Likewise.
	* math/w_pow.c: Likewise.
	* math/w_powf.c: Likewise.
	* math/w_powl.c: Likewise.
	* math/w_remainder.c: Likewise.
	* math/w_remainderf.c: Likewise.
	* math/w_remainderl.c: Likewise.
	* math/w_scalb.c: Likewise.
	* math/w_scalbf.c: Likewise.
	* math/w_scalbl.c: Likewise.
	* math/w_sinh.c: Likewise.
	* math/w_sinhf.c: Likewise.
	* math/w_sinhl.c: Likewise.
	* math/w_sqrt.c: Likewise.
	* math/w_sqrtf.c: Likewise.
	* math/w_sqrtl.c: Likewise.
	* math/w_tgamma.c: Likewise.
	* math/w_tgammaf.c: Likewise.
	* math/w_tgammal.c: Likewise.

	* po/ja.po: Update from translation team.

2011-09-29  Andreas Jaeger  <aj@suse.de>

	[BZ #13179]
	* sunrpc/netname.c (netname2host): Fix logic.

	[BZ #6779]
	[BZ #6783]
	* math/w_remainderl.c (__remainderl): Handle (NaN, 0) and (Inf,y)
	correctly.
	* math/w_remainder.c (__remainder): Likewise.
	* math/w_remainderf.c (__remainderf): Likewise.
	* math/libm-test.inc (remainder_test): Add test cases.

2011-10-04  Andreas Krebbel  <Andreas.Krebbel@de.ibm.com>

	* stdlib/longlong.h: Update from GCC.  Fix zarch smul_ppmm and
	sdiv_qrnnd.

2011-10-07  Ulrich Drepper  <drepper@gmail.com>

	* string/test-memcmp.c: Avoid unncessary #defines.
	Patch by Liubov Dmitrieva <liubov.dmitrieva@gmail.com>.

2011-08-31  Liubov Dmitrieva  <liubov.dmitrieva@gmail.com>

	* sysdeps/x86_64/multiarch/rawmemchr.S: Update.
	Use new sse2 version for core i3 - i7 as it's faster
	than sse42 version.
	(bit_Prefer_PMINUB_for_stringop): New.
	* sysdeps/x86_64/rawmemchr.S: Update.
	Replace with faster SSE2 version.
	* sysdeps/x86_64/memrchr.S: New file.
	* sysdeps/x86_64/memchr.S: Update.
	Replace with faster SSE2 version.

2011-09-12  Marek Polacek  <mpolacek@redhat.com>

	* elf/dl-load.c (lose): Add cast to avoid warning.

2011-10-07  Ulrich Drepper  <drepper@gmail.com>

	* po/ca.po: Update from translation team.

	* inet/getnetgrent_r.c: Hook up nscd.
	* nscd/Makefile (routines): Add nscd_netgroup.
	(nscd-modules): Add netgroupcache.
	(CFLAGS-netgroupcache.c): Define.
	* nscd/cache.c (readdfcts): Add entries for GETNETGRENT and INNETGR.
	(cache_search): Add const to second parameter.
	* nscd/connections.c (serv2str): Add entries for GETNETGRENT and
	INNETGR.
	(dbs): Add netgrdb entry.
	(reqinfo): Add entries for GETNETGRENT, INNETGR, and GETFDNETGR.
	(verify_persistent_db): Handle netgrdb.
	(handle_request): Handle GETNETGRENT, INNETGR, and GETFDNETGR.
	* nscd/nscd-client.h (request_type): Add GETNETGRENT, INNETGR, and
	GETFDNETGR.
	(netgroup_response_header): Define.
	(innetgroup_response_header): Define.
	(datahead): Add netgroup_response_header and innetgroup_response_header
	elements.
	* nscd/nscd.conf: Add entries for netgroup cache.
	* nscd/nscd.h (dbtype): Add netgrdb.
	(_PATH_NSCD_NETGROUP_DB): Define.
	(netgroup_iov_disabled): Declare.
	(xmalloc, xcalloc, xrealloc): Move declarations here.
	(cache_search): Adjust prototype.
	Add netgroup-related prototypes.
	* nscd/nscd_conf.c (dbnames): Add netgrdb entry.
	* nscd/nscd_proto.h (__nss_not_use_nscd_netgroup): Declare.
	(__nscd_innetgr): Declare.
	* nscd/selinux.c (perms): Use access_vector_t as element type and
	add netgroup-related initializers.
	* nscd/netgroupcache.c: New file.
	* nscd/nscd_netgroup.c: New file.
	* nss/Versions [libc] (GLIBC_PRIVATE): Export __nss_lookup.
	* nss/getent.c (netgroup_keys): Use setnetgrent only for one parameter.
	For four parameters use innetgr.
	* nss/nss_files/files-init.c: Add definition and callback for netgr.
	* nss/nsswitch.c (__nss_lookup): Add libc_hidden_def.
	(__nss_disable_nscd): Set __nss_not_use_nscd_netgroup.
	* nss/nsswitch.h (__nss_lookup): Add libc_hidden_proto.

	* nscd/connections.c (register_traced_file): Don't register file
	for disabled databases.

2011-10-06  Ulrich Drepper  <drepper@gmail.com>

	* nscd/grpcache.c (cache_addgr): Initialize written in all cases.

	* nss/nsswitch.c (__nss_lookup_function): Fix order of deleting
	from tree and freeing node.

2011-09-25  Jiri Olsa  <jolsa@redhat.com>

	* nss/nsswitch.c (__nss_database_lookup): Handle
	nss_parse_service_list out of memory case.

2011-09-15  Jiri Olsa  <jolsa@redhat.com>

	* nss/nsswitch.c (__nss_lookup_function): Handle __tsearch
	out of memory case.

2011-10-04  Andreas Schwab  <schwab@redhat.com>

	* include/dlfcn.h (__RTLD_NOIFUNC): Define.
	* elf/do-rel.h (elf_dynamic_do_rel): Add parameter skip_ifunc and
	pass it down.
	* elf/dynamic-link.h: Adjust prototypes of elf_machine_rel,
	elf_machine_rela, elf_machine_lazy_rel.
	(_ELF_DYNAMIC_DO_RELOC): Add parameter skip_ifunc and pass it down.
	(ELF_DYNAMIC_DO_REL): Likewise.
	(ELF_DYNAMIC_DO_RELA): Likewise.
	(ELF_DYNAMIC_RELOCATE): Likewise.
	* elf/dl-reloc.c (_dl_relocate_object): Pass __RTLD_NOIFUNC down
	to ELF_DYNAMIC_DO_REL.
	* elf/rtld.c (_dl_start): Adjust use of ELF_DYNAMIC_RELOCATE.
	(dl_main): In trace mode always set __RTLD_NOIFUNC.
	* elf/dl-conflict.c (_dl_resolve_conflicts): Adjust call to
	elf_machine_rela.
	* sysdeps/i386/dl-machine.h (elf_machine_rel): Add parameter
	skip_ifunc, don't call ifunc function if non-zero.
	(elf_machine_rela): Likewise.
	(elf_machine_lazy_rel): Likewise.
	(elf_machine_lazy_rela): Likewise.
	* sysdeps/ia64/dl-machine.h (elf_machine_rela): Likewise.
	(elf_machine_lazy_rel): Likewise.
	* sysdeps/powerpc/powerpc32/dl-machine.h (elf_machine_rela):
	Likewise.
	(elf_machine_lazy_rel): Likewise.
	* sysdeps/powerpc/powerpc64/dl-machine.h (elf_machine_rela):
	Likewise.
	(elf_machine_lazy_rel): Likewise.
	* sysdeps/s390/s390-32/dl-machine.h (elf_machine_rela): Likewise.
	(elf_machine_lazy_rel): Likewise.
	* sysdeps/s390/s390-64/dl-machine.h (elf_machine_rela): Likewise.
	(elf_machine_lazy_rel): Likewise.
	* sysdeps/sh/dl-machine.h (elf_machine_rela): Likewise.
	(elf_machine_lazy_rel): Likewise.
	* sysdeps/sparc/sparc32/dl-machine.h (elf_machine_rela): Likewise.
	(elf_machine_lazy_rel): Likewise.
	* sysdeps/sparc/sparc64/dl-machine.h (elf_machine_rela): Likewise.
	(elf_machine_lazy_rel): Likewise.
	* sysdeps/x86_64/dl-machine.h (elf_machine_rela): Likewise.
	(elf_machine_lazy_rel): Likewise.

2011-09-28  Ulrich Drepper  <drepper@gmail.com>

	* nss/nss_files/files-init.c (_nss_files_init): Use static
	initialization for all the *_traced_file variables.

2011-09-28  Andreas Schwab  <schwab@redhat.com>

	* sysdeps/powerpc/fpu/libm-test-ulps: Adjust ULPs for jn tests.

2011-09-27  Roland McGrath  <roland@hack.frob.com>

	[BZ #13226]
	* manual/signal.texi (Longjmp in Handler): Grammar fixes.

2011-09-27  Andreas Schwab  <schwab@redhat.com>

	* nss/nss_files/files-initgroups.c (_nss_files_initgroups_dyn):
	Reread the line before reparsing it.

2011-09-26  Andreas Schwab  <schwab@redhat.com>

	* sysdeps/x86_64/fpu/bits/mathinline.h: Use __asm instead of asm.

2011-09-21  Chung-Lin Tang  <cltang@codesourcery.com>
	    Maxim Kuvyrkov  <maxim@codesourcery.com>
	    Joseph Myers  <joseph@codesourcery.com>

	* resolv/Makefile (LDLIBS-resolv.so): Link in $(elfobjdir)/ld.so
	if needed for __stack_chk_guard.

2011-09-19  Roland McGrath  <roland@hack.frob.com>

	* sysdeps/posix/spawni.c (script_execute): Always define it.
	It will be optimized away if unused.
	(maybe_script_execute): New function.
	(__spawni): Call it.

	* Makerules: Don't include tls.make.
	(config-tls): Always set to thread.
	* tls.make.c: File removed.

2011-09-19  Mike Frysinger  <vapier@gentoo.org>

	* Makeconfig (CPPFLAGS): Prepend $(CPPFLAGS-config).
	* config.make.in (CPPFLAGS-config): New substituted variable.

2011-09-15  Ulrich Drepper  <drepper@gmail.com>

	* sysdeps/ieee754/dbl-64/wordsize-64/s_finite.c: New file.

	[BZ #13192]
	* sysdeps/unix/sysv/linux/bits/in.h (IP_MULTICAST_ALL): Define.
	Patch mostly by Neil Horman <nhorman@tuxdriver.com>.

2011-09-15  Roland McGrath  <roland@hack.frob.com>

	* sysdeps/unix/sysv/linux/i386/____longjmp_chk.S
	(CALL_FAIL): Use HIDDEN_JUMPTARGET for __fortify_fail.
	* sysdeps/unix/sysv/linux/x86_64/____longjmp_chk.S
	(CALL_FAIL): Likewise.
	* sysdeps/unix/sysv/linux/ia64/____longjmp_chk.S (CHECK_RSP): Likewise.
	(CALL_FAIL): Macro removed.
	Patch mostly by Mike Frysinger <vapier@gentoo.org>.

2011-09-15  Ulrich Drepper  <drepper@gmail.com>

	* sysdeps/x86_64/fpu/bits/mathinline.h: Add fmax and fmin optimizations
	for __FINITE_MATH_ONLY__ == 1.

2011-09-15  Andreas Schwab  <schwab@redhat.com>

	* sysdeps/powerpc/fpu/e_hypot.c (__ieee754_hypot): Use
	__ieee754_sqrt instead of sqrt.
	* sysdeps/powerpc/fpu/e_hypotf.c (__ieee754_hypotf): Use
	__ieee754_sqrtf instead of sqrtf.
	* sysdeps/powerpc/fpu/e_rem_pio2f.c (__ieee754_rem_pio2f): Use
	__floorf instead of floorf.
	* sysdeps/powerpc/fpu/k_rem_pio2f.c (__fp_kernel_rem_pio2f): Use
	__floorf, __truncf instead of floorf, truncf.

2011-09-14  Ulrich Drepper  <drepper@gmail.com>

	* sysdeps/x86_64/fpu/s_copysign.S [ELF]: Use correct section.

	* sysdeps/x86_64/fpu/bits/mathinline.h (__MATH_INLINE): Use
	__extern_always_inline.
	Define lrint{f,} and llrint{f,} for 64-bit and in some situations for
	32-bit.

2011-09-14  Andreas Schwab  <schwab@redhat.com>

	* elf/rtld.c (dl_main): Also relocate in dependency order when
	doing symbol dependency testing.

2011-09-13  Andreas Schwab  <schwab@linux-m68k.org>

	* sysdeps/powerpc/powerpc64/dl-machine.h (elf_machine_rela):
	Always define `refsym'.

2011-09-13  Andreas Schwab  <schwab@redhat.com>

	* misc/sys/select.h (__FD_MASK): Renamed from __FDMASK.
	(__FD_ELT): Renamed from __FDELT.
	* misc/bits/select2.h (__FD_ELT): Likewise.
	* bits/select.h (__FD_SET, __FD_CLR, __FD_ISSET): Use __FD_ELT,
	__FD_MASK instead of __FDELT, __FDMASK.
	* sysdeps/i386/bits/select.h (__FD_SET, __FD_CLR, __FD_ISSET):
	Likewise.
	* sysdeps/x86_64/bits/select.h (__FD_SET, __FD_CLR, __FD_ISSET):
	Likewise.

	* elf/Makefile (gen-ldd): Fix pattern.

	* elf/rtld.c (dl_main): Only use USE___THREAD when defined.
	(init_tls): Likewise.

2011-09-12  Ulrich Drepper  <drepper@gmail.com>

	* sysdeps/ieee754/dbl-64/wordsize-64/s_logb.c: New file.

2011-09-12  Andreas Schwab  <schwab@redhat.com>

	* sysdeps/unix/sysv/linux/bits/socket.h (__cmsg_nxthdr): Cast to
	`struct cmsghdr *' instead of `void *'.
	* sysdeps/unix/sysv/linux/sparc/bits/socket.h (__cmsg_nxthdr):
	Likewise.

2011-09-11  Andreas Schwab  <schwab@linux-m68k.org>

	* elf/Makefile (gen-ldd): Prepend $(..) to $(ldd-rewrite-script)
	if non-absolute.
	* sysdeps/unix/sysv/linux/configure.in: Remove leading ../ from
	ldd_rewrite_script.

2011-09-11  Ulrich Drepper  <drepper@gmail.com>

	* configure.in: Remove --with-tls option.
	* config.h.in: Remove HAVE_TLS_SUPPORT entry.
	* sysdeps/i386/elf/configure.in: Always test for TLS support and err
	out in case it is missing.
	* sysdeps/ia64/elf/configure.in: Likewise.
	* sysdeps/powerpc/powerpc32/elf/configure.in: Likewise.
	* sysdeps/powerpc/powerpc64/elf/configure.in: Likewise.
	* sysdeps/s390/s390-32/elf/configure.in: Likewise.
	* sysdeps/s390/s390-64/elf/configure.in: Likewise.
	* sysdeps/sh/elf/configure.in: Likewise.
	* sysdeps/sparc/sparc32/elf/configure.in: Likewise.
	* sysdeps/sparc/sparc64/elf/configure.in: Likewise.
	* sysdeps/x86_64/elf/configure.in: Likewise.
	* sysdeps/mach/hurd/i386/tls.h: Remove test for HAVE_TLS_SUPPORT.
	* sysdeps/mach/hurd/tls.h: Likewise.

	[BZ #13067]
	* malloc/obstack.h [!GNUC] (obstack_free): Avoid cast to int.

	[BZ #13090]
	* configure.in: Fix use of AC_INIT.

	* elf/dl-support.c (_dl_pagesize): Initialize to EXEC_PAGESIZE.

2011-09-10  Ulrich Drepper  <drepper@gmail.com>

	* malloc/malloc.c: Replace MALLOC_FAILURE_ACTION with use of
	__set_errno.
	* malloc/hooks.c: Likewise.

	* malloc/arena.c (ptmalloc_init_minimal): Removed.  Initialize all
	variables statically.
	(narenas): Initialize.
	(list_lock): Initialize.
	(ptmalloc_init): Don't call ptmalloc_init_minimal.  Remove
	initializtion of main_arena and list_lock.  Small cleanups.
	Replace all uses of malloc_getpagesize with GLRO(dl_pagesize).
	* malloc/malloc.c: Remove malloc_getpagesize.  Include <ldsodefs.h>.
	Add initializers to main_arena and mp_.
	(malloc_state): Remove pagesize member.  Change all users to use
	GLRO(dl_pagesize).

	* elf/rtld.c (rtld_global_ro): Initialize _dl_pagesize.
	* sysdeps/unix/sysv/linux/getpagesize.c: Simplify.  GLRO(dl_pagesize)
	is always initialized.

	* malloc/malloc.c: Removed unused configurations and dead code.
	* malloc/arena.c: Likewise.
	* malloc/hooks.c: Likewise.
	* malloc/Makefile (CPPFLAGS-malloc.c): Don't add -DATOMIC_FASTBINS.

	* include/tls.h: Removed.  USE___THREAD must always be defined.
	* bits/libc-tsd.h: Don't handle !USE___THREAD.
	* elf/dl-libc.c: Likewise.
	* elf/dl-tsd.c: Likewise.
	* include/errno.h: Likewise.
	* include/netdb.h: Likewise.
	* include/resolv.h: Likewise.
	* inet/herrno-loc.c: Likewise.
	* inet/herrno.c: Likewise.
	* malloc/arena.c: Likewise.
	* malloc/hooks.c: Likewise.
	* malloc/malloc.c: Likewise.
	* resolv/res-state.c: Likewise.
	* resolv/res_libc.c: Likewise.
	* sysdeps/i386/dl-machine.h: Likewise.
	* sysdeps/ia64/dl-machine.h: Likewise.
	* sysdeps/powerpc/powerpc32/dl-machine.h: Likewise.
	* sysdeps/powerpc/powerpc64/dl-machine.h: Likewise.
	* sysdeps/s390/s390-32/dl-machine.h: Likewise.
	* sysdeps/s390/s390-64/dl-machine.h: Likewise.
	* sysdeps/sh/dl-machine.h: Likewise.
	* sysdeps/sparc/sparc32/dl-machine.h: Likewise.
	* sysdeps/sparc/sparc64/dl-machine.h: Likewise.
	* sysdeps/unix/i386/sysdep.S: Likewise.
	* sysdeps/unix/sysv/linux/i386/sysdep.h: Likewise.
	* sysdeps/unix/sysv/linux/ia64/sysdep.S: Likewise.
	* sysdeps/unix/sysv/linux/s390/s390-32/sysdep.S: Likewise.
	* sysdeps/unix/sysv/linux/s390/s390-32/sysdep.h: Likewise.
	* sysdeps/unix/sysv/linux/s390/s390-64/sysdep.S: Likewise.
	* sysdeps/unix/sysv/linux/s390/s390-64/sysdep.h: Likewise.
	* sysdeps/unix/sysv/linux/sh/sysdep.h: Likewise.
	* sysdeps/unix/sysv/linux/sparc/sparc32/sysdep.h: Likewise.
	* sysdeps/unix/sysv/linux/sparc/sparc64/sysdep.h: Likewise.
	* sysdeps/unix/sysv/linux/x86_64/sysdep.h: Likewise.
	* sysdeps/unix/x86_64/sysdep.S: Likewise.
	* sysdeps/x86_64/dl-machine.h: Likewise.
	* tls.make.c: Likewise.

	* configure.in: Remove --with-__thread option.  Make tests for
	--no-whole-archive, __builtin_expect, symbol redirection, __thread,
	tls_model attribute fail if no support is available.  Remove
	USE_IN_LIBIO.
	* Makeconfig: Adjust for dropped configure option.  All features are
	now mandatory.
	* Makerules: Likewise.
	* Versions.def: Likewise.
	* argp/argp-fmtstream.c: Likewise.
	* argp/argp-fmtstream.h: Likewise.
	* argp/argp-help.c: Likewise.
	* assert/assert.c: Likewise.
	* config.h.in: Likewise.
	* config.make.in: Likewise.
	* configure: Likewise.
	* configure.in: Likewise.
	* csu/Versions: Likewise.
	* csu/init.c: Likewise.
	* elf/tst-audit2.c: Likewise.
	* elf/tst-tls10.c: Likewise.
	* elf/tst-tls10.h: Likewise.
	* elf/tst-tls11.c: Likewise.
	* elf/tst-tls12.c: Likewise.
	* elf/tst-tls14.c: Likewise.
	* elf/tst-tlsmod11.c: Likewise.
	* elf/tst-tlsmod12.c: Likewise.
	* elf/tst-tlsmod13.c: Likewise.
	* elf/tst-tlsmod13a.c: Likewise.
	* elf/tst-tlsmod14a.c: Likewise.
	* elf/tst-tlsmod15b.c: Likewise.
	* elf/tst-tlsmod16a.c: Likewise.
	* elf/tst-tlsmod16b.c: Likewise.
	* elf/tst-tlsmod7.c: Likewise.
	* elf/tst-tlsmod8.c: Likewise.
	* elf/tst-tlsmod9.c: Likewise.
	* gmon/gmon.c: Likewise.
	* grp/fgetgrent_r.c: Likewise.
	* grp/putgrent.c: Likewise.
	* hurd/fopenport.c: Likewise.
	* include/libc-symbols.h: Likewise.
	* include/tls.h: Likewise.
	* intl/gettextP.h: Likewise.
	* intl/loadinfo.h: Likewise.
	* locale/global-locale.c: Likewise.
	* locale/localeinfo.h: Likewise.
	* mach/devstream.c: Likewise.
	* malloc/arena.c: Likewise.
	* malloc/set-freeres.c: Likewise.
	* misc/err.c: Likewise.
	* misc/getttyent.c: Likewise.
	* misc/mntent_r.c: Likewise.
	* posix/getopt.c: Likewise.
	* posix/wordexp.c: Likewise.
	* pwd/fgetpwent_r.c: Likewise.
	* resolv/Versions: Likewise.
	* resolv/res_hconf.c: Likewise.
	* shadow/fgetspent_r.c: Likewise.
	* shadow/putspent.c: Likewise.
	* stdio-common/printf_fphex.c: Likewise.
	* stdio-common/tmpfile.c: Likewise.
	* stdlib/abort.c: Likewise.
	* stdlib/fmtmsg.c: Likewise.
	* sunrpc/auth_unix.c: Likewise.
	* sunrpc/clnt_perr.c: Likewise.
	* sunrpc/clnt_tcp.c: Likewise.
	* sunrpc/clnt_udp.c: Likewise.
	* sunrpc/clnt_unix.c: Likewise.
	* sunrpc/openchild.c: Likewise.
	* sunrpc/svc_simple.c: Likewise.
	* sunrpc/svc_tcp.c: Likewise.
	* sunrpc/svc_udp.c: Likewise.
	* sunrpc/svc_unix.c: Likewise.
	* sunrpc/xdr.c: Likewise.
	* sunrpc/xdr_array.c: Likewise.
	* sunrpc/xdr_rec.c: Likewise.
	* sunrpc/xdr_ref.c: Likewise.
	* sunrpc/xdr_stdio.c: Likewise.

2011-09-09  Ulrich Drepper  <drepper@gmail.com>

	* sysdeps/i386/fpu/libm-test-ulps: Adjust ULPs for jn tests.

2011-07-03  Andreas Jaeger  <aj@suse.de>

	* math/libm-test.inc (jn_test): Add tests for BZ#11589.
	* sysdeps/x86_64/fpu/libm-test-ulps: Add new ULPs for jn_test,
	regenerate with gen-libm-tests.pl.

2010-05-12  Petr Baudis  <pasky@suse.cz>

	[BZ #11589]
	* sysdeps/ieee754/dbl-64/e_jn.c: Compensate major precision loss
	around j0() zero points by switching to j1().
	* sysdeps/ieee754/flt-32/e_jnf.c: Likewise.
	* sysdeps/ieee754/ldbl-128/e_jnl.c: Likewise.
	* sysdeps/ieee754/ldbl-128ibm/e_jnl.c: Likewise.
	* sysdeps/ieee754/ldbl-96/e_jnl.c: Likewise.

2011-09-09  Ulrich Drepper  <drepper@gmail.com>

	* sysdeps/unix/bsd/bsd4.4/bits/socket.h (__cmsg_nxthdr): Use NULL
	instead of 0.
	* sysdeps/unix/sysv/linux/bits/socket.h (__cmsg_nxthdr): Use (void*)0
	instead of 0.                              .
	* sysdeps/unix/sysv/linux/sparc/bits/socket.h: Likewise.
	Patch in part by Pavel Roskin <proski@gnu.org>.

	[BZ #13138]
	* stdio-common/vfscanf.c (ADDW): Allocate large memory block with
	realloc.
	(_IO_vfscanf_internal): Remove reteof.  Use errout after setting done.
	Free memory block if necessary.

	[BZ #12847]
	* libio/genops.c (INTDEF): For string streams the _lock pointer can
	be NULL.  Don't lock in this case.

2011-09-09  Roland McGrath  <roland@hack.frob.com>

	* elf/elf.h (ELFOSABI_GNU): New macro.
	(ELFOSABI_LINUX): Define to that.

2011-07-29  Denis Zaitceff  <zaitceff@gmail.com>

	* string/strncat.c (strncat): Undef the symbol in case it has been
	defined in bits/string.h.

2011-09-09  Ulrich Drepper  <drepper@gmail.com>

	* elf/sotruss.ksh: Clean up, fix, and complete help messages.

	* elf/dl-iteratephdr.c (__dl_iterate_phdr): Fill in data from the real
	link map.

2011-08-17  Andreas Jaeger  <aj@suse.de>

	* elf/sprof.c (load_shobj): Remove unused variable log_hashfraction.

2011-08-18  Paul Pluzhnikov  <ppluzhnikov@google.com>
	    Ian Lance Taylor  <iant@google.com>

	* math/libm-test.inc (lround_test): New testcase.
	* sysdeps/ieee754/dbl-64/s_lround.c (__lround): Don't lose precision.

2011-09-08  Ulrich Drepper  <drepper@gmail.com>

	* Makefile: Remove support for automatic cvs check-ins.
	* Makerules: Likewise.
	* config.make.in: Likewise.
	* configure.in: Likewise.
	* intl/Makefile: Likewise.
	* locale/Makefile: Likewise.
	* po/Makefile: Likewise.
	* posix/Makefile: Likewise.
	* sysdeps/gnu/Makefile: Likewise.
	* sysdeps/mach/hurd/Makefile: Likewise.
	* sysdeps/sparc/sparc32/Makefile: Likewise.

	[BZ #13118]
	* posix/Makefile (bug-regex32-ENV): Define.
	Patch by John Stanley <jpsinthemix@verizon.net>.

	* misc/Makefile (headers): Add bits/select2.h.
	* misc/sys/select.h: Include bits/select2.h for _FORTIFY_SOURCE.
	* misc/bits/select2.h: New file.
	* include/bits/select2.h: New file.
	* debug/Makefile (routines): Add fdelt_chk.
	* debug/Versions: Export __fdelt_chk and __fdelt_warn for GLIBC_2.15.
	* debug/tst-chk1.c (do_test): Add tests for FD_SET, FD_CLR, and
	FD_ISSET.
	* debug/fdelt_chk.c: New file.

	* wcsmbs/test-wcscmp.c: Moved from string/*.  Adjust.
	* wcsmbs/test-wmemcmp.c: Likewise.
	* string/Makefile (strop-tests): Remove wcscmp and wmemcmp.
	* wcsmbs/Makefile (strop-tests): Add wcscmp and wmemcmp.

2011-09-08  Liubov Dmitrieva  <liubov.dmitrieva@gmail.com>

	* string/Makefile (strop-tests): Add memcmp.
	* string/test-wmemcmp.c: New file.
	* string/test-memcmp.c: Add wmemcmp support.

2011-09-08  Roland McGrath  <roland@hack.frob.com>

	[BZ #13153]
	* manual/libc.texinfo (EDITION, VERSION, UPDATED): Update for
	2011-07-19 change.

	* sysdeps/mach/hurd/fork.c (__fork): Initialize REFS so we don't use a
	garbage value in a __mach_port_mod_refs call in the cases of the
	task-self and thread-self ports.

2011-09-06  Samuel Thibault  <samuel.thibault@ens-lyon.org>

	* sysdeps/mach/hurd/sys/param.h (DEV_BSIZE): New macro.

2011-09-08  Andreas Schwab  <schwab@redhat.com>

	* elf/dl-load.c (lose): Check for non-null L.

2011-09-07  Ulrich Drepper  <drepper@gmail.com>

	* elf/dl-load.c (open_verify): Use O_CLOEXEC.

	* elf/dl-libc.c (dlerror_run): Pass back error code from
	dl_catch_error.

	[BZ #13123]
	* elf/dl-load.c (lose): Free l_origin if it is valid.

	* sysdeps/i386/i686/multiarch/strchr-sse2-bsf.S: Fix mixup in section
	names.
	* sysdeps/i386/i686/multiarch/strchr-sse2.S: Likewise.
	* sysdeps/i386/i686/multiarch/strlen-sse2-bsf.S: Likewise.
	* sysdeps/i386/i686/multiarch/strlen-sse2.S: Likewise.
	* sysdeps/i386/i686/multiarch/strrchr-sse2-bsf.S: Likewise.
	* sysdeps/i386/i686/multiarch/strrchr-sse2.S: Likewise.
	Patch by Liubov Dmitrieva <liubov.dmitrieva@intel.com>.

2011-08-01  Adhemerval Zanella  <azanella@linux.vnet.ibm.com>

	* sysdeps/powerpc/fpu/e_hypot.c: New file.
	* sysdeps/powerpc/fpu/e_hypotf.c: New file.
	* sysdeps/powerpc/fpu/e_rem_pio2f.c: New file.
	* sysdeps/powerpc/fpu/k_rem_pio2f.c: New file.
	* sysdeps/powerpc/fpu/k_cosf.c: New file.
	* sysdeps/powerpc/fpu/k_sinf.c: New file.
	* sysdeps/powerpc/fpu/s_cosf.c: New file.
	* sysdeps/powerpc/fpu/s_sinf.c: New file.
	* sysdeps/powerpc/fpu/s_scalbnf.c: New file.
	* sysdeps/powerpc/fpu/s_float_bitwise.h: New file.

2011-08-15  Alan Modra  <amodra@gmail.com>

	[BZ #13092]
	* sysdeps/powerpc/Makefile (gmon): Move sysdep_routines to..
	* sysdeps/powerpc/powerpc64/Makefile (gmon): ..here..
	* sysdeps/powerpc/powerpc32/Makefile (gmon): ..and here.  Add
	ppc_mcount to static-only-routines.
	* sysdeps/powerpc/powerpc32/Versions: Export GLIBC_PRIVATE
	__mcount_internal.
	* sysdeps/powerpc/powerpc32/ppc-mcount.S (_mcount): Call
	__mcount_internal with usual JUMPTARGET.  Remove useless nop.

2011-08-18  David Flaherty  <flaherty@linux.vnet.ibm.com>

	* sysdeps/ieee754/ldbl-128ibm/s_fmal.c: New file which checks
	for finite and infinity parameters.

2011-08-04  Will Schmidt  <will_schmidt@vnet.ibm.com>

	* sysdeps/powerpc/powerpc32/power7/strncmp.S: Adjust the alignment
	and add nop instructions for throughput optimization.
	* sysdeps/powerpc/powerpc64/power7/strncmp.S: Likewise.

2011-07-28  Will Schmidt  <will_schmidt@vnet.ibm.com>

	* sysdeps/powerpc/powerpc32/power7/memcpy.S: Optimize the
	aligned copy for power7 with vector-scalar instructions.
	* sysdeps/powerpc/powerpc64/power7/memcpy.S: Likewise.

2011-07-24  H.J. Lu  <hongjiu.lu@intel.com>

	* sysdeps/x86_64/dl-trampoline.S (_dl_runtime_profile): Simplify
	AVX check.

2011-09-07  Andreas Schwab  <schwab@redhat.com>

	[BZ #13144]
	* sysdeps/unix/sysv/linux/x86_64/bits/sem.h (semdid_ds): Revert
	last change.

2011-09-07  Ulrich Drepper  <drepper@gmail.com>

	* sysdeps/unix/sysv/linux/x86_64/init-first.c
	(_libc_vdso_platform_setup): If vDSO is not present store pointer to
	syscall wrapper around clock_gettime in __vdso_clock_gettime.
	* sysdeps/unix/sysv/linux/x86_64/syscalls.list: Add entry for
	clock_gettime.

2011-09-06  Ulrich Drepper  <drepper@gmail.com>

	* sysdeps/unix/sysv/linux/x86_64/clock_gettime.c (INTERNAL_GETTIME):
	Forgot to demangle the pointer.

	* sysdeps/i386/sysdep.h: Define atom_text_section.
	* sysdeps/x86_64/sysdep.h: Likewise.
	* sysdeps/i386/i686/multiarch/strchr-sse2-bsf.S: Place function in
	section with atom_text_section.
	* sysdeps/i386/i686/multiarch/strlen-sse2-bsf.S: Likewise.
	* sysdeps/i386/i686/multiarch/strrchr-sse2-bsf.S: Likewise.
	* sysdeps/x86_64/multiarch/strchr-sse2-no-bsf.S: Likewise.
	* sysdeps/x86_64/multiarch/strlen-no-bsf.S: Likewise.
	* sysdeps/x86_64/multiarch/strrchr-sse2-no-bsf.S: Likewise.

	* sysdeps/unix/sysv/linux/x86_64/clock_gettime.c: New file.
	* sysdeps/unix/sysv/linux/clock_gettime.c (SYSCALL_GETTIME): Allow
	already be defined.  Change to take two parameters and don't assign
	result to variable.  Adjust all users.
	Define INTERNAL_GETTIME if not already defined.
	Use INTERNAL_GETTIME instead of INTERNAL_VSYSCALL got clock_gettime
	call.
	* sysdeps/unix/sysv/linux/x86_64/sysdep.h: Don't define
	HAVE_CLOCK_GETTIME_VSYSCALL.
	* sysdeps/unix/clock_gettime.c: Adjust use of SYSDEP_GETTIME_CPU.

	* sysdeps/unix/sysv/linux/getsysstats.c (__get_nprocs): Don't use
	gettimeofday vsyscall, just use time.

2011-09-06  Andreas Schwab  <schwab@redhat.com>

	* sysdeps/unix/sysv/linux/x86_64/gettimeofday.c [!SHARED]: Include
	<errno.h>.

2011-09-06  Ulrich Drepper  <drepper@gmail.com>

	* sysdeps/unix/sysv/linux/kernel-features.h: Add entry for getcpu
	syscall on x86-64.
	* sysdeps/unix/sysv/linux/x86_64/gettimeofday.c [!SHARED]: Use real
	syscall.
	* sysdeps/unix/sysv/linux/x86_64/time.c: Likewise.
	* sysdeps/unix/sysv/linux/x86_64/sched_getcpu.S [!SHARED]: Use real
	syscall if possible.

2011-09-05  Ulrich Drepper  <drepper@gmail.com>

	* elf/pldd.c (get_process_info): Don't read whole ELF header, just
	e_ident.  Don't pass to find_mapsXX.
	* elf/pldd-xx.c (find_mapsXX): Remove second parameter.

2011-07-20  Liubov Dmitrieva  <liubov.dmitrieva@intel.com>

	* sysdeps/x86_64/multiarch/Makefile (sysdep_routines): Add
	strchr-sse2-no-bsf strrchr-sse2-no-bsf
	* sysdeps/x86_64/multiarch/strchr.S: Update.
	Check bit_slow_BSF bit.
	* sysdeps/x86_64/multiarch/strrchr.S: Likewise.
	* sysdeps/x86_64/multiarch/strchr-sse2-no-bsf.S: New file.
	* sysdeps/x86_64/multiarch/strrchr-sse2-no-bsf.S: New file.

2011-09-05  Ulrich Drepper  <drepper@gmail.com>

	[BZ #13134]
	* sysdeps/posix/spawni.c (script_execute): Define only for compatibility
	before glibc 2.15.
	(tryshell): Define.
	(__spawni): Change last parameter to be flag.  Test
	SPAWN_XFLAGS_USE_PATH flag to use path or not.
	Don't try to use shell unless SPAWN_XFLAGS_TRY_SHELL is set.
	* sysdeps/mach/hurd/spawni.c: Change last parameter and adjust user.
	* posix/spawni.c: Likewise.
	* posix/spawn.c: Add compat version which passed SPAWN_XFLAGS_TRY_SHELL.
	* posix/spawnp.c: Likewise.  Change normal version to use
	SPAWN_XFLAGS_USE_PATH.
	* posix/spawn_int.c: Define SPAWN_XFLAGS_USE_PATH and
	SPAWN_XFLAGS_TRY_SHELL.

	[BZ #13150]
	* posix/glob.h: Remove gcc 1.x support.

	[BZ #13068]
	* elf/dl-misc.c (_dl_sysdep_read_whole_file): Use O_CLOEXEC.

2011-07-20  Liubov Dmitrieva  <liubov.dmitrieva@intel.com>

	* sysdeps/i386/i686/multiarch/Makefile (sysdep_routines): Add
	strchr-sse2 strrchr-sse2 strchr-sse2-bsf
	strrchr-sse2-bsf
	* sysdeps/i386/i686/multiarch/strchr.S: New file.
	* sysdeps/i386/i686/multiarch/strrchr.S: New file.
	* sysdeps/i386/i686/multiarch/strchr-sse2.S: New file.
	* sysdeps/i386/i686/multiarch/strchr-sse2-bsf.S: New file.
	* sysdeps/i386/i686/multiarch/strrchr-sse2.S: New file.
	* sysdeps/i386/i686/multiarch/strrchr-sse2-bsf.S: New file.

2011-08-29  Liubov Dmitrieva  <liubov.dmitrieva@gmail.com>

	* sysdeps/x86_64/wcscmp.S: New file.

	* sysdeps/i386/i686/multiarch/Makefile: (sysdep_routines): Add
	wcscmp-c wcscmp-sse2
	* sysdeps/i386/i686/multiarch/wcscmp-c.c: New file.
	* sysdeps/i386/i686/multiarch/wcscmp.S: New file.
	* sysdeps/i386/i686/multiarch/wcscmp-sse2.S: New file.
	* wcsmbs/wcscmp.c: Allow renaming.

2011-09-05  David S. Miller  <davem@davemloft.net>

	* sysdeps/sparc/sparc32/fpu/s_fabsf.S: Use first argument
	stack slot, rather than the struct return pointer slot.
	* sysdeps/sparc/sparc32/fpu/s_fabs.c: Delete.
	* sysdeps/sparc/sparc32/fpu/s_fabs.S: New file.
	* sysdeps/sparc/sparc32/sparcv9/fpu/s_fabs.S: Likewise.
	* sysdeps/unix/sysv/linux/sparc/sparc32/sparcv9/fpu/Implies: Likewise.

2011-09-05  Ulrich Drepper  <drepper@gmail.com>

	* po/ja.po: Update from translation team.

	[BZ #13144]
	* sysdeps/unix/sysv/linux/x86_64/bits/sem.h (semdid_ds): Fix to match
	kernel in 64-bit binaries.

2011-09-01  David S. Miller  <davem@davemloft.net>

	* elf/elf.h (HWCAP_SPARC_*): Move to..
	* sysdeps/sparc/sysdep.h: this new file and add new values.
	* sysdeps/unix/sparc/sysdep.h: Include sysdeps/sparc/sysdep.h
	* sysdeps/sparc/dl-procinfo.h: Include sysdep.h and increase
	_DL_HWCAP_COUNT to 24.
	* sysdeps/sparc/dl-procinfo.c (_dl_sparc_cap_flags): Add new
	entries.
	* sysdeps/sparc/sparc32/bits/atomic.h: Don't use magic local
	__ATOMIC_HWCAP_SPARC_V9 define, use sysdep.h one instead.
	* sysdeps/sparc/sparc32/dl-machine.h: Include sysdep.h
	* sysdeps/sparc/sparc64/multiarch/memcpy.S: Use HWCAP_SPARC_*
	instead of magic constants.
	* sysdeps/sparc/sparc64/multiarch/memset.S: Likewise.

2011-08-31  David S. Miller  <davem@davemloft.net>

	* sysdeps/unix/sparc/sysdep.h (SETUP_PIC_REG): Define.
	* sysdeps/unix/sysv/linux/sparc/sparc32/sysdep.h (PSEUDO):
	Reimplement to do errno handling inline.
	(SYSCALL_ERROR_HANDLER): New macro.
	(__SYSCALL_STRING): Do not do errno handling in asm.
	(__CLONE_SYSCALL_STRING): Delete.
	(__INTERNAL_SYSCALL_STRING): Delete.
	* sysdeps/unix/sysv/linux/sparc/sparc64/sysdep.h: Include
	sysdeps/unix/sparc/sysdep.h instead of sysdeps/unix/sysdep.h
	(PSEUDO): Reimplement to do errno handling inline.
	(ret, ret_NOERRNO, ret_ERRVAL, r0, r1, MOVE): Don't redefine.
	(SYSCALL_ERROR_HANDLER): New macro.
	(__SYSCALL_STRING): Do not do errno handling in asm.
	(__CLONE_SYSCALL_STRING): Delete.
	(__INTERNAL_SYSCALL_STRING): Delete.
	* sysdeps/unix/sysv/linux/sparc/sysdep.h (INLINE_SYSCALL):
	Implement in terms of INTERNAL_SYSCALL and __set_errno, just like
	i386.
	(INTERNAL_SYSCALL_DECL): Declare %g1 var for err state.
	(inline_syscall*): Add 'err' argument.
	(INTERNAL_SYSCALL, INTERNAL_SYSCALL_NCS,
	INTERNAL_SYSCALL_ERROR_P): Likewise and pass it down.
	(INLINE_CLONE_SYSCALL): Reimplement in terms of __SYSCALL_STRING,
	INTERNAL_SYSCALL_ERRNO, and INTERNAL_SYSCALL_ERROR_P.

	* scripts/data/localplt-sparc-linux-gnu.data: Remove 'ffs'.
	* scripts/data/localplt-sparc64-linux-gnu.data: Likewise.

2011-08-30  Andreas Schwab  <schwab@redhat.com>

	* elf/rtld.c (dl_main): Relocate objects in dependency order.

2011-08-29  Jiri Olsa <jolsa@redhat.com>

	* sysdeps/i386/dl-trampoline.S (_dl_runtime_profile): Fix cfi
	directive.

2011-08-24  David S. Miller  <davem@davemloft.net>

	* sysdeps/sparc/sparc64/strcmp.S: Rewrite.

2011-08-24  Andreas Schwab  <schwab@redhat.com>

	* elf/Makefile: Add rules to build and run unload8 test.
	* elf/unload8.c: New file.
	* elf/unload8mod1.c: New file.
	* elf/unload8mod1x.c: New file.
	* elf/unload8mod2.c: New file.
	* elf/unload8mod3.c: New file.

	* elf/dl-close.c (_dl_close_worker): Reset private search list if
	it wasn't used.

2011-08-23  David S. Miller  <davem@davemloft.net>

	* sysdeps/sparc/sparc64/dl-machine.h (DL_STACK_END): Do not
	subtract stack bias.
	* sysdeps/sparc/sparc64/jmpbuf-unwind.h (_JMPBUF_UNWINDS): Use
	%sp not %fp in calculations.
	(_JMPBUF_UNWINDS_ADJ): Likewise.

	* sysdeps/pthread/aio_suspend.c (do_aio_misc_wait): New function.
	(aio_suspend): Call it to force an exception region around the
	AIO_MISC_WAIT() invocation.

2011-08-23  Andreas Schwab  <schwab@redhat.com>

	* sysdeps/i386/i686/multiarch/strspn.S (ENTRY): Add missing
	backslash.

2011-07-04  Aurelien Jarno  <aurelien@aurel32.net>

	* sysdeps/powerpc/dl-tls.h: Add _PPC_DL_TLS_H inclusion
	protection macro.
	* sysdeps/powerpc/powerpc64/dl-irel.h: Include <ldsodefs.h>
	and <dl-machine.h>.
	(Elf64_FuncDesc): Remove.

2011-08-22  David S. Miller  <davem@davemloft.net>

	* sysdeps/unix/sysv/linux/sparc/sparc32/____longjmp_chk.S: Fix
	sigaltstack check, add missing cfi directives.
	* sysdeps/unix/sysv/linux/sparc/sparc64/____longjmp_chk.S: Add
	missing cfi directives, and sigaltstack handling.

2011-08-16  Andreas Schwab  <schwab@redhat.com>

	[BZ #11724]
	* elf/dl-deps.c (_dl_map_object_deps): Only assume cycle when
	object is seen twice.
	* elf/dl-fini.c (_dl_sort_fini): Likewise.

	* elf/Makefile (distribute): Add tst-initorder2.c.
	(tests): Add tst-initorder2.
	(modules-names): Add tst-initorder2a tst-initorder2b
	tst-initorder2c tst-initorder2d.  Add rules to build them.
	($(objpfx)tst-initorder2.out): New rule.
	* elf/tst-initorder2.c: New file.
	* elf/tst-initorder2.exp: New file.

2011-08-22  Andreas Schwab  <schwab@redhat.com>

	* sysdeps/unix/sysv/linux/i386/scandir64.c: Include <string.h>.

	* elf/dl-deps.c (_dl_map_object_deps): Move check for missing
	dependencies back to end of function.

	* dlfcn/Makefile (LDLIBS-bug-atexit3-lib.so): Readd
	$(elfobjdir)/ld.so.

2011-08-21  Ulrich Drepper  <drepper@gmail.com>

	* sysdeps/unix/sysv/linux/x86_64/gettimeofday.S: Removed.
	* sysdeps/unix/sysv/linux/x86_64/time.S: Removed.
	* sysdeps/unix/sysv/linux/x86_64/gettimeofday.c: New file.
	* sysdeps/unix/sysv/linux/x86_64/time.c: New file.
	* sysdeps/unix/sysv/linux/x86_64/bits/libc-vdso.h: Remove declaration
	of __vdso_gettimeofday.
	* sysdeps/unix/sysv/linux/x86_64/init-first.c: Remove definition of
	__vdso_gettimeofday and __vdso_time.  Define __vdso_getcpu with
	attribute_hidden.
	(_libc_vdso_platform_setup): Remove initialization of
	__vdso_gettimeofday and __vdso_time.

2011-08-20  Ulrich Drepper  <drepper@gmail.com>

	* nss/nss_files/files-alias.c (get_next_alias): Use feof_unlocked
	and fgetc_unlocked.
	* nss/nss_files/files-key.c (search): Use fgets_unlocked and
	getc_unlocked.

	* elf/dl-open.c (add_to_global): Report additions to the global scope
	for LD_DEBUG=scopes.
	(dl_open_worker): Also print scope of newly loaded dependencies.
	(_dl_show_scope): Indicate if there is no scope.

	[BZ #13114]
	* stdio-common/Makefile (tests): Add bug24.
	* stdio-common/bug24.c: New file.

2011-08-19  Andreas Jaeger  <aj@suse.de>

	[BZ #13114]
	* libio/fileops.c (_IO_new_file_fopen): Fix handling of
	non-existant file when using close-on-exec mode.

2011-08-20  Ulrich Drepper  <drepper@gmail.com>

	* sysdeps/x86_64/dl-trampoline.S (_dl_runtime_resolve): Fix CFI for
	the very first instruction.

	* sysdeps/x86_64/dl-trampoline.h: If MORE_CODE is defined, restore
	the CFI state in the end.
	* sysdeps/x86_64/dl-trampoline.S: Define MORE_CODE before first
	inclusion of dl-trampoline.h.
	Based on a patch by Jiri Olsa <jolsa@redhat.com>.

2011-08-19  Andreas Schwab  <schwab@redhat.com>

	* sysdeps/powerpc/fpu/libm-test-ulps: Relax ctan (0.75 + 1.25 i)
	expectations for long double.

	* sysdeps/unix/sysv/linux/powerpc/powerpc32/scandir64.c: Renamed
	from sysdeps/unix/sysv/linux/powerpc/scandir64.c.

2011-08-14  David S. Miller  <davem@davemloft.net>

	* sysdeps/unix/sysv/linux/Makefile (CFLAGS-tst-writev.c): The
	artificual limit depends upon the system page size.

2011-08-17  Ulrich Drepper  <drepper@gmail.com>

	* Makeconfig (override CFLAGS): Add library-specific CFLAGS.
	* resolv/Makefile: Define CFLAGS-libresolv.

2011-08-17  Andreas Schwab  <schwab@redhat.com>

	* nss/makedb.c (compute_tables): Make variables used in nested
	function static.

2011-08-17  Ulrich Drepper  <drepper@gmail.com>

	* elf/pldd-xx.c (r_debug): Explicitly add padding when needed.
	* elf/pldd.c (get_process_info): Use pread to re-read auxiliary vector
	if buffer was too small.

	* elf/pldd.c (main): Attach to all threads in the process.
	Rewrite /proc handling to use *at functions.

2011-08-16  Ulrich Drepper  <drepper@gmail.com>

	* elf/dl-open.c (_dl_show_scope): Take additional parameter which
	specifies first scope to show.
	(dl_open_worker): Update callers.  Move printing scope of new
	object to before the relocation.
	* elf/rtld.c (dl_main): Update _dl_show_scope call.
	* sysdeps/generic/ldsodefs.h: Update declaration.

	* elf/dl-open.c (_dl_show_scope): Use _dl_debug_printf to generate the
	string for the scope number.

2011-08-14  Ulrich Drepper  <drepper@gmail.com>

	* nscd/servicescache.c (cache_addserv): Make sure written is always
	initialized.

2011-08-14  Roland McGrath  <roland@hack.frob.com>

	* sysdeps/i386/i486/bits/atomic.h
	(__arch_compare_and_exchange_val_64_acq): Use RET alone at end of
	statement expression, so as to suppress "set but not used" warning.
	(__arch_c_compare_and_exchange_val_64_acq): Likewise.

	* string/strncat.c (STRNCAT): Use prototype definition.

	* locale/Makefile (locale-CPPFLAGS): Renamed CPPFLAGS-locale-programs.
	(locale-CPPFLAGS): New variable; put LOCALEDIR, LOCALE_ALIAS_PATH and
	-Iprograms here.
	(cppflags-iterator.mk sequence): Use locale-programs in place of nonlib.
	(localedef-modules): Add localedef.
	(locale-modules): Add locale.

	* sysdeps/generic/ldsodefs.h (struct unique_sym): Add a const.
	* elf/rtld.c (dl_main): Invert order of assignment in last change,
	to avoid a warning.

2011-08-14  David S. Miller  <davem@davemloft.net>

	* sysdeps/unix/sysv/linux/sparc/bits/resource.h (RLIM_INFINITY,
	RLIM64_INFINITY): Fix 64-bit values for 32-bit sparc.

2011-08-13  Ulrich Drepper  <drepper@gmail.com>

	* elf/dl-open.c: Rename show_scope to _dl_show_scope and export.
	(dl_open_worker): Call _dl_show_scope when DL_DEBUG_SCOPES is set.
	* elf/rtld.c (dl_main): Set l_name of vDSO.
	Call _dl_show_scope when DL_DEBUG_SCOPES.
	(process_dl_debug): Recognize scopes flag and also set it for all.
	* sysdeps/generic/ldsodefs.h: Define DL_DEBUG_SCOPES.
	Declare _dl_show_scope.

	* elf/dl-libc.c (do_dlopen_args): Add caller_dlopen.
	(do_dlopen): Pass caller_dlopen to dl_open.
	(__libc_dlopen_mode): Initialize caller_dlopen.

	* intl/l10nflist.c (_nl_normalize_codeset): Make it compile outside
	of libc.  Make tolower call locale-independent.  Optimize a bit by
	using isdigit instead of isalnum.
	* locale/Makefile (locale-CPPFLAGS): Add -DNOT_IN_libc.

2011-08-12  Ulrich Drepper  <drepper@gmail.com>

	* elf/dl-load.c (_dl_map_object): Show in debug output whether a DSO
	was a dependency or dynamically loaded.

2011-08-11  Ulrich Drepper  <drepper@gmail.com>

	* intl/l10nflist.c: Allow architecture-specific pop function.
	* sysdeps/x86_64/l10nflist.c: New file.

	* intl/l10nflist.c (_nl_make_l10nflist): Use locale-independent
	classification.

2011-08-10  Andreas Schwab  <schwab@redhat.com>

	* include/dirent.h: Add libc_hidden_proto for scandirat and
	scandirat64.  Don't declare __scandirat64.
	* dirent/scandirat.c: Add libc_hidden_def.
	* dirent/scandirat64.c (SCANDIRAT): Remove underscores.
	* sysdeps/unix/sysv/linux/i386/scandir64.c (SCANDIRAT): Likewise.

2011-08-10  David S. Miller  <davem@davemloft.net>

	* sysdeps/unix/sysv/linux/ia64/sys/ptrace.h: Add missing comma in
	enum.
	* sysdeps/unix/sysv/linux/powerpc/sys/ptrace.h: Likewise.
	* sysdeps/unix/sysv/linux/s390/sys/ptrace.h: Likewise.
	* sysdeps/unix/sysv/linux/sparc/sys/ptrace.h: Likewise.

2011-08-09  Ulrich Drepper  <drepper@gmail.com>

	* Versions.def [libc]: Add GLIBC_2.15.
	* dirent/Makefile (routines): Add scandirat and scandirat64.
	* dirent/Versions [libc]: Export scandirat and scandirat64 for
	GLIBC_2.15.
	* dirent/dirent.h: Declare scandirat and scandirat64.
	* dirent/scandirat.c: New file.
	* dirent/scandirat64.c: New file.
	* sysdeps/wordsize-64/scandirat.c: New file.
	* sysdeps/wordsize-64/scandirat64.c: New file.
	* dirent/opendir.c: Define opendirat.
	* dirent/scandir.c: Move code to scandirat.c.  Implement scandir
	using scandirat.
	* dirent/scandir64.c: Adjust for scandir.c change.
	* include/dirent.h: Define scandir_cancel_struct.  Declare __opendirat,
	__scandirat64, and __scandir_cancel_handler.
	* sysdeps/unix/opendir.c: Rename __opendir to __opendirat.  Take
	additional parameter and use openat instead of open (outside of ld.so).
	Add new __opendir as wrapper around __opendirat.
	* sysdeps/unix/sysv/linux/i386/scandir64.c: Reimplement __old_scandir64
	here without requiring old scandirat implementation.

2011-08-08  Ulrich Drepper  <drepper@gmail.com>

	* dirent/scandir.c (cancel_handler): Renamed to
	__scandir_cancel_handler.  Do not define if SKIP_SCANDIR_CANCEL is
	defined.  Adjust users.
	* dirent/scandir64.c: Define SKIP_SCANDIR_CANCEL.
	* sysdeps/unix/sysv/linux/i386/scandir64.c: Likewise.

2011-08-04  Ulrich Drepper  <drepper@gmail.com>

	* string/test-string.h (IMPL): Use __STRING to expand name and then
	stringify it.

	* string/test-strcmp.c: Unify most of the WIDE and !WIDE code.  Lots
	of cleanups.

2011-07-22  Liubov Dmitrieva  <liubov.dmitrieva@gmail.com>

	* string/Makefile: Update.
	(strop-tests): Append strncat.
	* string/test-wcscmp.c: New file.
	New comprehensive test for wcscmp.
	* string/test-strcmp.c: Update.
	(WIDE): New define.

2011-07-22  Andreas Schwab  <schwab@redhat.com>

	* resolv/res_init.c (__res_vinit): Properly tokenize nameserver
	line.

2011-07-26  Andreas Schwab  <schwab@redhat.com>

	* sysdeps/posix/getaddrinfo.c (gaih_inet): Don't discard result of
	encoding to ACE if AI_IDN.

2011-08-01  Jakub Jelinek  <jakub@redhat.com>

	* sysdeps/ieee754/dbl-64/k_rem_pio2.c (__kernel_rem_pio2): Fix up fq
	to y conversion for prec 3 and __FLT_EVAL_METHOD__ != 0.

2011-07-22  Liubov Dmitrieva  <liubov.dmitrieva@intel.com>

	* sysdeps/i386/i686/multiarch/strcat-sse2.S: Update.
	Fix overflow bug in strncat.
	* sysdeps/i386/i686/multiarch/strcpy-ssse3.S: Likewise.

	* string/test-strncat.c: Update.
	Add new tests for checking overflow bugs.

2011-07-15  Liubov Dmitrieva  <liubov.dmitrieva@intel.com>

	* sysdeps/i386/i686/multiarch/Makefile (sysdep_routines): Add
	strcat-ssse3 strcat-sse2 strncat-ssse3 strncat-sse2 strncat-c.
	* sysdeps/i386/i686/multiarch/strcat.S: New file.
	* sysdeps/i386/i686/multiarch/strcat-c.c: New file.
	* sysdeps/i386/i686/multiarch/strcat-sse2.S: New file.
	* sysdeps/i386/i686/multiarch/strcat-ssse3.S: New file.
	* sysdeps/i386/i686/multiarch/strncat.S: New file.
	* sysdeps/i386/i686/multiarch/strncat-sse2.S: New file.
	* sysdeps/i386/i686/multiarch/strncat-ssse3.S: New file.

	* sysdeps/i386/i686/multiarch/strcpy-ssse3.S
	(USE_AS_STRCAT): Define.
	Add strcat and strncat support.
	* sysdeps/i386/i686/multiarch/strlen-sse2.S: Likewise.

2011-07-25  Andreas Schwab  <schwab@redhat.com>

	* sysdeps/i386/i486/bits/string.h (__strncat_g): Correctly handle
	__n bigger than INT_MAX+1.
	(__strncmp_g): Likewise.

2011-07-23  Ulrich Drepper  <drepper@gmail.com>

	* posix/unistd.h: Define SEEK_DATA and SEEK_HOLE.
	* libio/stido.h: Likewise.

	* sysdeps/unix/sysv/linux/bits/socket.h (PF_NFC): Define.
	(AF_NFC): Define.
	* sysdeps/unix/sysv/linux/sparc/bits/socket.h (PF_NFC): Define.
	(AF_NFC): Define.

	* sysdeps/unix/sysv/linux/sys/ptrace.h: Add new constants.
	* sysdeps/unix/sysv/linux/sparc/sys/ptrace.h: Likewise.
	* sysdeps/unix/sysv/linux/powerpc/sys/ptrace.h: Likewise.
	* sysdeps/unix/sysv/linux/ia64/sys/ptrace.h: Likewise.
	* sysdeps/unix/sysv/linux/s390/sys/ptrace.h: Likewise.

	[BZ #13021]
	* scripts/test-installation.pl: Don't expect libnss_test1 to be
	installed.

	* sysdeps/x86_64/dl-trampoline.S (_dl_runtime_profile): Fix one more
	typo.
	(_dl_x86_64_save_sse): Likewise.

2011-07-22  Ulrich Drepper  <drepper@gmail.com>

	* sysdeps/x86_64/dl-trampoline.S (_dl_runtime_profile): Fix test for
	OSXSAVE.
	(_dl_x86_64_save_sse): Likewise.

	* crypt/crypt_util.c (__init_des_r): Optimize memset calls.

	* crypt/crypt_util.c (__init_des_r): Add read barrier as well.

2011-07-21  Andreas Schwab  <schwab@redhat.com>

	* sysdeps/x86_64/dl-trampoline.S (_dl_runtime_profile): Fix last
	change.
	(_dl_x86_64_save_sse): Use correct AVX check.

2011-07-21  Liubov Dmitrieva  <liubov.dmitrieva@gmail.com>

	* sysdeps/x86_64/multiarch/strcpy-sse2-unaligned.S: Fix overfow
	bug in strncpy/strncat.
	* sysdeps/x86_64/multiarch/strcpy-ssse3.S: Likewise.

2011-07-21  Ulrich Drepper  <drepper@gmail.com>

	* string/tester.c (test_strcat): Add tests for different alignments
	of source and destination.
	(test_strncat): Likewise.

2011-07-20  Ulrich Drepper  <drepper@gmail.com>

	[BZ #12852]
	* posix/glob.c (glob): Check passed in values before using them in
	expressions to avoid some overflows.
	(glob_in_dir): Likewise.

	[BZ #13007]
	* sysdeps/x86_64/dl-trampoline.S (_dl_runtime_profile): More complete
	check for AVX enablement so that we don't crash with old kernels and
	new hardware.
	* elf/tst-audit4.c: Add same checks here.
	* elf/tst-audit6.c: Likewise.

	* sysdeps/x86_64/bits/link.h (La_x86_64_ymm): Force 16-byte alignment.

2011-07-09  Andreas Schwab  <schwab@linux-m68k.org>

	* sysdeps/unix/sysv/linux/pathconf.c: Include <string.h>.

2011-07-20  Ulrich Drepper  <drepper@gmail.com>

	* po/cs.po: Update from translation team.
	* po/bg.po: Likewise.

2011-07-12  Marek Polacek  <mpolacek@redhat.com>

	* misc/sys/cdefs.h: Add support for const attribute.
	* sysdeps/unix/sysv/linux/sys/sysmacros.h: Add __attribute_const__
	to gnu_dev_{major,minor,makedev} functions.

2011-07-20  Marek Polacek  <mpolacek@redhat.com>

	* intl/dcigettext.c (get_output_charset): Add missing bracket.

2011-07-20  Andreas Schwab  <schwab@redhat.com>

	* resolv/res_query.c (__libc_res_nquerydomain): Use size_t for
	strlen results.

2011-07-13  Andreas Krebbel  <Andreas.Krebbel@de.ibm.com>

	* sysdeps/unix/sysv/linux/s390/s390-32/sysdep.h
	(INTERNAL_VSYSCALL_NCS): Use r10 for backing up the return address
	register in order to avoid conflicts with the soft frame pointer
	being held in r11 when necessary.
	* sysdeps/unix/sysv/linux/s390/s390-64/sysdep.h
	(INTERNAL_VSYSCALL_NCS): Likewise.

2011-07-14  Marek Polacek  <mpolacek@redhat.com>

	* elf/dl-fini.c (_dl_sort_fini): Remove unused link_map *l argument,
	* elf/dl-fini.c (_dl_fini): Adjust caller.
	* elf/dl-close.c (_dl_close_worker): Likewise.
	* sysdeps/generic/ldsodefs.h: Adjust declaration.

2011-07-15  Marek Polacek  <mpolacek@redhat.com>

	* elf/cache.c (load_aux_cache): Remove unnecessary condition of
	"aux_cache->nlibs < 0".

	* nscd/nscd_conf.c (nscd_parse_file): Remove unnecessary condition
	in the reload-count case.

2011-07-15  Liubov Dmitrieva  <liubov.dmitrieva@intel.com>

	* sysdeps/x86_64/multiarch/Makefile (sysdep_routines): Add
	strcat-ssse3 strcat-sse2-unaligned strncat-ssse3
	strncat-sse2-unaligned strncat-c strlen-sse2-pminub
	* sysdeps/x86_64/multiarch/strcat-sse2-unaligned.S: New file.
	* sysdeps/x86_64/multiarch/strcat.S: New file.
	* sysdeps/x86_64/multiarch/strncat.S: New file.
	* sysdeps/x86_64/multiarch/strncat-c.c: New file.
	* sysdeps/x86_64/multiarch/strcat-ssse3.S: New file.
	* sysdeps/x86_64/multiarch/strncat-sse2-unaligned.S: New file.
	* sysdeps/x86_64/multiarch/strncat-ssse3.S: New file.
	* sysdeps/x86_64/multiarch/strcpy-ssse3.S
	(USE_AS_STRCAT): Define.
	Add strcat and strncat support.
	* sysdeps/x86_64/multiarch/strlen-no-bsf.S: Likewise.
	* sysdeps/x86_64/multiarch/strcpy-sse2-unaligned.S: Likewise.
	* sysdeps/x86_64/multiarch/strlen-sse2-pminub.S: New file.
	* string/strncat.c: Update.
	(USE_AS_STRNCAT): Define.
	* sysdeps/x86_64/multiarch/init-arch.c (__init_cpu_features):
	Turn on bit_Prefer_PMINUB_for_stringop for Intel Core i3, i5
	and i7.
	* sysdeps/x86_64/multiarch/init-arch.h
	(bit_Prefer_PMINUB_for_stringop): New.
	(index_Prefer_PMINUB_for_stringop): Likewise.
	* sysdeps/x86_64/multiarch/strlen.S (strlen): Check
	bit_Prefer_PMINUB_for_stringop.

2011-07-19  Ulrich Drepper  <drepper@gmail.com>

	* crypt/sha512.h (struct sha512_ctx): Move buffer into union and add
	buffer64.
	* crypt/sha512.c (__sha512_finish_ctx): Use buffer64 for writes instead
	of casting of buffer.
	* crypt/sha256.h (struct sha256_ctx): Move buffer into union and add
	buffer32 and buffer64.
	* crypt/sha256.c (__sha256_finish_ctx): Use buffer32 or buffer64 for
	writes instead of casting of buffer.
	* crypt/md5.h (struct md5_ctx): Move buffer into union and add
	buffer32.
	* crypt/md5.c (md5_finish_ctx): Use buffer32 for writes instead of
	casting of buffer.

2011-07-19  Andreas Schwab  <schwab@redhat.com>

	* string/strxfrm_l.c (STRXFRM): Fix alloca accounting.

2011-07-19  Ulrich Drepper  <drepper@gmail.com>

	* nscd/nscd.c (termination_handler): Don't do anything for a database
	if it has not yet been initialized.

2011-07-18  Ulrich Drepper  <drepper@gmail.com>

	* sysdeps/unix/sysv/linux/bits/sched.h (__CPU_EQUAL_S): Fix a typo.

2011-07-15  Marek Polacek  <mpolacek@redhat.com>

	* bits/sched.h (__CPU_EQUAL_S): Fix a typo.

2011-07-18  Ulrich Drepper  <drepper@gmail.com>

	* po/nl.po: Update from translation team.
	* po/sv.po: Likewise.

2011-07-16  Roland McGrath  <roland@hack.frob.com>

	* sysdeps/i386/Makefile: Never use -mpreferred-stack-boundary=2,
	now disallowed by GCC.

	* configure.in (use-default-link): Default to yes if a test -shared
	link meets our qualifications.
	* configure: Regenerated.

	* config.make.in (output-format): New variable.
	* configure.in: Check for ld --print-output-format support.
	* configure: Regenerated.
	* Makerules ($(common-objpfx)format.lds)
	[$(output-format) != unknown]: Just use $(output-format),
	instead of the linker-script munging.

2011-07-14  Roland McGrath  <roland@hack.frob.com>

	* Makefile ($(common-objpfx)linkobj/libc.so): Use $(shlib-lds) instead
	of $(common-objpfx)shlib.lds.
	* elf/Makefile ($(objpfx)sotruss-lib.so): Likewise.

	* sysdeps/i386/i686/multiarch/strstr-c.c (libc_hidden_builtin_def):
	Conditionalize redefinition on [SHARED && DO_VERSIONING && !NO_HIDDEN].

	* configure.in (-z relro check): Adjust test code to add a large
	writable data section after it.
	* configure: Regenerated.

2011-07-11  Roland McGrath  <roland@hack.frob.com>

	* configure.in (-z relro check): Fix test code to make the variable
	truly const.
	* configure: Regenerated.

2011-07-11  Ulrich Drepper  <drepper@gmail.com>

	* nscd/nscd.h (struct traced_file): Define.
	(struct database_dyn): Remove inotify_descr, reset_res, and filename
	elements.  Add traced_files.
	(inotify_fd): Declare.
	(register_traced_file): Declare.
	* nscd/connections.c (dbs): Remove reset_res and filename initializers.
	(inotify_fd): Export.
	(resolv_conf_descr): Remove.
	(nscd_init): Move inotify descriptor creation to main.
	Don't register files for notification here.
	(register_traced_file): New function.
	(invalidate_cache): Don't use reset_res to determine whether to call
	res_init, go through the list of registered files.
	(main_loop_poll): The inotify descriptors are now stored in the
	structures for the traced files.
	(main_loop_epoll): Likewise
	* nscd/nscd.c (main): Create inotify socket here.  Pass extra argument
	to __nss_disable_nscd.
	* nscd/cache.c (prune_cache): There is no single inotify descriptor
	for a database anymore.  Check the records for all the registered
	files instead.
	* nss/Makefile (libnss_files-routines): Add files-init.
	(libnss_db-routines): Add db-init.
	* nss/Versions [libnss_files] (GLIBC_PRIVATE): Add _nss_files_init.
	[libnss_db] (GLIBC_PRIVATE): Add _nss_db_init.
	* nss/nss_db/db-init.c: New file.
	* nss/nss_files/files-init.c: New file.
	* nss/nsswitch.c (nss_load_library): New function.  Broken out of
	__nss_lookup_function.
	(__nss_lookup_function): Call nss_load_library.
	(nss_load_all_libraries): New function.
	(__nss_disable_nscd): Take parameter with callback function for files
	to register.  Set is_nscd.  Load all the DSOs for the NSS modules
	used for the cached services.
	* nss/nsswitch.h (__nss_disable_nscd): Adjust prototype.
	* sysdeps/unix/sysv/linux/Makefile [subdir=nscd]: Pass the various -D
	options for features to all the files in nscd.

	* nss/nsswitch.c (nss_parse_file): Add missing fclose.

2011-07-10  Roland McGrath  <roland@hack.frob.com>

	* csu/elf-init.c (__libc_csu_init): Comment typo.

2011-07-09  Ulrich Drepper  <drepper@gmail.com>

	* po/pl.po: Update from translation team.
	* po/ja.po: Likewise.
	* po/ru.po: Likewise.
	* po/ko.po: Likewise.
	* po/fr.po: Likewise.

2011-07-09  Roland McGrath  <roland@hack.frob.com>

	* configure.in (.ctors/.dtors header and trailer check):
	Use an empirical test on a built program.
	* configure: Regenerated.

	* configure.in (-z relro check): Use an empirical test on a built DSO.
	Detect, but do not require, on ia64.
	* configure: Regenerated.

	* configure.in (READELF): Find it with AC_CHECK_TOOL.
	Update tests that use readelf to use $READELF instead.
	* configure: Regenerated.

2011-07-08  Ulrich Drepper  <drepper@gmail.com>

	* malloc/hooks.c (memalign_check): Avoid using checked_request2size
	if the result is not used.

2011-07-05  Andreas Jaeger  <aj@suse.de>

	[BZ#9696]
	* stdlib/tst-strtod.c: Add testcase.

2011-07-07  Ulrich Drepper  <drepper@gmail.com>

	* sysdeps/unix/sysv/linux/pathconf.c (distinguish_extX): New function.
	(__statfs_link_max): Use it to distinguish between ext2/3 and ext4.
	The latter has a higher limit.  Take additional parameter to pass to
	the new function.
	(__pathconf): Pass file to __statfs_link_max.
	* sysdeps/unix/sysv/linux/fpathconf.c (__fpathconf): Pass fd to
	__statfs_link_max.
	* sysdeps/unix/sysv/linux/pathconf.h: Adjust prototype of
	__statfs_link_max.

	[BZ #12868]
	* sysdeps/unix/sysv/linux/linux_fsinfo.h: Define Lustre constants.
	* sysdeps/unix/sysv/linux/internal_statvfs.c (__statvfs_getflags):
	Handle Lustre.
	* sysdeps/unix/sysv/linux/pathconf.c (__statfs_link_max): Likewise.
	(__statfs_filesize_max): Likewise.
	Patch mostly by Andreas Dilger <adilger@whamcloud.com>.

2011-07-05  Andreas Jaeger  <aj@suse.de>

	* resolv/res_comp.c (dn_skipname): Remove unused variable.

2011-07-06  Marek Polacek  <mpolacek@redhat.com>

	* nis/nss_nisplus/nisplus-spwd.c (_nss_nisplus_setspent): Honour the
	`status' variable.
	* nis/nss_nisplus/nisplus-ethers.c (_nss_nisplus_setetherent):
	Likewise.

2011-07-04  H.J. Lu  <hongjiu.lu@intel.com>

	* Makefile (strop-tests): Add strncat.
	* string/test-strncat.c: New file.

2011-06-30  Marek Polacek  <mpolacek@redhat.com>

	* iconvdata/johab.c: Don't inline `johab_sym_hanja_to_ucs' function.

2011-06-21  Andreas Jaeger  <aj@suse.de>

	* sysdeps/s390/s390-64/Makefile ($(inst_gconvdir)/gconv-modules):
	Copy rule from iconvdata/Makefile.

2011-07-06  Ulrich Drepper  <drepper@gmail.com>

	[BZ #12922]
	* posix/getopt.c (_getopt_internal_r): When "W;" is in short options
	but no long options are defined, just return 'W'.

2011-06-22  Marek Polacek  <mpolacek@redhat.com>

	[BZ #9696]
	* stdlib/strtod_l.c (round_and_return): Set ERANGE instead of EDOM.

2011-07-06  Ulrich Drepper  <drepper@gmail.com>

	* inet/getnetgrent_r.c (internal_getnetgrent_r): Fix check for known
	netgroups to read.
	(innetgr): Likewise.

2011-07-05  Roland McGrath  <roland@hack.frob.com>

	* config.make.in (install_root): Default to $(DESTDIR).

2011-07-05  Ulrich Drepper  <drepper@gmail.com>

	* nscd/nscd_getserv_r.c (nscd_getserv_r): Add cast to avoid warning.

2011-07-02  Roland McGrath  <roland@hack.frob.com>

	* Makerules ($(common-objpfx)format.lds): Fail if result is empty.

	* Makefile ($(common-objpfx)testrun.sh): Generate to work relative to
	containing directory rather than embedding absolute directory names.

	* scripts/check-local-headers.sh: Rewritten using awk.
	Match by word, not by line.  Print error messages for matches.
	* Makefile ($(objpfx)check-local-headers.out): Pass AWK in to it.

	* Makerules [shlib-lds-flags empty]:
	($(common-objpfx)libc_pic.opts): New target.
	($(common-objpfx)libc_pic.os.clean): New target.
	($(common-objpfx)libc.so): Link it instead of libc_pic.os.

	* config.make.in (OBJCOPY): New variable.
	* aclocal.m4 (LIBC_PROG_BINUTILS): Substitute OBJCOPY too.
	* configure: Regenerated.

	* config.make.in (use-default-link): New variable.
	* configure.in (use_default_link): Grok --with-default-link to set it.
	* configure: Regenerated.
	* Makerules [$(elf) = yes] [$(use-default-link) = yes]:
	(shlib-lds, shlib-lds-flags): Define to empty.

	* Makerules (shlib-lds): New variable.
	(shlib-lds-flags): New variable.
	(build-shlib, build-moduile, build-module-asneeded): Use it.
	($(common-objpfx)libc.so): Use $(shlib-lds).
	($(extra-modules-build:%=$(objpfx)%.so)): Likewise.
	* iconvdata/extra-module.mk ($(objpfx)$(mod).so): Likewise.

	* elf/dynamic-link.h (elf_get_dynamic_info): Make asserts accept
	DT_FLAGS/DT_FLAGS_1 with zero flags.

	* elf/Makefile ($(objpfx)ld.so): Use -defsym=_begin=0 instead of
	linker script munging.

2011-07-02  Ulrich Drepper  <drepper@gmail.com>

	* crypt/sha512.h (struct sha512_ctx): Add union to access total also
	as 128-bit value.
	* crypt/sha512.c (sha512_process_block): Perform total addition using
	128-bit if possible.
	(__sha512_finish_ctx): Likewise.
	* crypt/sha256.h (struct sha256_ctx): Add union to access total also
	as 64-bit value.
	* crypt/sha256.c (SWAP64): Define.
	(sha256_process_block): Perform total addition using 64-bit if
	possible.
	(__sha256_finish_ctx): Likewise.

2011-07-01  Ulrich Drepper  <drepper@gmail.com>

	* nscd/pwdcache.c (cache_addpw): Cleanup.  Add branch prediction.
	* nscd/initgrcache.c (addinitgroupsX): Likewise.
	* nscd/hstcache.c (cache_addhst): Likewise.
	* nscd/grpcache.c (cache_addgr): Likewise.
	* nscd/aicache.c (addhstaiX): Likewise
	* nscd/servicescache.c (cache_addserv): Handle zero negtimeout.

2011-07-01  Thorsten Kukuk  <kukuk@suse.de>

	* nscd/pwdcache.c (cache_addpw): Handle zero negtimeout.
	* nscd/initgrcache.c (addinitgroupsX): Likewise.
	* nscd/hstcache.c (cache_addhst): Likewise.
	* nscd/grpcache.c (cache_addgr): Likewise.
	* nscd/aicache.c (addhstaiX): Likewise

2011-07-01  Andreas Schwab  <schwab@redhat.com>

	* nis/nss_compat/compat-pwd.c (getpwent_next_nss_netgr): Query NIS
	domain only when needed.

2011-06-30  Andreas Schwab  <schwab@redhat.com>

	* sysdeps/posix/getaddrinfo.c (gaih_inet): Make sure RES_USE_INET6
	is always restored.

2011-06-29  Ulrich Drepper  <drepper@gmail.com>

	* nscd/grpcache.c (cache_addgr): Don't write notfound reply if we
	are re-adding the entry.
	* nscd/servicescache.c (cache_addserv): Likewise.

2011-06-30  Aurelien Jarno  <aurelien@aurel32.net>

	* sysdeps/generic/dl-irel.h: fix protection against multiple
	inclusions.
	* sysdeps/generic/dl-irel.h (elf_ifunc_invoke): New.

2011-06-28  Ulrich Drepper  <drepper@gmail.com>

	[BZ #12935]
	* malloc/memusage.sh: Fix quoting in message.
	* debug/xtrace.sh: Likewise.

	* configure.in: Remove support for --experimental-malloc option, make
	it the default.
	* config.make.in: Likewise.
	* malloc/Makefile: Likewise.

2011-06-27  Andreas Schwab  <schwab@redhat.com>

	* iconvdata/gb18030.c (BODY for TO_LOOP): Fix encoding of non-BMP
	two-byte characters.

2011-06-27  Roland McGrath  <roland@hack.frob.com>

	* configure.in (NO_CTORS_DTORS_SECTIONS): Give this check its own
	AC_CACHE_CHECK invocation.
	* configure: Regenerated.

	* elf/soinit.c (__CTOR_LIST__, __DTOR_LIST__): Add used attribute.

2011-06-27  Ulrich Drepper  <drepper@gmail.com>

	[BZ #12350]
	* nscd/aicache.c (addhstaiX):  Restore only RES_USE_INET6
	bit from old_res_options.

	* sysdeps/unix/sysv/linux/Makefile (CFLAGS-servicescache.c): Define.

	* inet/getnetgrent_r.c (innetgr): Minimal cleanup, use correct return
	value type for setfct.

2011-06-23  H.J. Lu  <hongjiu.lu@intel.com>

	* sysdeps/unix/sysv/linux/getsysstats.c (__get_nprocs): Use
	__gettimeofday instead of gettimeofday.

2011-06-26  Ulrich Drepper  <drepper@gmail.com>

	* elf/Makefile (all-built-dso): No need to check linkobj/libc.so.

2011-06-24  H.J. Lu  <hongjiu.lu@intel.com>

	* sysdeps/i386/i686/multiarch/strcpy-sse2.S (RETURN): Fix a typo.

	* sysdeps/i386/i686/multiarch/strcpy-ssse3.S: Correct unwind
	info.

2011-06-22  H.J. Lu  <hongjiu.lu@intel.com>

	* sysdeps/x86_64/multiarch/Makefile (sysdep_routines): Add
	strcpy-ssse3 strncpy-ssse3 stpcpy-ssse3 stpncpy-ssse3
	strcpy-sse2-unaligned strncpy-sse2-unaligned
	stpcpy-sse2-unaligned stpncpy-sse2-unaligned.
	* sysdeps/x86_64/multiarch/stpcpy-sse2-unaligned.S: New file.
	* sysdeps/x86_64/multiarch/stpcpy-ssse3.S: New file.
	* sysdeps/x86_64/multiarch/stpncpy-sse2-unaligned.S: New file.
	* sysdeps/x86_64/multiarch/stpncpy-ssse3.S: New file.
	* sysdeps/x86_64/multiarch/strcpy-sse2-unaligned.S: New file.
	* sysdeps/x86_64/multiarch/strcpy-ssse3.S: New file.
	* sysdeps/x86_64/multiarch/strncpy-sse2-unaligned.S: New file.
	* sysdeps/x86_64/multiarch/strncpy-ssse3.S: New file.
	* sysdeps/x86_64/multiarch/strcpy.S: Remove strcpy with SSSE3.
	(STRCPY): Support SSE2 and SSSE3 versions.

2011-06-24  Ulrich Drepper  <drepper@gmail.com>

	[BZ #12874]
	* sysdeps/unix/sysv/linux/Makefile (CFLAGS-tst-writev.c): Define.
	* sysdeps/wordsize-64/tst-writev.c: Work around problem with 2.6.38+
	kernels which artificially limit size of requests.

2011-06-22  H.J. Lu  <hongjiu.lu@intel.com>

	* sysdeps/i386/i686/multiarch/Makefile (sysdep_routines): Add
	strncpy-c strcpy-ssse3 strncpy-ssse3 stpcpy-ssse3 stpncpy-ssse3
	strcpy-sse2 strncpy-sse2 stpcpy-sse2 stpncpy-sse2.
	* sysdeps/i386/i686/multiarch/stpcpy-sse2.S: New file.
	* sysdeps/i386/i686/multiarch/stpcpy-ssse3.S: New file.
	* sysdeps/i386/i686/multiarch/stpncpy-sse2.S: New file.
	* sysdeps/i386/i686/multiarch/stpncpy-ssse3.S: New file.
	* sysdeps/i386/i686/multiarch/stpncpy.S : New file.
	* sysdeps/i386/i686/multiarch/strcpy-sse2.S : New file.
	* sysdeps/i386/i686/multiarch/strcpy-ssse3.S: New file.
	* sysdeps/i386/i686/multiarch/strcpy.S: New file.
	* sysdeps/i386/i686/multiarch/strncpy-c.c: New file.
	* sysdeps/i386/i686/multiarch/strncpy-sse2.S: New file.
	* sysdeps/i386/i686/multiarch/strncpy-ssse3.S: New file.
	* sysdeps/i386/i686/multiarch/strncpy.S: New file.
	* sysdeps/x86_64/multiarch/init-arch.c (__init_cpu_features):
	Enable unaligned load optimization for Intel Core i3, i5 and i7
	processors.
	* sysdeps/x86_64/multiarch/init-arch.h (bit_Fast_Unaligned_Load):
	Define.
	(index_Fast_Unaligned_Load): Define.
	(HAS_FAST_UNALIGNED_LOAD): Define.

2011-06-23  Marek Polacek  <mpolacek@redhat.com>

	* nss/nss_db/db-open.c: Include <unistd.h> for read declaration.

2011-06-22  Ulrich Drepper  <drepper@gmail.com>

	[BZ #12907]
	* sysdeps/posix/getaddrinfo.c (getaddrinfo): Avoid calling __check_pf
	until it is clear that the information is realy needed.
	Patch mostly by David Hanisch <david.hanisch@nsn.com>.

2011-06-22  Andreas Schwab  <schwab@redhat.com>

	* sysdeps/posix/getaddrinfo.c (gaih_inet): Fix last change.

2011-06-22  Ulrich Drepper  <drepper@gmail.com>

	* sysdeps/unix/sysv/linux/getsysstats.c (__get_nprocs): Use
	/sys/devices/system/cpu/online if it is usable.

	* sysdeps/unix/sysv/linux/getsysstats.c (__get_nprocs): Rate limit
	reading the information from the /proc filesystem to once a second.

2011-06-21  Andreas Jaeger  <aj@suse.de>

	* sysdeps/unix/sysv/linux/bits/sigcontext.h: Fix definition of
	NULL after inclusion of kernel headers.

2011-06-21  Ulrich Drepper  <drepper@gmail.com>

	* nss/nss_db/db-XXX.c (nss_db_setENT): Only set entidx for successful
	calls to internal_setent.

	[BZ #12885]
	* sysdeps/posix/getaddrinfo.c (gaih_inet): When looking up only IPv6
	addresses using gethostbyname4_r ignore IPv4 addresses.

	* sysdeps/posix/getaddrinfo.c (gaih_inet): After the last change the
	branch using gethostbyname2 is only for AF_INET.  Optimize accordingly.

	* inet/getnetgrent_r.c: Use DL_CALL_FCT in several places.

2011-06-20  David S. Miller  <davem@davemloft.net>

	* sysdeps/sparc/sparc32/dl-plt.h: Protect against multiple
	inclusions.
	* sysdeps/sparc/sparc64/dl-plt.h: Likewise.

	* sysdeps/i386/dl-irel.h (elf_ifunc_invoke): New.
	(elf_irel): Use it.
	* sysdeps/powerpc/powerpc32/dl-irel.h: Likewise.
	* sysdeps/powerpc/powerpc64/dl-irel.h: Likewise.
	* sysdeps/sparc/sparc32/dl-irel.h: Likewise.
	* sysdeps/sparc/sparc64/dl-irel.h: Likewise.
	* sysdeps/x86_64/dl-irel.h: Likewise.

	* elf/dl-runtime.c: Use elf_ifunc_invoke.
	* elf/dl-sym.c: Likewise.

2011-06-15  Ulrich Drepper  <drepper@gmail.com>

	* resolv/res_send.c (__libc_res_nsend): Fix typos in last patch.  We
	need to dereference resplen2.

2011-06-14  Andreas Schwab  <schwab@redhat.com>

	* sysdeps/unix/sysv/linux/wordsize-64/dl-fxstatat64.c: New file.

2011-06-15  Ulrich Drepper  <drepper@gmail.com>

	* Makeconfig: Define vardbdir and inst_vardbdir.
	* nss/Makefile: Add rules to install db-Makefile.

	* nss/nss_db/db-XXX.c: Cleanup.

	* nss/Makefile (libnss_db-dbs): Add db-initgroups.
	* nss/Versions [libnss_db]: Add _nss_db_initgroups_dyn for
	GLIBC_PRIVATE.
	* nss/db-Makefile (groups.db): Emit entries for initgroups lookups.
	* nss/makedb.c: Implement -g option to specify that value strings
	are generated and should not be added to table iterated over for
	get*ent calls.
	* nss/nss_db/db-initgroups.c: New file.

	* nss/getent.c: Add support for initgroups lookups through getgrouplist
	interface.

	* grp/initgroups.c (__nss_initgroups_database): Renamed and exported.
	(internal_getgrouplist): Adjust to name change.
	Update use_initgroups_entry if this is not the first call.
	* nss/databases.def: Add initgroups entry.

	* nss/makedb.c (compute_tables): Check result of multiple hash table
	sizes to minimize maximum chain length.

2011-06-14  Ulrich Drepper  <drepper@gmail.com>

	* Versions.def: Add entry for libnss_db.
	* shlib-versions: Likewise.
	* nss/Makefile: Add rules to build libnss_db.
	* nss/Versions: Add libnss_db information.  Organize libnss_files
	entries better.
	* nss/db-Makefile: Add gshadow support.  Change rules for the new
	makedb progra.  Some minor improvements to generate smaller files.
	* nss/nss_db/nss_db.h: Move NSS database header data structures to
	here from...
	* nss/makedb.c: ...here.
	Improve database format to be smaller and require less memory at
	runtime.
	* nss/nss_db/db-XXX.x: Adjust for new database format.  Don't use
	db anymore.
	* nss/nss_db/db-netgrp.c: Likewise.
	* nss/nss_db/db-open.c: Likewise.
	* nss/nss_files/flies-XXX.x: Adjust comments.
	* nss/nss_files/files-ethers.c: Adjust for new DB_LOOKUP definition.
	* nss/nss_files/files-grp.c: Likewise.
	* nss/nss_files/files-hosts.c: Likewise.
	* nss/nss_files/files-network.c: Likewise.
	* nss/nss_files/files-proto.c: Likewise.
	* nss/nss_files/files-pwd.c: Likewise.
	* nss/nss_files/files-rpc.c: Likewise.
	* nss/nss_files/files-service.c: Likewise.
	* nss/nss_files/files-sgrp.c: Likewise.
	* nss/nss_files/files-spwd.c: Likewise.
	* nss/nss_db/db-alias.c: Removed.
	* nss/nss_db/dummy-db.h: Removed.

2011-06-02  Ulrich Drepper  <drepper@gmail.com>

	* nss/makedb.c: Rewritten to not use database library.
	* nss/Makefile: Update to build new makedb program.

2011-06-14  Andreas Jaeger  <aj@suse.de>

	* sysdeps/unix/sysv/linux/check_native.c: Include <string.h> for
	memset declaration.

2011-06-10  Andreas Schwab  <schwab@redhat.com>

	* sysdeps/posix/getaddrinfo.c (gaih_inet): Fix logic allocating
	tmpbuf.

2011-06-10  Roland McGrath  <roland@hack.frob.com>

	* Makerules (shlib.lds): Fail if the linker script comes out empty.
	* elf/Makefile ($(objpfx)ld.so): Likewise.

	* Makefile ($(common-objpfx)linkobj/libc.so): Break long lines with \.
	Don't list ld.so twice in dependencies.

	* posix/bug-regex31.c: Include <stdlib.h>.

	* nscd/hstcache.c (cache_addhst): Remove unused variable.

	* nis/nss_compat/compat-spwd.c
	(getspent_next_nss_netgr): Remove unused variable.
	* nis/nss_compat/compat-pwd.c (getpwent_next_nss_netgr): Likewise.

	* nis/nis_print_group_entry.c (nis_print_group_entry): Fix "Implicit
	nonmembers" output to use the right array.

	* resolv/nss_dns/dns-network.c (getanswer_r): Remove unused variable.

	* elf/dl-open.c (_dl_open): Quash warnings when DL_NNS==1.

	* locale/programs/ld-ctype.c (ctype_read): Remove unused variable.
	* locale/programs/ld-collate.c (add_to_tablewc): Likewise.
	* catgets/gencat.c (read_input_file): Likewise.
	* locale/programs/locarchive.c (enlarge_archive): Likewise.

	* sunrpc/clnt_udp.c (__libc_clntudp_bufcreate): Move DONTBLOCK
	variable definition inside #if's controlling its use.

	* inet/getnetgrent_r.c (innetgr): Remove unused variable.

	* resolv/res_hconf.c (_res_hconf_reorder_addrs): Fix errno restoration.

	* misc/syslog.c (__vsyslog_chk): Remove unused variable.

	* io/fts.c (fts_build): Use if (0 && ...) rather than #if 0 for
	unreachable code.

	* stdio-common/printf_fp.c (___printf_fp): Remove unused variable.

	* configure.in (nss-crypt check): Use AC_LANG_PROGRAM.
	* configure: Regenerated.

	* Makerules: Revert last change.
	* elf/Makefile: Likewise.

2011-06-09  Roland McGrath  <roland@hack.frob.com>

	* Makerules ($(common-objpfx)libc_pic.os): Use -Wl, before -r.
	* elf/Makefile ($(objpfx)librtld.os): Likewise.
	(reloc-link): Likewise.

2011-06-09  Ulrich Drepper  <drepper@gmail.com>

	* elf/Makefile: Add rules to build pldd.
	* elf/pldd.c: New file.
	* elf/pldd-xx.c: New file.

2011-06-07  Ulrich Drepper  <drepper@gmail.com>

	* version.h: Update for 2.15 development version.

2011-06-07  David S. Miller  <davem@davemloft.net>

	* sysdeps/sparc/sparc32/dl-irel.h (elf_irela): Pass dl_hwcap to
	ifuncs.
	* sysdeps/sparc/sparc32/dl-machine.h (elf_machine_rela,
	elf_machine_lazy_rel): Likewise.
	* sysdeps/sparc/sparc64/dl-irel.h (elf_irela): Likewise.
	* sysdeps/sparc/sparc64/dl-machine.h (elf_machine_rela,
	elf_machine_lazy_rel): Likewise.
	* sysdeps/sparc/sparc64/multiarch/memcpy.S (memcpy): Fetch
	dl_hwcap via passed in argument.
	* sysdeps/sparc/sparc64/multiarch/memset.S (memset, bzero):
	Likewise.

2011-06-06  Andreas Krebbel  <Andreas.Krebbel@de.ibm.com>

	* stdlib/longlong.h: Update from GCC.  Fix smul_ppmm for S/390.

2011-06-06  Roland McGrath  <roland@hack.frob.com>

	[BZ #12849]
	* manual/fdl-1.1.texi: New file, verbatim from:
	http://www.gnu.org/licenses/old-licenses/fdl-1.1.texi
	* manual/lgpl-2.1.texi: New file, verbatim from:
	http://www.gnu.org/licenses/old-licenses/lgpl-2.1.texi
	* manual/Makefile (licenses): New variable, list those new file names.
	(texis): Use it.
	(chapters.% top-menu.%): Include $(licenses) with $(appendices).

	* manual/fdl.texi: File removed.
	* manual/lesser.texi: File removed.
	* manual/libc.texinfo (Copying, Documentation License):
	Use new @include file names, put @appendix directive before @include.

2011-06-04  Jakub Jelinek  <jakub@redhat.com>

	[BZ #12841]
	* rt/bits/mqueue2.h (__mq_open_2): Add __THROW.
	(__mq_open_alias): Use __REDIRECT_NTH instead of __REDIRECT.
	(mq_open): Add __NTH.

2011-06-02  H.J. Lu  <hongjiu.lu@intel.com>

	* sysdeps/x86_64/multiarch/init-arch.c (__init_cpu_features):
	Assume Intel Core i3/i5/i7 processor if AVX is available.

2011-05-31  Ulrich Drepper  <drepper@gmail.com>

	* sysdeps/unix/sysv/linux/dl-osinfo.h (_dl_setup_stack_chk_guard): Fix
	typo.

2011-05-31  Andreas Schwab  <schwab@redhat.com>

	* nscd/nscd_getserv_r.c (nscd_getserv_r): Don't free non-malloced
	memory.  Use alloca_account.  Fix memory leak when retrying.

2011-05-31  Ulrich Drepper  <drepper@gmail.com>

	* version.h (RELEASE): Bump for 2.14 release.
	* include/features.h (__GLIBC_MINOR__): Bump to 14.

	* config.make.in (RANLIB): Remove entry.

2011-05-30  Ulrich Drepper  <drepper@gmail.com>

	* po/Makefile (po-sed-cmd): Add ksh to extensions.
	(libc.pot): Work around missing support for .ksh extension in xgettext.

	[BZ #12684]
	* resolv/res_send.c (__libc_res_nsend): Only go to the next name server
	if both request failed.
	(send_dg): In case of server errors clear resplen or *resplen2.

	[BZ #12454]
	* elf/dl-deps.c (_dl_map_object_deps): Run initializer sorting only
	when there are multiple maps.
	* elf/dl-fini.c (_dl_sort_fini): Check for list of one.
	(_dl_fini): Remove test here.

	* elf/rtld.c (dl_main): Don't allow the loader to load itself.

2011-05-29  Ulrich Drepper  <drepper@gmail.com>

	[BZ #12350]
	* sysdeps/posix/getaddrinfo.c (gethosts): Restore only RES_USE_IENT6
	bit from old_res_options.
	(gaih_inet): Likewise.

	[BZ #11099]
	* shadow/sgetspent_r.c (LINE_PARSER): Interpret numeric field values
	as signed.

	* resolv/res_init.c (res_setoptions): Make the code more compact.

	[BZ #11558]
	* resolv/res_init.c (res_setoptions): Recognize use-vc option and
	set RES_USEVC.

	[BZ #11634]
	* elf/Makefile (tests): Don't add tst-audit[67] without working -mavx.

	* malloc/malloc.h: Mark malloc hook variables as deprecated.

	[BZ #11781]
	* malloc/malloc.h: Declare malloc hook variables as volatile.

	* locale/programs/locarchive.c (add_locale_to_archive): Fix typo
	in last patch.

	[BZ #11799]
	* sysdeps/unix/sysv/linux/bits/siginfo.h (SI_USER): Don't mention
	raise in the comment.
	* sysdeps/unix/sysv/linux/s390/bits/siginfo.h: Likewise.
	* sysdeps/unix/sysv/linux/sparc/bits/siginfo.h: Likewise.
	* sysdeps/unix/sysv/linux/ia64/bits/siginfo.h: Likewise.

2011-05-28  Ulrich Drepper  <drepper@gmail.com>

	[BZ #12811]
	* posix/regex_internal.c (build_wcs_buffer): Don't signal we have to
	grow the buffers more if it already has to be sufficient.
	(build_wcs_upper_buffer): Likewise.
	* posix/regexec.c (check_matching): Likewise.
	(clean_state_log_if_needed): Likewise.
	(extend_buffers): Don't enlarge buffers beyond size of the input
	buffer.
	Patches mostly by Emil Wojak <emil@wojak.eu>.
	* posix/bug-regex32.c: New file.
	* posix/Makefile (tests): Add bug-regex32.

	* locale/findlocale.c (_nl_find_locale): Return right away if
	_nl_explode_name failed.
	* locale/programs/locarchive.c (add_locale_to_archive): Likewise.

	* sysdeps/unix/sysv/linux/socketcall.h (SOCKOP_sendmmsg): Define.

	* debug/xtrace.sh: Unify messages.
	* malloc/memusage.sh: Likewise.

	[BZ #12813]
	* sysdeps/unix/sysv/linux/x86_64/init-first.c (__vdso_time): Retrieve
	time symbol from vDSO.  Substitute with vsyscall if not available.
	* sysdeps/unix/sysv/linux/x86_64/time.S [SHARED]: Use
	__vdso_time.

	* sysdeps/unix/sysv/linux/internal_sendmmsg.S: New file.
	* sysdeps/unix/sysv/linux/sendmmsg.c: New file.
	* sysdeps/unix/sysv/linux/Makefile [subdir=socket] (sysdep_routines):
	Add sendmmsg and internal_sendmmsg.
	* sysdeps/unix/sysv/linux/Versions [GLIBC_2.14]: Add sendmmsg.
	* sysdeps/unix/sysv/linux/bits/socket.h: Declare sendmmsg.
	* sysdeps/unix/sysv/linux/kernel-features.h: Define __ASSUME_SENDMMSG.

	* sysdeps/unix/sysv/linux/syscalls.list: Add setns entry.
	* sysdeps/unix/sysv/linux/bits/sched.h: Declare setns.
	* sysdeps/unix/sysv/linux/Versions [GLIBC_2.14]: Add setns.

2011-05-27  Ulrich Drepper  <drepper@gmail.com>

	[BZ #12813]
	* sysdeps/unix/sysv/linux/x86_64/init-first.c (__vdso_getcpu):
	Retrieve getcpu symbol from vDSO.  Substitute with vsyscall if not
	available.
	* sysdeps/unix/sysv/linux/x86_64/sched_getcpu.S [SHARED]: Use
	__vdso_getcpu.

	[BZ #12814]
	* iconvdata/Makefile (tests): Add bug-iconv9.
	* iconvdata/bug-iconv9.c: New file.

2011-05-27  Andreas Schwab  <schwab@redhat.com>

	[BZ #12814]
	* iconvdata/iso-2022-jp.c (BODY): Fix invalid variable shadowing.

2011-05-25  Jakub Jelinek  <jakub@redhat.com>

	* sysdeps/unix/sysv/linux/x86_64/sys/user.h
	(struct user_regs_struct): Change intcs field back to cs.

2011-05-25  Ulrich Drepper  <drepper@gmail.com>

	* po/ja.po: Update from translation team.

2011-05-23  Ulrich Drepper  <drepper@gmail.com>

	[BZ #12795]
	* sysdeps/unix/sysv/linux/bits/resource.h (RLIMIT_RTTIME): Define.
	* sysdeps/unix/sysv/linux/sparc/bits/resource.h: Likewise.

2011-05-20  Andreas Schwab  <schwab@redhat.com>

	* stdlib/longlong.h: Update from GCC.

2011-05-23  Andreas Schwab  <schwab@redhat.com>

	* sysdeps/unix/sysv/linux/ia64/sysconf.c (HAS_CPUCLOCK): Add
	parameter name.
	* sysdeps/unix/sysv/linux/sysconf.c (has_cpuclock, HAS_CPUCLOCK):
	Add parameter name.
	(__sysconf): Pass it down.

2011-05-22  Ulrich Drepper  <drepper@gmail.com>

	[BZ #12671]
	* nis/nss_nis/nis-alias.c (_nss_nis_getaliasbyname_r): Use malloc in
	some situations.
	* nscd/nscd_getserv_r.c (nscd_getserv_r): Likewise.
	* posix/glob.c (glob_in_dir): Take additional parameter alloca_used.
	add in in __libc_use_alloca calls.  Adjust callers.
	(glob): Use malloc in some situations.

	* elf/dl-runtime.c (_dl_profile_fixup): Also store LA_SYMB_NOPLTENTER
	and LA_SYMB_NOPLTEXIT in flags which are passed to pltenter and
	pltexit.

2011-05-21  Ulrich Drepper  <drepper@gmail.com>

	* sysdeps/unix/sysv/linux/bits/time.h: Define CLOCK_REALTIME_ALARM
	and CLOCK_BOOTTIME_ALARM.

	[BZ #12782]
	* string/xpg-strerror.c (__xpg_strerror_r): Fill buffer even if error
	is returned.

	* string/_strerror.c (__strerror_r): Print negative errors as signed
	numbers.

	[BZ #12777]
	* iconvdata/cp1258.c (comp_table_data): Remove entry 0x00A5 0xEC.
	(decomp_table): Change U0385 entry to emit 0xA5 0xEC.
	* iconvdata/CP1258.irreversible: Adjust entry 0xA8EC.

	* configure.in: Fix typo in redirection and correct removal of test
	files in two cases.

	[BZ #12788]
	* locale/setlocale.c (new_composite_name): Fix test to check for
	identical name of all categories.

	[BZ #12792]
	* libio/filedoalloc.c (local_isatty): New function.
	(_IO_file_doallocate): Use local_isatty.
	* stdio-common/perror.c (perror): In case a new stream is used
	forward the stream error.
	* stdio-common/vfprintf.c (ARGCHECK): For read-only streams also set
	error flag.

2011-05-20  Ulrich Drepper  <drepper@gmail.com>

	[BZ #11869]
	* sysdeps/posix/getaddrinfo.c (gaih_inet): Don't unconditionally use
	alloca.
	* include/alloca.h (extend_alloca_account): Define.

	[BZ #11857]
	* posix/regex.h: Fix comments with documentation of user-accessible
	fields after compilation and describe correct free'ing of pattern
	after re_compile_pattern.
	Patch by Reuben Thomas <rrt@sc3d.org>.

2011-05-18  Ryan S. Arnold  <rsa@us.ibm.com>

	* sysdeps/powerpc/powerpc64/Makefile (no-special-regs): Add -mno-vsx
	and -mno-altivec to prevent the compiler from using Altivec and/or
	VSX instructions when the corresponding registers are not available.

2011-05-19  Andreas Schwab  <schwab@redhat.com>

	* grp/compat-initgroups.c (__libc_use_alloca): Don't define.

2011-05-19  Ulrich Drepper  <drepper@gmail.com>

	* libio/freopen.c (freopen): Use __dup2, not dup2.
	* libio/freopen64.c (freopen64): Likewise.

2011-05-17  H.J. Lu  <hongjiu.lu@intel.com>

	[BZ #12775]
	* sysdeps/x86_64/fpu/e_powl.S: Fix a typo.
	* math/Makefile (tests): Add test-powl.
	(CFLAGS-test-powl.c): Define.
	* math/test-powl.c: New file.

2011-05-16  H.J. Lu  <hongjiu.lu@intel.com>

	* fileops.c (_IO_new_file_fopen): Get fd from _IO_fileno.

2011-05-17  Ulrich Drepper  <drepper@gmail.com>

	[BZ #11837]
	* iconvdata/gb18030.c: Update to GB18020-2005.

2011-05-16  Ulrich Drepper  <drepper@gmail.com>

	* posix/regex.h (RE_SYNTAX_AWK, RE_SYNTAX_GNU_AWK,
	RE_SYNTAX_POSIX_AWK): Update to match recent development.
	Patch by Aharon Robbins <arnold@skeeve.com>.

	[BZ #11892]
	* stdlib/putenv.c (putenv): Don't always create copy of the variable
	on the stack.

	[BZ #11895]
	* misc/pselect.c (__pselect): Handle timeout value errors hidden
	through underflows.

	[BZ #12766]
	* misc/error.c (error_at_line): Ensure file_name and old_file_name
	point to strings before performing equality test for error_one_per_line
	mode.

	[BZ #11697]
	* login/programs/pt_chown.c (do_pt_chown): Always call chown.

	[BZ #11820]
	* sysdeps/unix/sysv/linux/x86_64/sys/user.h
	(struct user_fpregs_struct): Avoid __uint*_t types.

	[BZ #6420]
	* malloc/mtrace.c (tr_where): Add additional parameter to point to
	symbol info.  Use it instead of calling _dl_addr locally.
	(lock_and_info): New function.
	(tr_freehook): Call lock_and_info and pass symbol info as additional
	parameter to tr_where.
	(tr_mallochook): Likewise.
	(tr_reallochook): Likewise.
	(tr_memalignhook): Likewise.

	* malloc/mtrace.c: Remove support for USE_MTRACE_FILE.  It is not
	used and couldn't be at all thread-safe.

2011-05-15  Ulrich Drepper  <drepper@gmail.com>

	* libio/freopen.c (freopen): Don't close old file descriptor
	before the new one is opened.  Instead dup the new file descriptor
	to the old one after the new stream is created.
	* libio/freopen64.c (freopen64): Likewise.
	* libio/libio.h: Define _IO_FLAGS2_NOCLOSE and _IO_FLAGS2_CLOEXEC.
	* libio/fileops.c (_IO_new_file_close_it): Handle new
	_IO_FLAGS2_NOCLOSE flag.
	(_IO_new_file_fopen): Set _IO_FLAGS2_CLOEXEC for "e" mode.
	If _IO_file_open didn't set FD_CLOEXEC do it after the call.
	* libio/oldfileops.c (_IO_old_file_close_it): Handle new
	_IO_FLAGS2_NOCLOSE flag.
	* include/unistd.h: Add hidden_proto for dup3.
	Define __have_dup3.
	* io/dup3.c: Define hidden symbol.
	* sysdeps/unix/sysv/linux/kernel-features.h: Define __ASSUME_DUP3.

	[BZ #7101]
	* posix/getopt.c (_getopt_internal_r): List all ambigious possibilities
	when an incomplete long option is used.
	* posix/tst-getopt_long1.c: New file.
	* posix/Makefile (tests): Add tst-getopt_long1.

	[BZ #10138]
	* scripts/config.guess: Update from autoconf-2.68.
	* scripts/config.sub: Likewise.

	[BZ #10157]
	* sysdeps/unix/sysv/linux/sysconf.c (__sysconf): Split out CPUTIME
	tests into ...
	(has_cpuclock): ...this.  New function.
	* sysdeps/unix/sysv/linux/ia64/sysconf.c: Just define HAS_CPUCLOCK
	macro here based on has_cpuclock code.

	[BZ #10149]
	* sysdeps/unix/sysv/linux/dl-osinfo.h (_dl_setup_stack_chk_guard):
	First byte (not low byte) is now always NUL.
	* sysdeps/generic/dl-osinfo.h (_dl_setup_stack_chk_guard): Likewise.

	* sysdeps/unix/sysv/linux/dl-osinfo.h (_dl_setup_stack_chk_guard):
	Use non-cancelable interfaces.

	[BZ #9809]
	* locale/iso-639.def: Add entry for Sorani.

	[BZ #11901]
	* include/stdlib.h: Move include protection to the right place.
	Define abort_msg_s.  Declare __abort_msg with it.
	* stdlib/abort.c (__abort_msg): Adjust type.
	* assert/assert.c (__assert_fail_base): New function.  Majority
	of code from __assert_fail.  Allocate memory for __abort_msg with
	mmap.
	(__assert_fail): Now call __assert_fail_base.
	* assert/assert-perr.c: Remove bulk of implementation.  Use
	__assert_fail_base.
	* include/assert.hL Declare __assert_fail_base.
	* sysdeps/posix/libc_fatal.c: Allocate memory for __abort_msg with
	mmap.
	* sysdeps/unix/sysv/linux/libc_fatal.c: Likewise.

2011-05-14  Ulrich Drepper  <drepper@gmail.com>

	[BZ #11952]
	[BZ #12453]
	* elf/dl-open.c (dl_open_worker): Delay calls to _dl_update_slotinfo
	until all modules are registered in the DTV.
	* elf/Makefile: Add rules to build and run tst-tls19.
	* elf/tst-tls19.c: New file.
	* elf/tst-tls19mod1.c: New file.
	* elf/tst-tls19mod2.c: New file.
	* elf/tst-tls19mod3.c: New file.
	Patch mostly by Martin von Gagern <Martin.vGagern@gmx.net>.

	[BZ #12083]
	* sysdeps/pthread/aio_misc.c (__aio_init): Compute optim.aio_num
	correctly.

	[BZ #12601]
	* iconvdata/cp932.c (BODY to UCS4): Fix incrementing inptr in case of
	two-byte sequence errors.
	* iconvdata/Makefile (tests): Add bug-iconv8.
	* iconvdata/bug-iconv8.c: New file.

	[BZ #12626]
	* sysdeps/generic/elf/backtracesymsfd.c (__backtrace_symbols_fd): Move
	buf2 definition.

	* libio/fileops.c (_IO_new_file_close_it): Initialize write_status.

	[BZ #12432]
	* sysdeps/ia64/backtrace.c (struct trace_reg): Add cfa element.
	(dummy_getcfa): New function.
	(init): Get _Unwind_GetCFA address, use dummy if not found.
	(backtrace_helper): In recursion check, also check whether CFA changes.
	(__backtrace): Completely initialize arg.

	* iconv/loop.c (SINGLE) [STORE_REST]: Add input bytes to bytebuf before
	storing incomplete byte sequence in state object.  Avoid testing for
	guaranteed too small input if we know there is enough data available.

2011-05-11  Andreas Schwab  <schwab@redhat.com>

	* Makeconfig (+link-pie): Indent.
	* Rules (binaries-pie): Define if $(have-fpie) and
	$(build-shared).
	(binaries-shared): Also filter out $(binaries-pie).
	($(addprefix $(objpfx),$(binaries-pie))): New rule.
	* nscd/Makefile (others-pie): Add nscd.
	(LDFLAGS-nscd): Set this instead of relro-LDFLAGS.
	($(objpfx)nscd): Remove command override.
	* login/Makefile (others-pie): Add pt_chown.
	($(objpfx)pt_chown): Remove command override.
	* elf/Makefile: Add PIE tests to tests and tests-pie variables and
	remove command overrides.

2011-05-13  Ulrich Drepper  <drepper@gmail.com>

	* libio/tst_putwc.c: Fix error messages.

	[BZ #12724]
	* libio/fileops.c (_IO_new_file_close_it): Always flush when
	currently writing and seek to current position when not.
	* libio/Makefile (tests): Add bug-fclose1.
	* libio/bug-fclose1.c: New file.

2011-05-12  Ulrich Drepper  <drepper@gmail.com>

	[BZ #12511]
	* elf/dl-lookup.c (enter): Don't test for copy relocation here and
	don't set DF_1_NODELETE here.
	(do_lookup_x): When entering new entry test for copy relocation
	and if necessary set DF_1_NODELETE flag.
	* elf/tst-unique4.cc: New file.
	* elf/tst-unique4.h: New file.
	* elf/tst-unique4lib.cc: New file.
	* elf/Makefile: Add rules to build and run tst-unique4.
	Patch by Piotr Bury <pbury@goahead.com>.

2011-05-11  Ulrich Drepper  <drepper@gmail.com>

	[BZ #12052]
	* sysdeps/posix/spawni.c (__spawni): Fix sched_setscheduler call.

	[BZ #12625]
	* misc/mntent_r.c (addmntent): Flush the stream after the output

	[BZ #12393]
	* elf/dl-load.c (is_trusted_path): Remove unnecessary test.
	(is_trusted_path_normalize): Skip initial colon.  Append slash
	to empty buffer.  Duplicate is_trusted_path code but allow
	constructed patch to be prefix.
	(is_dst): Allow $ORIGIN followed by /.
	(_dl_dst_substitute): Correct clearing of check_for_trusted.
	Correct testing of result of is_trusted_path_normalize
	(decompose_rpath): Fix warning.

2011-05-10  Ulrich Drepper  <drepper@gmail.com>

	[BZ #11257]
	* grp/initgroups.c (internal_getgrouplist): When we found the service
	list through the initgroups entry in nsswitch.conf do not always
	continue on a successful lookup.  Don't always use the
	__nss_group_database value if it is set.
	* nss/nsswitch.conf (initgroups): Change action for successful db
	lookup to continue for compatibility.

2011-05-09  Ulrich Drepper  <drepper@gmail.com>

	[BZ #11532]
	* iconvdata/Makefile: Add rules to build CP770, CP771, CP772, CP773,
	and CP774 modules.
	* iconvdata/gconv-modules: Add entries for CP770, CP771, CP772, CP773,
	and CP774 modules.
	* iconvdata/tst-tables.sh: Likewise.
	* iconvdata/cp770.c: New file.
	* iconvdata/cp771.c: New file.
	* iconvdata/cp772.c: New file.
	* iconvdata/cp773.c: New file.
	* iconvdata/cp774.c: New file.
	* iconvdata/testdata/CP770: New file.
	* iconvdata/testdata/CP770..UTF8: New file.
	* iconvdata/testdata/CP771: New file.
	* iconvdata/testdata/CP771..UTF8: New file.
	* iconvdata/testdata/CP772: New file.
	* iconvdata/testdata/CP772..UTF8: New file.
	* iconvdata/testdata/CP773: New file.
	* iconvdata/testdata/CP773..UTF8: New file.
	* iconvdata/testdata/CP774: New file.
	* iconvdata/testdata/CP774..UTF8: New file.

	* iconvdata/gen-8bit-gap-1.sh: End reading of charmap file at
	END CHARMAP line.
	* iconvdata/gen-8bit-gap.sh: Likewise.
	* iconvdata/gen-8bit.sh: Likewise.

	* locale/iso-639.def: Add ary entry.

	[BZ #11258]
	* locale/C-translit.h.in: Add U20A1 transliteration.

	[BZ #12178]
	* locale/iso-639.def: Add wae entry.
	Patch by Kevin Bortis <bortis@translate-wae.ch>.

	[BZ #12545]
	* locale/programs/localedef.c (construct_output_path): Use ssize_t
	for n.

	[BZ #12711]
	* locale/C-translit.h.in: Add entry for U20B9.
	Patch by pravin.d.s@gmail.com.

2011-05-08  Ulrich Drepper  <drepper@gmail.com>

	[BZ #12713]
	* sysdeps/unix/sysv/linux/getcwd.c: If getcwd syscall report
	ENAMETOOLONG use generic getcwd.
	* sysdeps/posix/getcwd.c: Add support to use openat.  Make usable
	in rtld.  Use *stat64.
	* sysdeps/unix/sysv/linux/Makefile [subdir=elf] (sysdep-rtld-routines):
	Add dl-getcwd, dl-openat64, dl-opendir, dl-fxstatat64.
	* sysdeps/unix/sysv/linux/dl-getcwd.c: New file.
	* sysdeps/unix/sysv/linux/dl-openat64.c: New file.
	* sysdeps/unix/sysv/linux/dl-opendir.c: New file.
	* sysdeps/unix/sysv/linux/dl-fxstat64.c: New file.
	* include/sys/stat.h: Define __fstatat, __lstat64, __fstat64, and
	__fstatat64 macros.
	* include/dirent.h: Add libc_hidden_proto for rewinddir.
	* dirent/rewinddir.c: Add libc_hidden_def.
	* sysdeps/mach/hurd/rewinddir.c: Likewise.
	* sysdeps/unix/rewinddir.c: Likewise.  Don't do locking outside libc.

	* include/dirent.h (__alloc_dir): Add flags parameter.
	* sysdeps/unix/fdopendir.c (__fdopendir): Pass flags to __alloc_dir.
	* sysdeps/unix/opendir.c (__opendir): Pass 0 in new parameter to
	__alloc_dir.
	(__alloc_dir): Take new parameter.  Don't call fcntl for invocations
	from fdopendir if O_CLOEXEC is already set.

2011-03-15  Alan Modra  <amodra@gmail.com>

	* elf/dl-reloc.c (_dl_try_allocate_static_tls <TLS_DTV_AT_TP>): Handle
	l_tls_firstbyte_offset non-zero.  Save padding offset in
	l_tls_firstbyte_offset for later use.
	* elf/dl-close.c (_dl_close_worker <TLS_DTV_AT_TP>): Correct code
	freeing static tls block.

2011-03-05  Jonathan Nieder  <jrnieder@gmail.com>

	* sysdeps/unix/sysv/linux/sys/param.h: Fix an #ifndef __undef_ARG_MAX
	where #ifdef was intended.  The intent is to prevent ARG_MAX from
	being defined by the kernel headers.

2011-05-07  Ulrich Drepper  <drepper@gmail.com>

	[BZ #12734]
	* resolv/resolv.h: Define RES_NOTLDQUERY.
	* resolv/res_init.c (res_setoptions): Recognize no_tld_query and
	no-tld-query and set RES_NOTLDQUERY.
	* resolv/res_debug.c (p_option): Handle RES_NOTLDQUERY.
	* resolv/res_query.c (__libc_res_nsearch): Backport changes from
	modern BIND to search name as TLD unless forbidden.

2011-05-07  Petr Baudis  <pasky@suse.cz>
	    Ulrich Drepper  <drepper@gmail.com>

	[BZ #12393]
	* elf/dl-load.c (fillin_rpath): Move trusted path check...
	(is_trusted_path): ...to here.
	(is_trusted_path_normalize): Wrapper for /../ and /./ normalization.
	(_dl_dst_substitute): Verify expanded $ORIGIN path elements
	using is_trusted_path_normalize() in setuid scripts.

2011-05-06  Paul Pluzhnikov  <ppluzhnikov@google.com>

	* sysdeps/unix/sysv/linux/sys/sysmacros.h: Add missing
	__BEGIN/__END_DECLS.

2011-05-06  Ulrich Drepper  <drepper@gmail.com>

	* nss/nss_files/files-initgroups.c (_nss_files_initgroups_dyn): Return
	NSS_STATUS_NOTFOUND if no record was found.

2011-05-05  Andreas Schwab  <schwab@redhat.com>

	* sunrpc/Makefile (headers): Add rpc/netdb.h.
	(headers-not-in-tirpc): Remove rpc/netdb.h
	* resolv/netdb.h: Revert last change.

2011-05-05  Paul Pluzhnikov  <ppluzhnikov@google.com>

	* Makeconfig (link-libc-static): Use --{start,end}-group to handle
	circular dependency between libgcc.a and libc.a.

2011-05-05  Andreas Schwab  <schwab@redhat.com>

	* resolv/netdb.h: Don't include <rpc/netdb.h>.
	* nis/Makefile: Don't install rpcsvc/*.
	* inet/protocols/timed.h: Include <sys/types.h> and <sys/time.h>
	instead of <rpc/types.h>.
	(MAXHOSTNAMELEN): Define.

2011-05-03  Andreas Schwab  <schwab@redhat.com>

	* elf/ldconfig.c (add_dir): Don't crash on empty path.

2011-04-28  Maciej Babinski  <mbabinski@google.com>

	[BZ #12714]
	* sysdeps/posix/getaddrinfo.c (gaih_inet): Don't bypass
	gethostbyname4_r when IPv6 results are possible.

2011-05-02  Ulrich Drepper  <drepper@gmail.com>

	[BZ #12723]
	* sysdeps/unix/sysv/linux/pathconf.c (__pathconf): Implement
	_PC_PIPE_BUF handling.

2011-04-30  Bruno Haible  <bruno@clisp.org>

	[BZ #12717]
	* conform/data/netdb.h-data (getnameinfo): Make POSIX compliant.
	* resolv/netdb.h (getnameinfo): Change type of flags parameter
	to 'int'.
	* inet/getnameinfo.c (getnameinfo): Likewise.

2011-04-29  Ulrich Drepper  <drepper@gmail.com>

	* grp/initgroups.c (internal_getgrouplist): Prefer initgroups setting
	to groups setting in database lookup.
	* nss/nsswitch.conf: Add initgroups entry.

2011-04-22  Ulrich Drepper  <drepper@gmail.com>

	[BZ #12685]
	* libio/fileops.c (_IO_new_file_fopen): Scan up to 7 bytes of the
	mode string.
	Patch by Eric Blake <eblake@redhat.com>.

2011-04-20  H.J. Lu  <hongjiu.lu@intel.com>

	* sunrpc/Makefile (need-export-routines): Add svc_run.
	(routines): Remove svc_run.
	($(objpfx)thrsvc): Add $(common-objpfx)linkobj/libc.so.
	* sunrpc/clnt_perr.c (clnt_perrno): Export.
	* sunrpc/svc_run.c (svc_run): Likewise.
	* sunrpc/svc_udp.c (svcudp_create): Likewise.

2011-04-21  Ulrich Drepper  <drepper@gmail.com>

	* nss/nss_files/files-initgroups.c (_nss_files_initgroups_dyn): Fix
	problem in reallocation in last patch.

2011-04-20  Ulrich Drepper  <drepper@gmail.com>

	* sunrpc/Makefile: Move inclusion of Rules.

2011-04-19  Ulrich Drepper  <drepper@gmail.com>

	* nss/nss_files/files-initgroups.c: New file.
	* nss/Makefile (libnss_files-routines): Add files-initgroups.
	* nss/Versions (libnss_files) [GLIBC_PRIVATE]: Export
	_nss_files_initgroups_dyn.

2011-03-31  Richard Sandiford  <richard.sandiford@linaro.org>

	* elf/elf.h (R_ARM_IRELATIVE): Define.

2011-04-19  Ulrich Drepper  <drepper@gmail.com>

	* po/ru.po: Update from translation team.

2011-04-17  Ulrich Drepper  <drepper@gmail.com>

	* sunrpc/Makefile ($(rpc-compat-routines.os)): Add before-compile to
	dependencies.

2011-02-06  Mike Frysinger  <vapier@gentoo.org>

	[BZ #12653]
	* sysdeps/i386/i686/multiarch/memcpy-ssse3-rep.S: Only protect
	MEMCPY_CHK with USE_AS_BCOPY ifdef check.
	* sysdeps/i386/i686/multiarch/memcpy-ssse3.S: Likewise.
	* sysdeps/x86_64/multiarch/memcpy-ssse3.S: Likewise.
	* sysdeps/x86_64/multiarch/memcpy-ssse3-back.S: Likewise.

2011-03-28  Andreas Schwab  <schwab@linux-m68k.org>

	* sysdeps/powerpc/powerpc32/power4/strncmp.S: Don't read past
	differing bytes.
	* sysdeps/powerpc/powerpc64/power4/strncmp.S: Likewise.
	* sysdeps/powerpc/powerpc32/power7/strncmp.S: Likewise.
	* sysdeps/powerpc/powerpc64/power7/strncmp.S: Likewise.

2011-04-17  Ulrich Drepper  <drepper@gmail.com>

	[BZ #12420]
	* sysdeps/unix/sysv/linux/x86_64/getcontext.S: Reload context after
	storing it.
	* stdlib/bug-getcontext.c: New file.
	* stdlib/Makefile: Add rules to build and run bug-getcontext.

2011-04-13  Andreas Krebbel  <Andreas.Krebbel@de.ibm.com>

	* sysdeps/s390/s390-64/utf16-utf32-z9.c: Wrap the z9-109
	instructions into .machine "z9-109".
	* sysdeps/s390/s390-64/utf8-utf16-z9.c: Likewise.
	* sysdeps/s390/s390-64/utf8-utf32-z9.c: Likewise.

2011-04-11  Andreas Krebbel  <Andreas.Krebbel@de.ibm.com>

	* sysdeps/s390/s390-32/elf/start.S (_start): Skip extra zeroes
	between environment variables and auxiliary vector.

2011-04-16  Ulrich Drepper  <drepper@gmail.com>

	* Makefile: Add rules to build linkobj/libc.so.
	* include/libc-symbols.h: Define libc_hidden_nolink.
	* include/rpc/auth.h: Mark functions which are to be hidden.
	* include/rpc/auth_des.h: Likewise.
	* include/rpc/auth_unix.h: Likewise.
	* include/rpc/clnt.h: Likewise.
	* include/rpc/des_crypt.h: Likewise.
	* include/rpc/key_prot.h: Likewise.
	* include/rpc/pmap_clnt.h: Likewise.
	* include/rpc/pmap_prot.h: Likewise.
	* include/rpc/pmap_rmt.h: Likewise.
	* include/rpc/rpc_msg.h: Likewise.
	* include/rpc/svc.h: Likewise.
	* include/rpc/svc_auth.h: Likewise.
	* include/rpc/xdr.h: Likewise.
	* nis/Makefile: Link all DSOs against linkobj/libc.so.
	* nss/Makefile: Likewise.
	* sunrpc/Makefile: Don't install headers.  Build library with normal
	entry points.  Don't build rpcinfo.  Link RPC tests appropriately.
	* sunrpc/auth_des.c: Hide exported symbols by default, export some
	for the compat linking library.  Remove use of INTDEF/INTUSE.
	* sunrpc/auth_none.c: Likewise.
	* sunrpc/auth_unix.c: Likewise.
	* sunrpc/authdes_prot.c: Likewise.
	* sunrpc/authuxprot.c: Likewise.
	* sunrpc/clnt_gen.c: Likewise.
	* sunrpc/clnt_perr.c: Likewise.
	* sunrpc/clnt_raw.c: Likewise.
	* sunrpc/clnt_simp.c: Likewise.
	* sunrpc/clnt_tcp.c: Likewise.
	* sunrpc/clnt_udp.c: Likewise.
	* sunrpc/clnt_unix.c: Likewise.
	* sunrpc/des_crypt.c: Likewise.
	* sunrpc/des_soft.c: Likewise.
	* sunrpc/get_myaddr.c: Likewise.
	* sunrpc/key_call.c: Likewise.
	* sunrpc/key_prot.c: Likewise.
	* sunrpc/netname.c: Likewise.
	* sunrpc/pm_getmaps.c: Likewise.
	* sunrpc/pm_getport.c: Likewise.
	* sunrpc/pmap_clnt.c: Likewise.
	* sunrpc/pmap_prot.c: Likewise.
	* sunrpc/pmap_prot2.c: Likewise.
	* sunrpc/pmap_rmt.c: Likewise.
	* sunrpc/publickey.c: Likewise.
	* sunrpc/rpc_cmsg.c: Likewise.
	* sunrpc/rpc_common.c: Likewise.
	* sunrpc/rpc_dtable.c: Likewise.
	* sunrpc/rpc_prot.c: Likewise.
	* sunrpc/rpc_thread.c: Likewise.
	* sunrpc/rtime.c: Likewise.
	* sunrpc/svc.c: Likewise.
	* sunrpc/svc_auth.c: Likewise.
	* sunrpc/svc_authux.c: Likewise.
	* sunrpc/svc_raw.c: Likewise.
	* sunrpc/svc_run.c: Likewise.
	* sunrpc/svc_simple.c: Likewise.
	* sunrpc/svc_tcp.c: Likewise.
	* sunrpc/svc_udp.c: Likewise.
	* sunrpc/svc_unix.c: Likewise.
	* sunrpc/svcauth_des.c: Likewise.
	* sunrpc/xcrypt.c: Likewise.
	* sunrpc/xdr.c: Likewise.
	* sunrpc/xdr_array.c: Likewise.
	* sunrpc/xdr_float.c: Likewise.
	* sunrpc/xdr_intXX_t.c: Likewise.
	* sunrpc/xdr_mem.c: Likewise.
	* sunrpc/xdr_rec.c: Likewise.
	* sunrpc/xdr_ref.c: Likewise.
	* sunrpc/xdr_sizeof.c: Likewise.
	* sunrpc/xdr_stdio.c: Likewise.

2011-04-10  Ulrich Drepper  <drepper@gmail.com>

	[BZ #12650]
	* sysdeps/i386/dl-tls.h: Define TLS_DTV_UNALLOCATED.
	* sysdeps/ia64/dl-tls.h: Likewise.
	* sysdeps/powerpc/dl-tls.h: Likewise.
	* sysdeps/s390/dl-tls.h: Likewise.
	* sysdeps/sh/dl-tls.h: Likewise.
	* sysdeps/sparc/dl-tls.h: Likewise.
	* sysdeps/x86_64/dl-tls.h: Likewise.
	* elf/dl-tls.c: Don't define TLS_DTV_UNALLOCATED here.

2011-03-14  Andreas Schwab  <schwab@redhat.com>

	* elf/dl-load.c (_dl_dst_substitute): When skipping the first
	rpath element also skip the following colon.
	(expand_dynamic_string_token): Add is_path parameter and pass
	down to DL_DST_REQUIRED and _dl_dst_substitute.
	(decompose_rpath): Call expand_dynamic_string_token with
	non-zero is_path.  Ignore empty rpaths.
	(_dl_map_object_from_fd): Call expand_dynamic_string_token
	with zero is_path.

2011-04-08  Andreas Schwab  <schwab@linux-m68k.org>

	* sysdeps/unix/sysv/linux/powerpc/powerpc64/sync_file_range.c:
	Make cancelable.

2011-04-09  Ulrich Drepper  <drepper@gmail.com>

	[BZ #12655]
	* sysdeps/unix/sysv/linux/sys/syscall.h: Fix comment.
	Patch by Filipe David Manana <fdmanana@apache.org>.

2011-04-07  Andreas Schwab  <schwab@redhat.com>

	* sysdeps/unix/sysv/linux/x86_64/____longjmp_chk.S (CALL_FAIL):
	Maintain aligned stack.
	(CHECK_RSP): Remove unused macro.

2011-04-03  Ulrich Drepper  <drepper@gmail.com>

	* sysdeps/x86_64/cacheinfo.c (intel_02_known): Fix typo in table.
	* sysdeps/unix/sysv/linux/i386/sysconf.c (intel_02_known): Likewise.

2011-04-02  Ulrich Drepper  <drepper@gmail.com>

	* sysdeps/unix/sysv/linux/bits/time.h (CLOCK_BOOTTIME): Define.

	* include/features.h: Mention __USE_XOPEN2K8 in comment.

2011-03-26  H.J. Lu  <hongjiu.lu@intel.com>

	[BZ #12518]
	* sysdeps/x86_64/Versions: Add memcpy to GLIBC_2.14.
	* sysdeps/x86_64/memcpy.S: Provide GLIBC_2_14 memcpy.
	* sysdeps/x86_64/memmove.c: New file.
	* sysdeps/x86_64/multiarch/memcpy.S: Include <shlib-compat.h>.
	(memcpy): Renamed to ...
	(__new_memcpy): This.
	(memcpy): Provide GLIBC_2_14 memcpy.
	* sysdeps/x86_64/multiarch/memmove.c: Include <shlib-compat.h>.
	(memcpy): Provide GLIBC_2_2_5 memcpy.

2011-04-01  Ulrich Drepper  <drepper@gmail.com>

	[BZ #12631]
	* wcsmbs/wchar.h: Make wcpcpy and wcpncpy visible for __USE_XOPEN2K8.

2011-03-30  Andreas Schwab  <schwab@redhat.com>

	* misc/syncfs.c: New file.
	* misc/Makefile (routines): Add syncfs.
	* posix/unistd.h: Declare syncfs.
	* sysdeps/unix/syscalls.list: Add syncfs.

2011-04-01  Andreas Schwab  <schwab@redhat.com>

	* sysdeps/unix/sysv/linux/Versions: Rename open_by_handle to
	open_by_handle_at.
	* sysdeps/unix/sysv/linux/i386/bits/fcntl.h: Likewise.
	* sysdeps/unix/sysv/linux/ia64/bits/fcntl.h: Likewise.
	* sysdeps/unix/sysv/linux/s390/bits/fcntl.h: Likewise.
	* sysdeps/unix/sysv/linux/sh/bits/fcntl.h: Likewise.
	* sysdeps/unix/sysv/linux/sparc/bits/fcntl.h: Likewise.
	* sysdeps/unix/sysv/linux/syscalls.list: Likewise.
	* sysdeps/unix/sysv/linux/x86_64/bits/fcntl.h: Likewise.

2011-04-01  Ulrich Drepper  <drepper@gmail.com>

	* sysdeps/unix/sysv/linux/i386/bits/fcntl.h: Define O_PATH.
	* sysdeps/unix/sysv/linux/ia64/bits/fcntl.h: Likewise.
	* sysdeps/unix/sysv/linux/powerpc/bits/fcntl.h: Likewise.
	* sysdeps/unix/sysv/linux/s390/bits/fcntl.h: Likewise.
	* sysdeps/unix/sysv/linux/sh/bits/fcntl.h: Likewise.
	* sysdeps/unix/sysv/linux/sparc/bits/fcntl.h: Likewise.
	* sysdeps/unix/sysv/linux/x86_64/bits/fcntl.h: Likewise.

	* io/Makefile: Compile fallocate.c, fallocate64.c, and
	sync_file_range.c with -fexceptions.
	* sysdeps/unix/sysv/linux/fallocate.c: Make cancelable.
	* sysdeps/unix/sysv/linux/fallocate64.c: Likewise.
	* sysdeps/unix/sysv/linux/i386/fallocate.c: Likewise.
	* sysdeps/unix/sysv/linux/i386/fallocate64.c: Likewise.
	* sysdeps/unix/sysv/linux/wordsize-64/fallocate.c: Likewise.
	* sysdeps/unix/sysv/linux/sync_file_range.c: Likewise.
	* sysdeps/unix/sysv/linux/wordsize-64/syscalls.list: Mark
	sync_file_range as cancellation point
	* sysdeps/unix/sysv/linux/i386/sync_file_range.c: New file.  This is
	now a wrapper around __call_sync_file_range with cancellation handling.
	* sysdeps/unix/sysv/linux/i386/sync_file_range.S: Renamed to ...
	* sysdeps/unix/sysv/linux/i386/call_sync_file_range.S: ...this.  Change
	function name to __call_sync_file_range.
	* sysdeps/unix/sysv/linux/i386/Makefile [subdir=io] (sysdep_routines):
	Add call_sync_file_range.

2011-04-01  Andreas Schwab  <schwab@redhat.com>

	* sysdeps/unix/sysv/linux/Makefile (sysdep_headers): Add
	bits/timex.h.

2011-04-01  Ulrich Drepper  <drepper@gmail.com>

	* iconv/iconv.h: Fix typo in comment.
	* io/fcntl.h: Likewise.
	* libio/stdio.h: Likewise.
	* posix/spawn.h: Likewise.
	* posix/unistd.h: Likewise.
	* stdlib/stdlib.h: Likewise.
	* time/time.h: Likewise.
	* wcsmbs/wchar.h: Likewise.

	* sysdeps/unix/sysv/linux/Versions [GLIBC_2.14] (name_to_handle_at,
	open_by_handle): Add.
	* sysdeps/unix/sysv/linux/i386/bits/fcntl.h: Define struct file_handle
	and MAX_HANDLE_SZ.  Declare name_to_handle_at and open_by_handle.
	Augment a few comments.
	* sysdeps/unix/sysv/linux/ia64/bits/fcntl.h: Likewise.
	* sysdeps/unix/sysv/linux/s390/bits/fcntl.h: Likewise.
	* sysdeps/unix/sysv/linux/sh/bits/fcntl.h: Likewise.
	* sysdeps/unix/sysv/linux/sparc/bits/fcntl.h: Likewise.
	* sysdeps/unix/sysv/linux/x86_64/bits/fcntl.h: Likewise.
	* sysdeps/unix/sysv/linux/syscalls.list: Add name_to_handle_at and
	open_by_handle.

	* io/fcntl.h (AT_EMPTY_PATH): Define.

2011-03-30  Ulrich Drepper  <drepper@gmail.com>

	* sysdeps/unix/sysv/linux/syscalls.list: Add clock_adjtime.
	* sysdeps/unix/sysv/linux/bits/time.h: New file.
	* sysdeps/unix/sysv/linux/sys/timex.h: Move struct timex definition
	to...
	* sysdeps/unix/sysv/linux/bits/timex.h: ...here.  New file.
	* Versions.def: Add GLIBC_2.14.
	* sysdeps/unix/sysv/linux/Versions [GLIBC_2.14] (clock_adjtime):
	Export.

2011-03-22  Ulrich Drepper  <drepper@gmail.com>

	* sysdeps/unix/sysv/linux/i386/sysconf.c (intel_check_word): Increment
	round counter.
	* sysdeps/x86_64/cacheinfo.c (intel_check_word): Likewise.

2011-03-20  H.J. Lu  <hongjiu.lu@intel.com>

	[BZ #12597]
	* string/test-strncmp.c (do_page_test): New function.
	(check2): Likewise.
	(test_main): Call check2.
	* sysdeps/x86_64/multiarch/strcmp.S: Properly cross page boundary.

2011-03-20  Ulrich Drepper  <drepper@gmail.com>

	[BZ #12587]
	* sysdeps/unix/sysv/linux/i386/sysconf.c (intel_check_word):
	Handle cache information in CPU leaf 4.
	* sysdeps/x86_64/cacheinfo.c (intel_check_word): Likewise.

2011-03-18  Ulrich Drepper  <drepper@gmail.com>

	[BZ #12583]
	* posix/fnmatch.c (fnmatch): Check size of pattern in wide
	character representation.
	Partly based on a patch by Tomas Hoger <thoger@redhat.com>.

2011-03-16  Ryan S. Arnold  <rsa@us.ibm.com>

	* sysdeps/powerpc/powerpc32/power6/fpu/s_isnanf.S (isnanf): Fix
	END(__isnan) to END(__isnanf) to match function entry point/label
	EALIGN(__isnanf,...).

2011-03-10  Jakub Jelinek  <jakub@redhat.com>

	* wcsmbs/wchar.h (wmemcmp): Remove __restrict qualifiers.

2011-03-10  Ulrich Drepper  <drepper@gmail.com>

	[BZ #12510]
	* elf/dl-lookup.c (do_lookup_x): For copy relocations of unique objects
	copy from the symbol referenced in the relocation to initialize the
	used variable.
	Patch by Piotr Bury <pbury@goahead.com>.
	* elf/Makefile: Add rules to build and tst-unique3.
	* include/bits/dlfcn.h: Remove _dl_mcount_wrapper_check declaration.
	* elf/tst-unique3.cc: New file.
	* elf/tst-unique3.h: New file.
	* elf/tst-unique3lib.cc: New file.
	* elf/tst-unique3lib2.cc: New file.

	* elf/Makefile: Don't run tst-execstack* tests of SELinux is enabled.

2011-03-10  Mike Frysinger  <vapier@gentoo.org>

	* sysdeps/sparc/sparc64/elf/configure.in (libc_cv_sparc64_tls): Add
	$LDFLAGS and -nostdlib -nostartfiles to linking step.  Change main
	to _start.

2011-03-06  Ulrich Drepper  <drepper@gmail.com>

	* elf/dl-load.c (_dl_map_object): If we are looking for the first
	to-be-loaded object along a path to loader is ld.so.

2011-03-02  Harsha Jagasia  <harsha.jagasia@amd.com>
	    Ulrich Drepper  <drepper@gmail.com>

	* sysdeps/x86_64/memset.S: After aligning destination, code
	branches to different locations depending on the value of
	misalignment, when multiarch is enabled. Fix this.

2011-03-02  Harsha Jagasia  <harsha.jagasia@amd.com>

	* sysdeps/x86_64/cacheinfo.c (init_cacheinfo):
	Set _x86_64_preferred_memory_instruction for AMD processsors.
	* sysdeps/x86_64/multiarch/init-arch.c (__init_cpu_features):
	Set bit_Prefer_SSE_for_memop for AMD processors.

2011-03-04  Ulrich Drepper  <drepper@gmail.com>

	* libio/fmemopen.c (fmemopen): Optimize a bit.

2011-03-03  Andreas Schwab  <schwab@redhat.com>

	* libio/fmemopen.c (fmemopen): Don't read past end of buffer.

2011-03-03  Roland McGrath  <roland@redhat.com>

	* setjmp/bits/setjmp2.h: Canonicalize comment formatting.

2011-02-28  Aurelien Jarno  <aurelien@aurel32.net>

	* sysdeps/sparc/sparc64/multiarch/memset.S(__bzero): Call
	__bzero_ultra1 instead of __memset_ultra1.

2011-02-23  Andreas Schwab  <schwab@redhat.com>
	    Ulrich Drepper  <drepper@gmail.com>

	[BZ #12509]
	* include/link.h (struct link_map): Add l_orig_initfini.
	* elf/dl-load.c (_dl_map_object_from_fd): Free realname before
	returning unsuccessfully.
	* elf/dl-close.c (_dl_close_worker): If this is the last explicit
	close of a file loaded at startup, restore the original l_initfini
	list.
	* elf/dl-deps.c (_dl_map_object_deps): Don't free old l_initfini
	list, store the pointer.
	* elf/Makefile ($(objpfx)noload-mem): New rule.
	(noload-ENV): Define.
	(tests): Add $(objpfx)noload-mem.
	* elf/noload.c: Include <memcheck.h>.
	(main): Call mtrace.  Close all opened handles.

2011-02-17  Andreas Schwab  <schwab@redhat.com>

	[BZ #12454]
	* elf/dl-deps.c (_dl_map_object_deps): Signal error early when
	dependencies are missing.

2011-02-22  Samuel Thibault  <samuel.thibault@ens-lyon.org>

	Fix __if_freereq crash: Unlike the generic version which uses free,
	Hurd needs munmap.
	* sysdeps/mach/hurd/ifreq.h: New file.

2011-01-27  Petr Baudis  <pasky@suse.cz>
	    Ulrich Drepper  <drepper@gmail.com>

	[BZ 12445]#
	* stdio-common/vfprintf.c (vfprintf): Pass correct newlen
	to extend_alloca().
	* stdio-common/bug23.c: New file.
	* stdio-common/Makefile (tests): Add bug23.

2010-09-28  Andreas Schwab  <schwab@redhat.com>
	    Ulrich Drepper  <drepper@gmail.com>

	[BZ #12489]
	* elf/rtld.c (dl_main): Move setting of GLRO(dl_init_all_dirs)
	before performing relro protection.  At old place add assertion
	to make sure nothing changed.

2011-02-17  Nathan Sidwell  <nathan@codesourcery.com>
	    Glauber de Oliveira Costa  <glommer@gmail.com>

	* elf/elf.h: Add new ARM TLS relocs.

2011-02-16  Ryan S. Arnold  <rsa@us.ibm.com>

	* sysdeps/unix/sysv/linux/powerpc/powerpc64/sysdep.h:
	(INTERNAL_VSYSCALL_NCS INTERNAL_SYSCALL_NCS): Remove erroneous (int)
	cast from r3.
	* sysdeps/wordsize-64/Makefile: New file.  Add tst-writev to
	'tests' variable.
	* sysdeps/wordsize-64/tst-writev.c: New file.

2011-02-15  Ryan S. Arnold  <rsa@us.ibm.com>

	* sysdeps/powerpc/powerpc64/power7/Makefile: New file which adds
	-mno-vsx to the CFLAGS-rtld.c variable to avoid using VSX registers and
	insns in _dl_start to prevent a TOC reference before relocs are
	resolved.

2011-02-15  Ulrich Drepper  <drepper@gmail.com>

	[BZ #12469]
	* Makeconfig: Remove RANLIB definition.
	* Makerules: Don't use RANLIB.
	* aclocal.m4: Remove ranlib test.
	* configure.in: No need to check for ranlib.
	* elf/rtld-Rules: Don't use RANLIB.

2011-02-16  Samuel Thibault  <samuel.thibault@ens-lyon.org>

	* sysdeps/mach/i386/sysdep.h: Add _MACH_I386_SYSDEP_H inclusion
	protection macro.
	* sysdeps/mach/i386/thread_state.h: Add _MACH_I386_THREAD_STATE_H
	inclusion protection macro.

	* stdio-common/psiginfo.c (psiginfo): Check pinfo->si_signo against
	SIGRTMIN and SIGRTMAX and print information in that case only when
	SIGRTMIN is defined.

2011-02-11  Jakub Jelinek  <jakub@redhat.com>

	* stdio-common/printf-parsemb.c (__parse_one_specmb): Handle
	arginfo fn returning -1.

	* stdio-common/_i18n_number.h (_i18n_number_rewrite): Ensure decimal
	and thousands string is zero terminated.

2011-02-03  Andreas Schwab  <schwab@redhat.com>

	* sysdeps/unix/sysv/linux/sparc/bits/socket.h: Sync with
	sysdeps/unix/sysv/linux/bits/socket.h.

2011-01-30  Samuel Thibault  <samuel.thibault@ens-lyon.org>

	* bits/sched.h (__CPU_ZERO, __CPU_SET, __CPU_CLR, __CPU_ISSET)
	(__CPU_COUNT): Remove old macros.
	(__CPU_ZERO_S, __CPU_SET_S, __CPU_CLR_S, __CPU_ISSET_S)
	(__CPU_COUNT, __CPU_EQUAL_S, __CPU_OP_S, __CPU_ALLOC_SIZE)
	(__CPU_ALLOC, __CPU_FREE): Add macros.
	(__sched_cpualloc, __sched_cpufree): Add declarations.

2011-02-05  Ulrich Drepper  <drepper@gmail.com>

	* nscd/nscd-client.h: Define MAX_TIMEOUT_VALUE.
	(struct datahead): Reuse 32 bits of the alignment for a TTL field.
	* nscd/aicache.c (addhstaiX): Return timeout of added value.
	(readdhstai): Return value of addhstaiX call.
	* nscd/grpcache.c (cache_addgr): Return timeout of added value.
	(addgrbyX): Return value returned by cache_addgr.
	(readdgrbyname): Return value returned by addgrbyX.
	(readdgrbygid): Likewise.
	* nscd/pwdcache.c (cache_addpw): Return timeout of added value.
	(addpwbyX): Return value returned by cache_addpw.
	(readdpwbyname): Return value returned by addhstbyX.
	(readdpwbyuid): Likewise.
	* nscd/servicescache.c (cache_addserv): Return timeout of added value.
	(addservbyX): Return value returned by cache_addserv.
	(readdservbyname): Return value returned by addservbyX:
	(readdservbyport): Likewise.
	* nscd/hstcache.c (cache_addhst): Return timeout of added value.
	(addhstbyX): Return value returned by cache_addhst.
	(readdhstbyname): Return value returned by addhstbyX.
	(readdhstbyaddr): Likewise.
	(readdhstbynamev6): Likewise.
	(readdhstbyaddrv6): Likewise.
	* nscd/initgrcache.c (addinitgroupsX): Return timeout of added value.
	(readdinitgroups): Return value returned by addinitgroupsX.
	* nscd/cache.c (readdfcts): Change return value of functions to time_t.
	(prune_cache): Keep track of timeout value of re-added entries.
	* nscd/connections.c (nscd_run_prune): Use MAX_TIMEOUT_VALUE.
	* nscd/nscd.h: Adjust prototypes of readd* functions.

2011-02-04  Roland McGrath  <roland@redhat.com>

	* nis/nis_server.c (nis_servstate): Use the right name for 0.
	(nis_stats): Likewise.
	* nis/nis_modify.c (nis_modify): Likewise.
	* nis/nis_remove.c (nis_remove): Likewise.
	* nis/nis_add.c (nis_add): Likewise.

	* elf/dl-object.c (_dl_new_object): Remove unused variable L.

	* posix/fnmatch_loop.c: Add some consts.

	* sysdeps/x86_64/multiarch/memset-x86-64.S: Add an #undef.

2011-02-02  H.J. Lu  <hongjiu.lu@intel.com>

	[BZ #12460]
	* config.make.in (config-cflags-novzeroupper): Define.
	* configure.in: Substitute libc_cv_cc_novzeroupper.
	* elf/Makefile (AVX-CFLAGS): Define.
	(CFLAGS-tst-audit4.c): Replace -mavx with $(AVX-CFLAGS).
	(CFLAGS-tst-auditmod4a.c): Likewise.
	(CFLAGS-tst-auditmod4b.c): Likewise.
	(CFLAGS-tst-auditmod6b.c): Likewise.
	(CFLAGS-tst-auditmod6c.c): Likewise.
	(CFLAGS-tst-auditmod7b.c): Likewise.
	* sysdeps/i386/configure.in: Check -mno-vzeroupper.

2011-02-02  Ulrich Drepper  <drepper@gmail.com>

	* elf/dl-runtime.c (_dl_call_pltexit): Pass correct address of the
	function to the callback.
	Patch partly by Jiri Olsa <jolsa@redhat.com>.

2011-02-02  Andreas Schwab  <schwab@redhat.com>

	* shadow/sgetspent.c: Check return value of __sgetspent_r instead
	of errno.

2011-01-19  Ulrich Drepper  <drepper@gmail.com>

	[BZ #11724]
	* elf/dl-deps.c (_dl_map_object_deps): Rewrite sorting determining order
	of constructors.
	* elf/dl-fini.c (_dl_sort_fini): Rewrite sorting determining order
	of destructors.
	(_dl_fini): Don't call _dl_sort_fini if there is only one object.

	[BZ #11724]
	* elf/Makefile: Add rules to build and run new test.
	* elf/tst-initorder.c: New file.
	* elf/tst-initorder.exp: New file.
	* elf/tst-initordera1.c: New file.
	* elf/tst-initordera2.c: New file.
	* elf/tst-initordera3.c: New file.
	* elf/tst-initordera4.c: New file.
	* elf/tst-initorderb1.c: New file.
	* elf/tst-initorderb2.c: New file.
	* elf/tst-order-a1.c: New file.
	* elf/tst-order-a2.c: New file.
	* elf/tst-order-a3.c: New file.
	* elf/tst-order-a4.c: New file.
	* elf/tst-order-b1.c: New file.
	* elf/tst-order-b2.c: New file.
	* elf/tst-order-main.c: New file.
	New test case by George Gensure <werkt0@gmail.com>.

2010-10-01  Andreas Schwab  <schwab@redhat.com>

	* sysdeps/posix/getaddrinfo.c (gaih_inet): Don't discard result of
	decoding ACE if AI_CANONIDN.

2011-01-18  Ulrich Drepper  <drepper@gmail.com>

	* elf/Makefile: Build IFUNC tests unless multi-arch = no.

2011-01-17  Ulrich Drepper  <drepper@gmail.com>

	* version.h (RELEASE): Bump for 2.13 release.
	* include/features.h: (__GLIBC_MINOR__): Bump to 13.

	* io/fcntl.h: Define AT_NO_AUTOMOUNT.

	* sysdeps/unix/sysv/linux/i386/bits/mman.h: Define MADV_HUGEPAGE and
	MADV_NOHUGEPAGE.
	* sysdeps/unix/sysv/linux/ia64/bits/mman.h: Likewise.
	* sysdeps/unix/sysv/linux/powerpc/bits/mman.h: Likewise.
	* sysdeps/unix/sysv/linux/s390/bits/mman.h: Likewise.
	* sysdeps/unix/sysv/linux/sh/bits/mman.h: Likewise.
	* sysdeps/unix/sysv/linux/sparc/bits/mman.h: Likewise.
	* sysdeps/unix/sysv/linux/x86_64/bits/mman.h: Likewise.

	* posix/getconf.c: Update copyright year.
	* catgets/gencat.c: Likewise.
	* csu/version.c: Likewise.
	* debug/catchsegv.sh: Likewise.
	* debug/xtrace.sh: Likewise.
	* elf/ldconfig.c: Likewise.
	* elf/ldd.bash.in: Likewise.
	* elf/sprof.c (print_version): Likewise.
	* iconv/iconv_prog.c: Likewise.
	* iconv/iconvconfig.c: Likewise.
	* locale/programs/locale.c: Likewise.
	* locale/programs/localedef.c: Likewise.
	* malloc/memusage.sh: Likewise.
	* malloc/mtrace.pl: Likewise.
	* nscd/nscd.c (print_version): Likewise.
	* nss/getent.c: Likewise.

	* sysdeps/unix/sysv/linux/bits/socket.h: Define AF_CAIF, AF_ALG,
	PF_CAIF, and PF_ALG.
	* sysdeps/unix/sysv/linux/sparc/bits/socket.h: Likewise.

2011-01-16  Andreas Schwab  <schwab@linux-m68k.org>

	* elf/Makefile (tlsmod17a-modules, tlsmod18a-modules): Define.
	(modules-names): Use them.
	(ifunc-test-modules, ifunc-pie-tests): Define.
	(extra-test-objs): Add tlsmod17a-modules, tlsmod18a-modules,
	tst-pie1, ifunc-test-modules and ifunc-pie-tests objects.
	(test-extras): Likewise.
	($(patsubst %,$(objpfx)%.os,$(tlsmod17a-modules))): Use
	$(compile-command.c).
	($(patsubst %,$(objpfx)%.os,$(tlsmod18a-modules))): Likewise.
	(all-built-dso): Define.
	(check-textrel.out, check-execstack.out): Depend on it.

	* configure.in: Don't override --enable-multi-arch.

2011-01-15  Ulrich Drepper  <drepper@gmail.com>

	[BZ #6812]
	* nscd/hstcache.c (tryagain): Define.
	(cache_addhst): Return tryagain not notfound for temporary errors.
	(addhstbyX): Also set h_errno to TRY_AGAIN when memory allocation
	failed.

2011-01-14  Ulrich Drepper  <drepper@gmail.com>

	[BZ #10563]
	* sysdeps/unix/sysv/linux/i386/setgroups.c: Use INLINE_SETXID_SYSCALL
	to make the syscall.
	* sysdeps/unix/sysv/linux/setgroups.c: New file.

	[BZ #12378]
	* posix/fnmatch_loop.c (FCT): When matching '[' keep track of beginning
	and fall back to matching as normal character if the string ends before
	the matching ']' is found.  This is what POSIX requires.
	* posix/testfnm.c: Adjust test result.
	* posix/globtest.sh: Adjust test result.  Add new test.
	* posix/tst-fnmatch.input: Likewise.
	* posix/tst-fnmatch2.c: Add new test.

2010-12-28  Andreas Schwab  <schwab@linux-m68k.org>

	* elf/Makefile (check-execstack): Revert last change.  Depend on
	check-execstack.h.
	(check-execstack.h): New target.
	(generated): Add check-execstack.h.
	* elf/check-execstack.c: Include "check-execstack.h".
	(main): Revert last change.
	(handle_file): Return zero if GNU_STACK is absent and
	DEFAULT_STACK_PERMS doesn't include PF_X.

2011-01-13  Ulrich Drepper  <drepper@gmail.com>

	* sysdeps/posix/spawni.c (__spawni): Don't fail if close file action
	in child fails because the descriptor is already closed.
	* include/sys/resource.h: Add libc_hidden_proto for getrlimit64.
	* sysdeps/unix/sysv/linux/getrlimit64.c: Add libc_hidden_def.
	* sysdeps/unix/sysv/linux/i386/getrlimit64.c: Likewise.

	[BZ #12397]
	* sysdeps/unix/sysv/linux/mkdirat.c (mkdirat): Fix handling of missing
	syscall.

	[BZ #10484]
	* nss/nss_files/files-hosts.c (HOST_DB_LOOKUP): Handle overflows of
	temporary buffer used to handle multi lookups locally.
	* include/alloca.h: Add libc_hidden_proto for __libc_alloca_cutoff.

2011-01-12  Ulrich Drepper  <drepper@gmail.com>

	* elf/dl-dst.h (DL_DST_REQUIRED): Allow l_origin to be NULL when
	loader is ld.so.

2011-01-10  Paul Pluzhnikov  <ppluzhnikov@google.com>

	* sysdeps/i386/Makefile: stdlib/cxa_finalize.c needs 16-byte stack
	alignment for SSE2.

2011-01-12  Ulrich Drepper  <drepper@gmail.com>

	[BZ #12394]
	* stdio-common/printf_fp.c (__printf_fp): Add more room for grouping
	characters.  When rounding increased number of integer digits recompute
	number of groups.
	* stdio-common/tst-grouping.c: New file.
	* stdio-common/Makefile: Add rules to build and run tst-grouping.

2011-01-09  Ulrich Drepper  <drepper@gmail.com>

	* sysdeps/i386/bits/select.h: Don't use asm code for __FD_SET,
	__FD_CLR, and __FS_ISSET.  gcc generates better code on its own.

	* sysdeps/x86_64/bits/select.h: Mark value of __FD_SET and __FD_CLR as
	void.
	* bits/select.h: Likewise.

2011-01-08  Ulrich Drepper  <drepper@gmail.com>

	* po/ja.po: Update from translation team.

2011-01-04  David S. Miller  <davem@sunset.davemloft.net>

	[BZ #11155]
	* sysdeps/unix/sysv/linux/sparc/sparc64/fxstat.c: Use i386's
	implementation just like for lxstat, fxstatat, et al.

2010-12-27  Jim Meyering  <meyering@redhat.com>

	[BZ #12348]
	* posix/regexec.c (build_trtable): Return failure indication upon
	calloc failure.  Otherwise, re_search_internal could infloop on OOM.

2010-12-25  Ulrich Drepper  <drepper@gmail.com>

	[BZ #12201]
	* sysdeps/unix/sysv/linux/getrlimit64.c: New file.
	* sysdeps/unix/sysv/linux/setrlimit64.c: New file.
	* sysdeps/unix/sysv/linux/i386/getrlimit64.c: Use ../getrlimit64.c.
	* sysdeps/unix/sysv/linux/kernel-features.h: Define __ASSUME_PRLIMIT64.

	[BZ #12207]
	* malloc/malloc.c (do_check_malloc_state): Use fastbin macro.

	[BZ #12204]
	* string/xpg-strerror.c (__xpg_strerror_r): Return error code, not -1.
	* sysdeps/mach/xpg-strerror.c (__xpg_strerror_r): Likewise.

2010-12-15  H.J. Lu  <hongjiu.lu@intel.com>

	* config.h.in (NO_CTORS_DTORS_SECTIONS): Define.
	* configure.in: Define NO_CTORS_DTORS_SECTIONS if linker
	script has SORT_BY_INIT_PRIORITY.
	* elf/sofini.c: Remove `.ctors' and `.dtors' sections if
	NO_CTORS_DTORS_SECTIONS is defined.
	* elf/soinit.c: Likewise.
	* sysdeps/i386/init-first.c: Don't call __libc_global_ctors if
	NO_CTORS_DTORS_SECTIONS is defined.
	* sysdeps/mach/hurd/i386/init-first.c: Likewise.
	* sysdeps/mach/hurd/powerpc/init-first.c: Likewise.
	* sysdeps/sh/init-first.c: Likewise.
	* sysdeps/unix/sysv/linux/init-first.c: Likewise.

2010-12-24  Ulrich Drepper  <drepper@gmail.com>

	* stdio-common/vfprintf.c (vfprintf): If printf handlers are installed
	always use the slow path.

2010-12-15  Ryan S. Arnold  <rsa@us.ibm.com>

	* elf/Makefile: (check-execstack): Replace $(native-compile) with a
	similar rule which adds the sysdep directories to the header search in
	order to pick up the correct platform stackinfo.h.
	* elf/check-execstack.c (main): Check DEFAULT_STACK_PERMS for PF_X and
	perform test if it is, otherwise return successfully without testing.
	* elf/dl-load.c (_dl_map_object_from_fd): Source stack_flags from
	DEFAULT_STACK_PERMS define in stackinfo.h.
	* elf/dl-support.c (_dl_stack_flags): Source from DEFAULT_STACK_PERMS
	defined in stackinfo.h.
	* elf/rtld.c (_dl_starting_up): Source ._dl_stack_flags from
	DEFAULT_STACK_PERMS defined in stackinfo.h.
	* sysdeps/i386/stackinfo.h: Define DEFAULT_STACK_PERMS with PF_X.
	* sysdeps/ia64/stackinfo.h: Likewise.
	* sysdeps/s390/stackinfo.h: Likewise.
	* sysdeps/sh/stackinfo.h: Likewise.
	* sysdeps/sparc/stackinfo.h: Likewise.
	* sysdeps/x86_64/stackinfo.h: Likewise.
	* sysdeps/powerpc/stackinfo.h: Define DEFAULT_STACK_PERMS without
	PF_X for powerpc64.  Retain PF_X for powerpc32.

2010-12-19  Ulrich Drepper  <drepper@gmail.com>

	* sysdeps/unix/readdir_r.c (__READDIR_R): Compute reclen more
	accurately.
	* sysdeps/unix/sysv/linux/wordsize-64/readdir_r.c: Define
	GETDENTS_64BIT_ALIGNED.

2010-12-14  Ulrich Drepper  <dreper@gmail.com>

	* sysdeps/i386/i686/multiarch/strcmp.S: Undo accidental checkin.

2010-12-10  Andreas Schwab  <schwab@redhat.com>

	* wcsmbs/wchar.h (wcpcpy, wcpncpy): Only declare under
	_GNU_SOURCE.

	* wcsmbs/wchar.h (wcpcpy, wcpncpy): Add __restrict.
	* wcsmbs/bits/wchar2.h (__wmemmove_chk_warn, wmemmove, wmemset):
	Remove __restrict.
	(wcscpy, __wcpcpy_chk, __wcpcpy_alias, wcpcpy, wcsncpy, wcpncpy)
	(wcscat, wcsncat, __wcrtomb_chk, wcrtomb): Add __restrict.

2010-12-09  Ulrich Drepper  <drepper@gmail.com>

	[BZ #11655]
	* stdlib/msort.c (qsort_r): Make sure both phys_pages and pagesize
	are initialized.

2010-12-09  Jakub Jelinek  <jakub@redhat.com>

	* string/bits/string3.h (memmove, bcopy): Remove __restrict.

2010-12-03  Ulrich Drepper  <drepper@gmail.com>

	* po/it.po: Update from translation team.

2010-12-01  H.J. Lu  <hongjiu.lu@intel.com>

	* sysdeps/i386/i686/multiarch/strcmp-ssse3.S (STRCMP): Remove
	unused codes.

2010-11-30  Ulrich Drepper  <drepper@gmail.com>

	* sysdeps/i386/fpu/libm-test-ulps: Relax ynf(10,0.75) test expectations.

2010-11-24  Andreas Schwab  <schwab@redhat.com>

	* resolv/nss_dns/dns-host.c (getanswer_r): Don't handle ttl == 0
	specially.
	(gaih_getanswer_slice): Likewise.

2010-10-20  Jakub Jelinek  <jakub@redhat.com>

	* sysdeps/ieee754/ldbl-128/s_fmal.c (__fmal): Fix up inline asm.

2010-05-31  Petr Baudis  <pasky@suse.cz>

	[BZ #11149]
	* elf/ldconfig.c (main): Allow aux_cache_file open()ing to fail
	silently even in the chroot mode.

2010-11-22  Ulrich Drepper  <drepper@gmail.com>

	* nis/nss_compat/compat-initgroups.c (internal_getgrent_r): Optimize
	last patch a bit.  Pretty printing

2010-05-31  Petr Baudis <pasky@suse.cz>

	[BZ #10085]
	* nis/nss_compat/compat-initgroups.c (internal_getgrent_r): Fix
	initialization of skip_initgroups_dyn.

2010-11-19  Ulrich Drepper  <drepper@gmail.com>

	* sysdeps/unix/sysv/linux/i386/bits/mman.h: Define MAP_HUGETLB.
	* sysdeps/unix/sysv/linux/x86_64/bits/mman.h: Likewise.

2010-11-16  Ulrich Drepper  <drepper@gmail.com>

	* sysdeps/unix/sysv/linux/sys/swap.h (SWAP_FLAG_DISCARD): Define.

2010-11-11  Andreas Schwab  <schwab@redhat.com>

	* posix/fnmatch_loop.c (NEW_PATTERN): Fix use of alloca.
	* posix/Makefile (tests): Add $(objpfx)tst-fnmatch-mem.
	(tst-fnmatch-ENV): Set MALLOC_TRACE.
	($(objpfx)tst-fnmatch-mem): New rule.
	(generated): Add tst-fnmatch-mem and tst-fnmatch.mtrace.
	* posix/tst-fnmatch.c (main): Call mtrace.

2010-11-11  H.J. Lu  <hongjiu.lu@intel.com>

	* sysdeps/x86_64/multiarch/init-arch.c (__init_cpu_features):
	Support Intel processor model 6 and model 0x2c.

2010-11-10  Luis Machado  <luisgpm@br.ibm.com>

	* sysdeps/ieee754/ldbl-128ibm/e_sqrtl.c (__ieee754_sqrtl): Force
	  signed comparison.

2010-11-09  H.J. Lu  <hongjiu.lu@intel.com>

	[BZ #12205]
	* string/test-strncasecmp.c (check_result): New function.
	(do_one_test): Use it.
	(check1): New function.
	(test_main): Use it.
	* sysdeps/i386/i686/multiarch/strcmp.S (nibble_ashr_use_sse4_2_exit):
	Support strcasecmp and strncasecmp.

2010-11-08  Ulrich Drepper  <drepper@gmail.com>

	[BZ #12194]
	* sysdeps/i386/bits/byteswap.h: Avoid warning in __bswap_16.
	* sysdeps/x86_64/bits/byteswap.h: Likewise.

2010-11-07  H.J. Lu  <hongjiu.lu@intel.com>

	* sysdeps/x86_64/memset.S: Check USE_MULTIARCH and USE_SSE2 for
	IFUNC support.
	* sysdeps/x86_64/multiarch/Makefile (sysdep_routines): Add
	memset-x86-64.
	* sysdeps/x86_64/multiarch/bzero.S: New file.
	* sysdeps/x86_64/multiarch/cacheinfo.c: New file.
	* sysdeps/x86_64/multiarch/memset-x86-64.S: New file.
	* sysdeps/x86_64/multiarch/memset.S: New file.
	* sysdeps/x86_64/multiarch/memset_chk.S: New file.
	* sysdeps/x86_64/multiarch/init-arch.c (__init_cpu_features):
	Set bit_Prefer_SSE_for_memop for Intel processors.
	* sysdeps/x86_64/multiarch/init-arch.h (bit_Prefer_SSE_for_memop):
	Define.
	(index_Prefer_SSE_for_memop): Define.
	(HAS_PREFER_SSE_FOR_MEMOP): Define.

2010-11-04  Luis Machado  <luisgpm@br.ibm.com>

	* sysdeps/powerpc/powerpc32/power7/mempcpy.S: New file.
	* sysdeps/powerpc/powerpc64/power7/mempcpy.S: New file.

2010-11-03  H.J. Lu  <hongjiu.lu@intel.com>

	[BZ #12191]
	* sysdeps/i386/i686/cacheinfo.c (__x86_64_raw_data_cache_size): New.
	(__x86_64_raw_data_cache_size_half): Likewise.
	(__x86_64_raw_shared_cache_size): Likewise.
	(__x86_64_raw_shared_cache_size_half): Likewise.

	* sysdeps/x86_64/cacheinfo.c (__x86_64_raw_data_cache_size): New.
	(__x86_64_raw_data_cache_size_half): Likewise.
	(__x86_64_raw_shared_cache_size): Likewise.
	(__x86_64_raw_shared_cache_size_half): Likewise.
	(init_cacheinfo): Set __x86_64_raw_data_cache_size,
	__x86_64_raw_data_cache_size_half, __x86_64_raw_shared_cache_size
	and __x86_64_raw_shared_cache_size_half.  Round
	__x86_64_data_cache_size_half, __x86_64_data_cache_size
	__x86_64_shared_cache_size_half and __x86_64_shared_cache_size,
	to multiple of 256 bytes.

2010-11-03  Ulrich Drepper  <drepper@gmail.com>

	[BZ #12167]
	* sysdeps/unix/sysv/linux/ttyname.c (ttyname): Recognize new mangling
	of inacessible symlinks.  Verify result of symlink before returning it.
	* sysdeps/unix/sysv/linux/ttyname_r.c (__ttyname_r): Likewise.
	Patch mostly by Miklos Szeredi <miklos@szeredi.hu>.

2010-10-28  Erich Ritz  <erichritz@gmail.com>

	* math/math.h (isinf): Fix typo in comment.

2010-11-01  Ulrich Drepper  <drepper@gmail.com>

	* po/da.po: Update from translation team.

2010-10-26  Ulrich Drepper  <drepper@gmail.com>

	* elf/rtld.c (dl_main): Move assertion after the point where rtld map
	is added to the list.

2010-10-20  Andreas Krebbel  <Andreas.Krebbel@de.ibm.com>
	    Ulrich Drepper  <drepper@gmail.com>

	* elf/dl-object.c (_dl_new_object): Don't append the new object to
	the global list here.  Move code to...
	(_dl_add_to_namespace_list): ...here.  New function.
	* elf/rtld.c (dl_main): Invoke _dl_add_to_namespace_list.
	* sysdeps/generic/ldsodefs.h (_dl_add_to_namespace_list): Declare.
	* elf/dl-load.c (lose): Don't remove the element from the list.
	(_dl_map_object_from_fd): Invoke _dl_add_to_namespace_list.
	(_dl_map_object): Likewise.

2010-10-25  Ulrich Drepper  <drepper@gmail.com>

	[BZ #12159]
	* sysdeps/x86_64/multiarch/strchr.S: Fix propagation of search byte
	into all bytes of SSE register.
	Patch by Richard Li <richardpku@gmail.com>.

2010-10-24  Ulrich Drepper  <drepper@gmail.com>

	[BZ #12140]
	* malloc/malloc.c (_int_free): Fill correct number of bytes when
	perturbing.

2010-10-20  Michael B. Brutman  <brutman@us.ibm.com>

	* sysdeps/powerpc/dl-procinfo.c: Add support for ppca2 platform
	* sysdeps/powerpc/dl-procinfo.h: Add support for ppca2 platform
	* sysdeps/powerpc/powerpc32/a2/memcpy.S: New file.
	* sysdeps/powerpc/powerpc64/a2/memcpy.S: Likewise.
	* sysdeps/unix/sysv/linux/powerpc/powerpc32/a2/Implies: New
	submachine.
	* sysdeps/unix/sysv/linux/powerpc/powerpc64/a2/Implies: Likewise.

2010-10-22  Andreas Schwab  <schwab@redhat.com>

	* include/dlfcn.h (__RTLD_SECURE): Define.
	* elf/dl-load.c (_dl_map_object): Remove preloaded parameter.  Use
	mode & __RTLD_SECURE instead.
	(open_path): Rename preloaded parameter to secure.
	* sysdeps/generic/ldsodefs.h (_dl_map_object): Adjust declaration.
	* elf/dl-open.c (dl_open_worker): Adjust call to _dl_map_object.
	* elf/dl-deps.c (openaux): Likewise.
	* elf/rtld.c (struct map_args): Remove is_preloaded.
	(map_doit): Don't use it.
	(dl_main): Likewise.
	(do_preload): Use __RTLD_SECURE instead of is_preloaded.
	(dlmopen_doit): Add __RTLD_SECURE to mode bits.

2010-09-09  Andreas Schwab  <schwab@redhat.com>

	* Makeconfig (sysd-rules-patterns): Add rtld-%:rtld-%.
	(sysd-rules-targets): Remove duplicates.
	* elf/rtld-Rules ($(objpfx)rtld-%.os): Add pattern rules with
	rtld-%.$o dependency.

2010-10-18  Andreas Schwab  <schwab@redhat.com>

	* elf/dl-open.c (dl_open_worker): Don't expand DST here, let
	_dl_map_object do it.

2010-10-19  Ulrich Drepper  <drepper@gmail.com>

	* sysdeps/i386/bits/mathdef.h (FP_FAST_FMA): If the GCC 4.6 port has
	fast fma builtins, define the macros in the C99 standard.
	(FP_FAST_FMAF): Likewise.
	(FP_FAST_FMAL): Likewise.
	* sysdeps/x86_64/bits/mathdef.h: Likewise.

	* bits/mathdef.h: Update copyright year.
	* sysdeps/powerpc/bits/mathdef.h: Likewise.

2010-10-19  Michael Meissner  <meissner@linux.vnet.ibm.com>

	* bits/mathdef.h (FP_FAST_FMA): If the GCC 4.6 port has fast fma
	builtins, define the macros in the C99 standard.
	(FP_FAST_FMAF): Likewise.
	(FP_FAST_FMAL): Likewise.
	* sysdeps/powerpc/bits/mathdef.h (FP_FAST_FMA): Define, ppc as
	multiply/add.
	(FP_FAST_FMAF): Likewise.

2010-10-15  Jakub Jelinek  <jakub@redhat.com>

	[BZ #3268]
	* math/libm-test.inc (fma_test): Some new testcases.
	* sysdeps/ieee754/ldbl-128/s_fmal.c: New file.
	* sysdeps/ieee754/ldbl-96/s_fma.c (__fma): Fix fma with finite x and
	y and infinite z.  Do multiplication by C already in long double.
	* sysdeps/ieee754/ldbl-96/s_fmal.c: New file.
	* sysdeps/ieee754/dbl-64/s_fma.c (__fma): Fix fma with finite x and
	y and infinite z.  Do bitwise or of inexact bit into u.d.
	* sysdeps/ieee754/ldbl-64-128/s_fmal.c: New file.
	* sysdeps/i386/fpu/s_fmaf.S: Removed.
	* sysdeps/i386/fpu/s_fma.S: Removed.
	* sysdeps/i386/fpu/s_fmal.S: Removed.

2010-10-16  Jakub Jelinek  <jakub@redhat.com>

	[BZ #3268]
	* math/libm-test.inc (fma_test): Add IEEE quad long double fmal tests.
	* sysdeps/ieee754/ldbl-128/s_fmal.c (__fmal): Ensure a1 + u.d
	computation is not scheduled after fetestexcept.  Fix value
	of minimum denormal long double.

2010-10-14  Jakub Jelinek  <jakub@redhat.com>

	[BZ #3268]
	* math/libm-test.inc (fma_test): Add some more tests.
	* sysdeps/ieee754/dbl-64/s_fma.c (__fma): Handle underflows
	correctly.

2010-10-15  Andreas Schwab  <schwab@redhat.com>

	* scripts/data/localplt-s390-linux-gnu.data: New file.
	* scripts/data/localplt-s390x-linux-gnu.data: New file.

2010-10-13  Jakub Jelinek  <jakub@redhat.com>

	[BZ #3268]
	* math/libm-test.inc (fma_test): Some more fmaf and fma tests.
	* sysdeps/i386/i686/multiarch/s_fma.c: Include ldbl-96 version
	instead of dbl-64.
	* sysdeps/i386/fpu/bits/mathinline.h (fma, fmaf, fmal): Remove
	inlines.
	* sysdeps/ieee754/ldbl-96/s_fma.c: New file.
	* sysdeps/ieee754/dbl-64/s_fma.c (__fma): Fix exponent adjustment
	if one of x and y is very large and the other is subnormal.
	* sysdeps/s390/fpu/s_fmaf.c: New file.
	* sysdeps/s390/fpu/s_fma.c: New file.
	* sysdeps/powerpc/fpu/s_fmaf.S: New file.
	* sysdeps/powerpc/fpu/s_fma.S: New file.
	* sysdeps/powerpc/powerpc32/fpu/s_fma.S: New file.
	* sysdeps/powerpc/powerpc64/fpu/s_fma.S: New file.
	* sysdeps/unix/sysv/linux/s390/fpu/s_fma.c: New file.

2010-10-12  Jakub Jelinek  <jakub@redhat.com>

	[BZ #3268]
	* math/libm-test.inc (fma_test): Add some more fmaf tests, add
	fma tests.
	* sysdeps/ieee754/dbl-64/s_fmaf.c (__fmaf): Fix Inf/Nan check.
	* sysdeps/ieee754/dbl-64/s_fma.c: New file.
	* sysdeps/i386/i686/multiarch/s_fma.c: Include
	sysdeps/ieee754/dbl-64/s_fma.c instead of math/s_fma.c.
	* sysdeps/x86_64/multiarch/s_fma.c: Likewise.
	* sysdeps/ieee754/ldbl-opt/s_fma.c: Likewise.
	* sysdeps/ieee754/ldbl-128/s_fma.c: New file.

2010-10-12  Ulrich Drepper  <drepper@redhat.com>

	[BZ #12078]
	* posix/regcomp.c (parse_branch): One more memory leak plugged.
	* posix/bug-regex31.input: Add test case.

2010-10-11  Ulrich Drepper  <drepper@gmail.com>

	* posix/bug-regex31.c: Rewrite to run multiple tests from stdin.
	* posix/bug-regex31.input: New file.

	[BZ #12078]
	* posix/regcomp.c (parse_branch): Free memory when allocation failed.
	(parse_sub_exp): Fix last change, use postorder.

	* posix/bug-regex31.c: New file.
	* posix/Makefile: Add rules to build and run bug-regex31.

	* posix/regcomp.c (parse_bracket_exp): Add missing re_free calls.

	[BZ #12078]
	* posix/regcomp.c (parse_sub_exp): Free tree data when it is not used.

	[BZ #12108]
	* stdio-common/psiginfo.c (psiginfo): Don't expext SIGRTMIN..SIGRTMAX
	to have entries in sys_siglist.

	[BZ #12093]
	* sysdeps/unix/sysv/linux/check_pf.c (__check_pf): ->ifa_addr might
	be NULL.

2010-10-07  Jakub Jelinek  <jakub@redhat.com>

	[BZ #3268]
	* math/libm-test.inc (fma_test): Add 2 fmaf tests.
	* sysdeps/ieee754/dbl-64/s_fmaf.c: New file.
	* sysdeps/i386/i686/multiarch/s_fmaf.c: Include
	sysdeps/ieee754/dbl-64/s_fmaf.c instead of math/s_fmaf.c.
	* sysdeps/x86_64/multiarch/s_fmaf.c: Likewise.
	* include/fenv.h (feupdateenv, fetestexcept): Add libm_hidden_proto.
	* math/feupdateenv.c (feupdateenv): Add libm_hidden_ver.
	* sysdeps/i386/fpu/feupdateenv.c (feupdateenv): Likewise.
	* sysdeps/powerpc/fpu/feupdateenv.c (feupdateenv): Likewise.
	* sysdeps/x86_64/fpu/feupdateenv.c (feupdateenv): Likewise.
	* sysdeps/sparc/fpu/feupdateenv.c (feupdateenv): Likewise.
	* sysdeps/ia64/fpu/feupdateenv.c (feupdateenv): Add libm_hidden_def.
	* sysdeps/s390/fpu/feupdateenv.c (feupdateenv): Likewise.
	* math/ftestexcept.c (fetestexcept): Likewise.
	* sysdeps/ia64/fpu/ftestexcept.c (fetestexcept): Likewise.
	* sysdeps/i386/fpu/ftestexcept.c (fetestexcept): Likewise.
	* sysdeps/s390/fpu/ftestexcept.c (fetestexcept): Likewise.
	* sysdeps/powerpc/fpu/ftestexcept.c (fetestexcept): Likewise.
	* sysdeps/x86_64/fpu/ftestexcept.c (fetestexcept): Likewise.
	* sysdeps/sparc/fpu/ftestexcept.c (fetestexcept): Likewise.
	* sysdeps/sh/sh4/fpu/ftestexcept.c (fetestexcept): Likewise.

2010-10-11  Ulrich Drepper  <drepper@gmail.com>

	[BZ #12107]
	* stdio-common/psiginfo.c (psiginfo): Terminate all strings with
	newline.

2010-10-06  Ulrich Drepper  <drepper@gmail.com>

	* string/bug-strstr1.c: New file.
	* string/Makefile: Add rules to build and run bug-strstr1.

2010-10-05  Eric Blake  <eblake@redhat.com>

	[BZ #12092]
	* string/str-two-way.h (two_way_long_needle): Always clear memory
	when skipping input due to the shift table.

2010-10-03  Ulrich Drepper  <drepper@gmail.com>

	[BZ #12005]
	* malloc/mcheck.c: Handle large requests.

	[BZ #12077]
	* sysdeps/x86_64/strcmp.S: Fix handling of remaining bytes in buffer
	for strncmp and strncasecmp.
	* string/stratcliff.c: Add tests for strcmp and strncmp.
	* wcsmbs/wcsatcliff.c: Adjust for stratcliff change.

2010-09-28  Nobuhiro Iwamatsu  <iwamatsu@nigauri.org>

	* sysdeps/sh/sh4/fpu/fpu_control.h: Add 'extern "C"' protection to
	__set_fpscr.

2010-09-30  Andreas Jaeger  <aj@suse.de>

	* sysdeps/unix/sysv/linux_fsinfo.h (BTRFS_SUPER_MAGIC): Define.
	(CGROUP_SUPER_MAGIC): Define.
	* sysdeps/unix/sysv/linux/internal_statvfs.c (__statvfs_getflags):
	Handle btrfs and cgroup file systems.
	* sysdeps/unix/sysv/linux/pathconf.c (__statfs_filesize_max):
	Likewise.

2010-09-27  Luis Machado  <luisgpm@br.ibm.com>

	* sysdeps/powerpc/powerpc32/rtld-memset.c: New file.
	* sysdeps/powerpc/powerpc64/rtld-memset.c: New file.

2010-09-29  Andreas Krebbel  <Andreas.Krebbel@de.ibm.com>

	[BZ #12067]
	* sysdeps/s390/s390-32/elf/start.S: Fix address calculation when
	trying to locate the ELF header.

2010-09-27  Andreas Schwab  <schwab@redhat.com>

	[BZ #11611]
	* sysdeps/unix/sysv/linux/internal_statvfs.c (INTERNAL_STATVFS):
	Mask out sign-bit copies when constructing f_fsid.

2010-09-24  Petr Baudis <pasky@suse.cz>

	* debug/stack_chk_fail_local.c: Add missing licence exception.
	* debug/warning-nop.c: Likewise.

2010-09-15  Joseph Myers  <joseph@codesourcery.com>

	* sysdeps/unix/sysv/linux/getdents.c (__GETDENTS): When
	implementing getdents64 using getdents syscall, set d_type if
	__ASSUME_GETDENTS32_D_TYPE.

2010-09-16  Andreas Schwab  <schwab@redhat.com>

	* elf/dl-close.c (free_slotinfo, free_mem): Move to...
	* elf/dl-libc.c (free_slotinfo, free_mem): ... here.

2010-09-21  Ulrich Drepper  <drepper@redhat.com>

	[BZ #12037]
	* posix/unistd.h: Undo change of feature selection for ftruncate from
	2010-01-11.

2010-09-20  Ulrich Drepper  <drepper@redhat.com>

	* sysdeps/x86_64/strcmp.S: Fix another typo in x86-64 strncasecmp limit
	detection.

2010-09-20  Andreas Schwab  <schwab@redhat.com>

	* sysdeps/unix/sysv/linux/sparc/sparc32/syscalls.list: Add
	fanotify_mark.
	* sysdeps/unix/sysv/linux/s390/s390-32/syscalls.list: Likewise.

2010-09-14  Andreas Schwab  <schwab@redhat.com>

	* sysdeps/s390/s390-32/__longjmp.c (__longjmp): Define register
	variables after CHECK_SP call.
	* sysdeps/s390/s390-64/__longjmp.c (__longjmp): Likewise.

2010-09-13  Andreas Schwab  <schwab@redhat.com>
	    Ulrich Drepper  <drepper@redhat.com>

	* elf/rtld.c (dl_main): Set GLRO(dl_init_all_dirs) just before
	re-relocationg ld.so.
	* elf/dl-support.c (_dl_non_dynamic_init): And here after the
	_dl_init_paths call.
	* elf/dl-load.c (_dl_init_paths).  Don't set GLRO(dl_init_all_dirs)
	here anymore.

2010-09-14  Ulrich Drepper  <drepper@redhat.com>

	* resolv/res_init.c (__res_vinit): Count the default server we added.

2010-09-08  Chung-Lin Tang  <cltang@codesourcery.com>
	    Ulrich Drepper  <drepper@redhat.com>

	[BZ #11968]
	* sysdeps/unix/sysv/linux/x86_64/____longjmp_chk.S
	(____longjmp_chk): Use %ebx for saving value across system call.
	Add unwind info.

2010-09-06  Andreas Schwab  <schwab@redhat.com>

	* manual/Makefile: Don't mix pattern rules with normal rules.

2010-09-05  Andreas Schwab  <schwab@linux-m68k.org>

	* debug/vdprintf_chk.c (__vdprintf_chk): Remove undefined
	operation.
	* libio/iofdopen.c (_IO_new_fdopen): Likewise.
	* libio/iofopncook.c (_IO_cookie_init): Likewise.
	* libio/iovdprintf.c (_IO_vdprintf): Likewise.
	* libio/oldiofdopen.c (_IO_old_fdopen): Likewise.
	* sysdeps/powerpc/powerpc64/dl-machine.h (elf_machine_rela):
	Likewise.

2010-09-04  Ulrich Drepper  <drepper@redhat.com>

	[BZ #11979]
	* iconvdata/gconv-modules: Remove EBCDIC-CP-AR2 alias from
	IBM-930, IBM-933, IBM-935, IBM-937, and IBM-939.

2010-09-02  Ulrich Drepper  <drepper@redhat.com>

	* sysdeps/x86_64/add_n.S: Update from GMP 5.0.1.
	* sysdeps/x86_64/addmul_1.S: Likewise.
	* sysdeps/x86_64/lshift.S: Likewise.
	* sysdeps/x86_64/mul_1.S: Likewise.
	* sysdeps/x86_64/rshift.S: Likewise.
	* sysdeps/x86_64/sub_n.S: Likewise.
	* sysdeps/x86_64/submul_1.S: Likewise.

2010-09-01  Samuel Thibault  <samuel.thibault@ens-lyon.org>

	This aligns bits/sched.h onto sysdeps/unix/sysv/linux/bits/sched.h:
	Define __sched_param instead of SCHED_* and sched_param when
	<bits/sched.h> is included with __need_schedparam defined.
	* bits/sched.h [__need_schedparam]
	(SCHED_OTHER, SCHED_FIFO, SCHED_RR, sched_param): Do not define.
	[!__defined_schedparam && (__need_schedparam || _SCHED_H)]
	(__defined_schedparam): Define to 1.
	(__sched_param): New structure, identical to sched_param.
	(__need_schedparam): Undefine.

2010-08-31  Mike Frysinger  <vapier@gentoo.org>

	* sysdeps/unix/sysv/linux/sparc/sys/epoll.h (epoll_create2): Delete.
	(epoll_create1): Declare.

	* sysdeps/unix/sysv/linux/x86_64/sys/epoll.h: Fix typo.

2010-08-31  Andreas Schwab  <schwab@redhat.com>

	[BZ #7066]
	* stdlib/strtod_l.c (____STRTOF_INTERNAL): Fix array overflow when
	shifting retval into place.

2010-09-01  Ulrich Drepper  <drepper@redhat.com>

	* nis/rpcsvc/nis.h: Update copyright notice.
	* nis/rpcsvc/nis.x: Likewise.
	* nis/rpcsvc/nis_callback.h: Likewise.
	* nis/rpcsvc/nis_callback.x: Likewise.
	* nis/rpcsvc/nis_object.x: Likewise.
	* nis/rpcsvc/nis_tags.h: Likewise.
	* nis/rpcsvc/yp.h: Likewise.
	* nis/rpcsvc/yp.x: Likewise.
	* nis/rpcsvc/ypupd.h: Likewise.
	* nis/yp_xdr.c: Likewise.
	* nis/ypupdate_xdr.c: Likewise.

	* sunrpc/pm_getport.c (__libc_rpc_getport): New function.  This is
	mainly the body of pmap_getport.  Add parameters to specify timeouts.
	(pmap_getport): Use __libc_rpc_getport.
	* sunrpc/Versions: Export __libc_rpc_getport with GLIBC_PRIVATE.
	* include/rpc/pmap_clnt.h: Declare __libc_rpc_getport.
	* nis/nis_findserv.c: Remove pmap_getport copy. Use __libc_rpc_getport.

2010-08-31  Andreas Schwab  <schwab@linux-m68k.org>

	* sysdeps/unix/sysv/linux/powerpc/powerpc32/syscalls.list: Add
	fanotify_mark.

2010-08-27  Roland McGrath  <roland@redhat.com>

	* sysdeps/i386/i686/multiarch/Makefile
	(CFLAGS-varshift.c): New variable.

2010-08-27  Ulrich Drepper  <drepper@redhat.com>

	* sysdeps/i386/i686/multiarch/varshift.S: File removed.
	* sysdeps/i386/i686/multiarch/varshift.c: New file.

	* sysdeps/x86_64/multiarch/strlen-no-bsf.S: Move to .text.slow section.

	* sysdeps/x86_64/strlen.S: Minimal code improvement.

2010-08-26  H.J. Lu  <hongjiu.lu@intel.com>

	* sysdeps/x86_64/strlen.S: Unroll the loop.
	* sysdeps/x86_64/multiarch/Makefile (sysdep_routines): Add
	strlen-sse2 strlen-sse2-bsf.
	* sysdeps/x86_64/multiarch/strlen.S ((strlen): Return
	__strlen_no_bsf if bit_Slow_BSF is set.
	(__strlen_sse42): Removed.
	* sysdeps/x86_64/multiarch/strlen-no-bsf.S: New file.
	* sysdeps/x86_64/multiarch/strlen-sse4.S: New file.

2010-08-25  Roland McGrath  <roland@redhat.com>

	* sysdeps/x86_64/multiarch/varshift.S: File removed.
	* sysdeps/x86_64/multiarch/varshift.c: New file.
	* sysdeps/x86_64/multiarch/Makefile (CFLAGS-varshift.c): New variable.
	* sysdeps/x86_64/multiarch/varshift.h: Clean up decls, fix a cast.
	* sysdeps/x86_64/multiarch/memmove.c: Move decls around.
	* sysdeps/x86_64/multiarch/memmove_chk.c: Likewise.

2010-08-25  H.J. Lu  <hongjiu.lu@intel.com>

	* sysdeps/i386/i686/multiarch/Makefile (sysdep_routines): Add
	strlen-sse2 strlen-sse2-bsf.
	* sysdeps/i386/i686/multiarch/strlen.S (strlen): Return
	__strlen_sse2_bsf if bit_Slow_BSF is unset.
	(__strlen_sse2): Removed.
	* sysdeps/i386/i686/multiarch/strlen-sse2-bsf.S: New file.
	* sysdeps/i386/i686/multiarch/strlen-sse2.S: New file.
	* sysdeps/x86_64/multiarch/init-arch.c (__init_cpu_features): Set
	bit_Slow_BSF for Atom.
	* sysdeps/x86_64/multiarch/init-arch.h (bit_Slow_BSF): Define.
	(index_Slow_BSF): Define.
	(HAS_SLOW_BSF): Define.

2010-08-25  Ulrich Drepper  <drepper@redhat.com>

	[BZ #10851]
	* resolv/res_init.c (__res_vinit): When no server address at all
	is given default to loopback.

2010-08-24  Roland McGrath  <roland@redhat.com>

	* configure.in: Remove config-name.h generation.
	* configure: Regenerated.
	* config-name.in: File removed.
	* scripts/config-uname.sh: New file.
	* posix/Makefile (uname.c): Depend on $(objdir)config-name.h.
	($(objdir)config-name.h): New target.

	* sunrpc/rpc_parse.h: Avoid nested comment.

2010-08-24  Richard Henderson  <rth@redhat.com>
	    Ulrich Drepper  <drepper@redhat.com>
	    H.J. Lu  <hongjiu.lu@intel.com>

	* sysdeps/i386/i686/multiarch/Makefile (sysdep_routines): Add varshift.
	* sysdeps/x86_64/multiarch/Makefile (sysdep_routines): Likewise.
	* sysdeps/x86_64/multiarch/strcspn-c.c: Include "varshift.h".
	Replace _mm_srli_si128 with __m128i_shift_right.  Replace
	_mm_alignr_epi8 with _mm_loadu_si128.
	* sysdeps/x86_64/multiarch/strspn-c.c: Likewise.
	* sysdeps/x86_64/multiarch/strstr.c: Include "varshift.h".
	(__m128i_shift_right): Removed.
	* sysdeps/i386/i686/multiarch/varshift.h: New file.
	* sysdeps/i386/i686/multiarch/varshift.S: New file.
	* sysdeps/x86_64/multiarch/varshift.h: New file.
	* sysdeps/x86_64/multiarch/varshift.S: New file.

2010-08-21  Mike Frysinger  <vapier@gentoo.org>

	* configure.in: Move assembler checks to before sysdep dir checking.

2010-08-20  Petr Baudis  <pasky@suse.cz>

	* LICENSES: Sync the sunrpc license.

2010-08-19  Ulrich Drepper  <drepper@redhat.com>

	* sunrpc/auth_des.c: Update copyright notice once again.
	* sunrpc/auth_none.c: Likewise.
	* sunrpc/auth_unix.c: Likewise.
	* sunrpc/authdes_prot.c: Likewise.
	* sunrpc/authuxprot.c: Likewise.
	* sunrpc/bindrsvprt.c: Likewise.
	* sunrpc/clnt_gen.c: Likewise.
	* sunrpc/clnt_perr.c: Likewise.
	* sunrpc/clnt_raw.c: Likewise.
	* sunrpc/clnt_simp.c: Likewise.
	* sunrpc/clnt_tcp.c: Likewise.
	* sunrpc/clnt_udp.c: Likewise.
	* sunrpc/clnt_unix.c: Likewise.
	* sunrpc/des_crypt.c: Likewise.
	* sunrpc/des_soft.c: Likewise.
	* sunrpc/get_myaddr.c: Likewise.
	* sunrpc/getrpcport.c: Likewise.
	* sunrpc/key_call.c: Likewise.
	* sunrpc/key_prot.c: Likewise.
	* sunrpc/openchild.c: Likewise.
	* sunrpc/pm_getmaps.c: Likewise.
	* sunrpc/pm_getport.c: Likewise.
	* sunrpc/pmap_clnt.c: Likewise.
	* sunrpc/pmap_prot.c: Likewise.
	* sunrpc/pmap_prot2.c: Likewise.
	* sunrpc/pmap_rmt.c: Likewise.
	* sunrpc/rpc/auth.h: Likewise.
	* sunrpc/rpc/auth_unix.h: Likewise.
	* sunrpc/rpc/clnt.h: Likewise.
	* sunrpc/rpc/des_crypt.h: Likewise.
	* sunrpc/rpc/key_prot.h: Likewise.
	* sunrpc/rpc/netdb.h: Likewise.
	* sunrpc/rpc/pmap_clnt.h: Likewise.
	* sunrpc/rpc/pmap_prot.h: Likewise.
	* sunrpc/rpc/pmap_rmt.h: Likewise.
	* sunrpc/rpc/rpc.h: Likewise.
	* sunrpc/rpc/rpc_des.h: Likewise.
	* sunrpc/rpc/rpc_msg.h: Likewise.
	* sunrpc/rpc/svc.h: Likewise.
	* sunrpc/rpc/svc_auth.h: Likewise.
	* sunrpc/rpc/types.h: Likewise.
	* sunrpc/rpc/xdr.h: Likewise.
	* sunrpc/rpc_clntout.c: Likewise.
	* sunrpc/rpc_cmsg.c: Likewise.
	* sunrpc/rpc_common.c: Likewise.
	* sunrpc/rpc_cout.c: Likewise.
	* sunrpc/rpc_dtable.c: Likewise.
	* sunrpc/rpc_hout.c: Likewise.
	* sunrpc/rpc_main.c: Likewise.
	* sunrpc/rpc_parse.c: Likewise.
	* sunrpc/rpc_parse.h: Likewise.
	* sunrpc/rpc_prot.c: Likewise.
	* sunrpc/rpc_sample.c: Likewise.
	* sunrpc/rpc_scan.c: Likewise.
	* sunrpc/rpc_scan.h: Likewise.
	* sunrpc/rpc_svcout.c: Likewise.
	* sunrpc/rpc_tblout.c: Likewise.
	* sunrpc/rpc_util.c: Likewise.
	* sunrpc/rpc_util.h: Likewise.
	* sunrpc/rpcinfo.c: Likewise.
	* sunrpc/rpcsvc/bootparam_prot.x: Likewise.
	* sunrpc/rpcsvc/key_prot.x: Likewise.
	* sunrpc/rpcsvc/klm_prot.x: Likewise.
	* sunrpc/rpcsvc/mount.x: Likewise.
	* sunrpc/rpcsvc/nfs_prot.x: Likewise.
	* sunrpc/rpcsvc/nlm_prot.x: Likewise.
	* sunrpc/rpcsvc/rex.x: Likewise.
	* sunrpc/rpcsvc/rstat.x: Likewise.
	* sunrpc/rpcsvc/rusers.x: Likewise.
	* sunrpc/rpcsvc/sm_inter.x: Likewise.
	* sunrpc/rpcsvc/spray.x: Likewise.
	* sunrpc/rpcsvc/yppasswd.x: Likewise.
	* sunrpc/rtime.c: Likewise.
	* sunrpc/svc.c: Likewise.
	* sunrpc/svc_auth.c: Likewise.
	* sunrpc/svc_authux.c: Likewise.
	* sunrpc/svc_raw.c: Likewise.
	* sunrpc/svc_run.c: Likewise.
	* sunrpc/svc_simple.c: Likewise.
	* sunrpc/svc_tcp.c: Likewise.
	* sunrpc/svc_udp.c: Likewise.
	* sunrpc/svc_unix.c: Likewise.
	* sunrpc/svcauth_des.c: Likewise.
	* sunrpc/xcrypt.c: Likewise.
	* sunrpc/xdr.c: Likewise.
	* sunrpc/xdr_array.c: Likewise.
	* sunrpc/xdr_float.c: Likewise.
	* sunrpc/xdr_mem.c: Likewise.
	* sunrpc/xdr_rec.c: Likewise.
	* sunrpc/xdr_ref.c: Likewise.
	* sunrpc/xdr_sizeof.c: Likewise.
	* sunrpc/xdr_stdio.c: Likewise.

	* sysdeps/x86_64/multiarch/strcmp.S: Fix two typos in strncasecmp
	handling.

2010-08-19  Andreas Schwab  <schwab@redhat.com>

	* sysdeps/i386/i686/multiarch/strspn.S [!SHARED]: Fix SSE4.2 check.

2010-08-19  Luis Machado  <luisgpm@br.ibm.com>

	* sysdeps/powerpc/powerpc32/power7/memchr.S: New file.
	* sysdeps/powerpc/powerpc32/power7/memrchr.S: New file.
	* sysdeps/powerpc/powerpc32/power7/rawmemchr.S: New file.
	* sysdeps/powerpc/powerpc32/power7/strchr.S: New file.
	* sysdeps/powerpc/powerpc32/power7/strchrnul.S: New file.
	* sysdeps/powerpc/powerpc32/power7/strlen.S: New file.
	* sysdeps/powerpc/powerpc32/power7/strnlen.S: New file.
	* sysdeps/powerpc/powerpc64/power7/memchr.S: New file.
	* sysdeps/powerpc/powerpc64/power7/memrchr.S: New file.
	* sysdeps/powerpc/powerpc64/power7/rawmemchr.S: New file.
	* sysdeps/powerpc/powerpc64/power7/strchr.S: New file.
	* sysdeps/powerpc/powerpc64/power7/strchrnul.S: New file.
	* sysdeps/powerpc/powerpc64/power7/strlen.S: New file.
	* sysdeps/powerpc/powerpc64/power7/strnlen.S: New file.

2010-07-26  Anton Blanchard  <anton@samba.org>

	* malloc/malloc.c (sYSTRIm): Replace divide and multiply with mask.
	* malloc/arena.c (heap_trim): Likewise.

2010-08-16  Ulrich Drepper  <drepper@redhat.com>

	* sysdeps/unix/sysv/linux/syscalls.list: Add entry for fanotify_init
	here.  Not...
	* sysdeps/unix/sysv/linux/wordsize-64/syscalls.list: ...here...
	* sysdeps/unix/sysv/linux/i386/syscalls.list: ... orhere.

2010-08-12  H.J. Lu  <hongjiu.lu@intel.com>

	* sysdeps/i386/elf/Makefile: New file.

2010-08-14  Andreas Schwab  <schwab@linux-m68k.org>

	* sysdeps/unix/sysv/linux/sys/fanotify.h: Remove third argument
	from fanotify_init.
	* sysdeps/unix/sysv/linux/i386/syscalls.list: Likewise.
	* sysdeps/unix/sysv/linux/wordsize-64/syscalls.list: Likewise.

2010-08-15  Ulrich Drepper  <drepper@redhat.com>

	* sysdeps/x86_64/strcmp.S: Use correct register for fourth parameter
	of strncasecmp_l.
	* sysdeps/multiarch/strcmp.S: Likewise.

2010-08-14  Ulrich Drepper  <drepper@redhat.com>

	* sysdeps/x86_64/Makefile [subdir=string] (sysdep_routines): Add
	strncase_l-nonascii.
	* sysdeps/x86_64/multiarch/Makefile [subdir=string] (sysdep_routines):
	Add strncase_l-ssse3.
	* sysdeps/x86_64/multiarch/strcmp.S: Prepare for use as strncasecmp.
	* sysdeps/x86_64/strcmp.S: Likewise.
	* sysdeps/x86_64/multiarch/strncase_l-ssse3.S: New file.
	* sysdeps/x86_64/multiarch/strncase_l.S: New file.
	* sysdeps/x86_64/strncase.S: New file.
	* sysdeps/x86_64/strncase_l-nonascii.c: New file.
	* sysdeps/x86_64/strncase_l.S: New file.
	* string/Makefile (strop-tests): Add strncasecmp.
	* string/test-strncasecmp.c: New file.

	* sysdeps/x86_64/strcasecmp_l-nonascii.c: Add prototype to avoid
	warning.

	* sysdeps/x86_64/strcmp.S: Move definition of NO_NOLOCALE_ALIAS to...
	* sysdeps/x86_64/multiarch/strcasecmp_l-ssse3.S: ... here.

2010-08-14  Andreas Schwab  <schwab@linux-m68k.org>

	* sysdeps/unix/sysv/linux/prlimit.c: Make it compile.

2010-08-12  Ulrich Drepper  <drepper@redhat.com>

	* sysdeps/unix/sysv/linux/bits/termios.h: Define EXTPROC.
	* sysdeps/unix/sysv/linux/powerpc/bits/termios.h: Likewise.
	* sysdeps/unix/sysv/linux/sparc/bits/termios.h: Likewise.

2010-05-01  Alan Modra  <amodra@gmail.com>

	* sysdeps/powerpc/powerpc32/power4/memcmp.S: Correct cfi for r24.
	* sysdeps/powerpc/powerpc64/bsd-_setjmp.S: Move contents..
	* sysdeps/powerpc/powerpc64/bsd-setjmp.S: ..and these too..
	* sysdeps/powerpc/powerpc64/setjmp.S: ..to here..
	* sysdeps/powerpc/powerpc64/setjmp-common.S: ..and here, with some
	tidying.  Don't tail-call __sigjmp_save for static lib.
	* sysdeps/powerpc/powerpc64/sysdep.h (SAVE_ARG, REST_ARG): Correct
	save location.
	(CFI_SAVE_ARG, CFI_REST_ARG): New macros.
	(CALL_MCOUNT): Add eh info, and nop after bl.
	(TAIL_CALL_SYSCALL_ERROR): New macro.
	(PSEUDO_RET): Use it.
	* sysdeps/powerpc/powerpc64/dl-trampoline.S (_dl_runtime_resolve):
	Correct save location of integer regs and cr.
	(_dl_profile_resolve): Correct cr save location.  Delete nops
	after bl when SHARED.  Reduce cfi size a little by better
	placement of cfi directives.
	* sysdeps/powerpc/powerpc64/fpu/s_copysign.S (__copysign): Don't
	make a stack frame.  Instead use parm save area as a temp.
	* sysdeps/unix/sysv/linux/powerpc/powerpc64/brk.S (__brk): Don't
	make a stack frame.  Use TAIL_CALL_SYSCALL_ERROR.
	* sysdeps/unix/sysv/linux/powerpc/powerpc64/clone.S (__clone):
	Don't make a stack frame for parent, use parm save area.
	Increase child stack frame to 112 bytes.  Don't save unused reg,
	and adjust reg usage.  Set up cfi on error recovery and
	epilogue of parent, and use TAIL_CALL_SYSCALL_ERROR, PSEUDO_RET.
	* sysdeps/unix/sysv/linux/powerpc/powerpc64/makecontext.S
	(__makecontext): Add dummy nop after jump to exit.
	* sysdeps/unix/sysv/linux/powerpc/powerpc64/socket.S (__socket):
	Use correct parm save area and cr save, reduce stack frame.
	Correct cfi for possible PSEUDO_RET frame setup.
	* sysdeps/unix/sysv/linux/powerpc/powerpc64/vfork.S (__vfork):
	Branch to local label emitted by PSEUDO_RET rather than
	__syscall_error.

2010-08-12  Andreas Schwab  <schwab@redhat.com>

	[BZ #11904]
	* locale/programs/locale.c (print_assignment): New function.
	(show_locale_vars): Use it.

2010-08-11  Ulrich Drepper  <drepper@redhat.com>

	* sysdeps/unix/sysv/linux/bits/statfs.h (struct statfs): Add f_flags
	field.
	(struct statfs64): Likewise.
	(_STATFS_F_FLAGS): Define.
	* sysdeps/unix/sysv/linux/s390/bits/statfs.h: Likewise.
	* sysdeps/unix/sysv/linux/internal_statvfs.c (__statvfs_getflags):
	Don't define if __ASSUME_STATFS_F_FLAGS is defined.
	(ST_VALID): Define locally.
	(INTERNAL_STATVFS): If f_flags has ST_VALID set don't call
	__statvfs_getflags, use the provided value.
	* sysdeps/unix/sysv/linux/kernel-features.h: Define
	__ASSUME_STATFS_F_FLAGS.

	* sysdeps/unix/sysv/linux/sys/inotify.h (IN_EXCL_UNLINK): Define.

	* sysdeps/unix/sysv/linux/Makefile [subdir=misc] (sysdep_headers):
	Add sys/fanotify.h.
	* sysdeps/unix/sysv/linux/Versions [libc]: Export fanotify_init and
	fanotify_mask for GLIBC_2.13.
	* sysdeps/unix/sysv/linux/i386/syscalls.list: Add entries for
	fanotify_init and fanotify_mark.
	* sysdeps/unix/sysv/linux/wordsize-64/syscalls.list: Likewise.
	* sysdeps/unix/sysv/linux/sys/fanotify.h: New file.

	* sysdeps/unix/sysv/linux/Makefile [subdir=misc] (sysdep_routines):
	Add prlimit.
	* sysdeps/unix/sysv/linux/Versions [libc]: Export prlimit and
	prlimit64 for GLIBC_2.13.
	* sysdeps/unix/sysv/linux/bits/resource.h: Declare prlimit and
	prlimit64.
	* sysdeps/unix/sysv/linux/i386/syscalls.list: Add entry for prlimit64
	syscall.
	* sysdeps/unix/sysv/linux/powerpc/powerpc32/syscalls.list: Likewise.
	* sysdeps/unix/sysv/linux/s390/s390-32/syscalls.list: Likewise.
	* sysdeps/unix/sysv/linux/sh/syscalls.list: Likewise.
	* sysdeps/unix/sysv/linux/sparc/sparc32/syscalls.lis: Likewise.
	* sysdeps/unix/sysv/linux/wordsize-64/syscalls.list: Likewise.  Also
	add prlimit alias.
	* sysdeps/unix/sysv/linux/prlimit.c: New file.

	[BZ #11903]
	* sysdeps/generic/netinet/ip.h (IPTOS_CLASS): Fix definition.
	Patch by Evgeni Bikov <bikovevg@iitp.ru>.

	* nss/Makefile: Add rules to build and run tst-nss-test1.
	* shlib-versions: Add entry for libnss_test1.
	* nss/nss_test1.c: New file.
	* nss/tst-nss-test1.c: New file.

	* nss/nsswitch.c (__nss_database_custom): Define new variable.
	(__nss_configure_lookup): Set appropriate entry in
	__nss_configure_lookup to true.
	* nss/nsswitch.h: Define enum with indeces of databases in
	databases and __nss_database_custom arrays.  Declare
	__nss_database_custom.
	* grp/initgroups.c (internal_getgrouplist): Use __nss_database_custom
	to avoid using nscd when custom rules are installed.
	* nss/getXXbyYY_r.c: Likewise.
	* sysdeps/posix/getaddrinfo.c (gaih_inet): Likewise.

	* nss/nss_files/files-parse.c: Whitespace fixes.

2010-08-09  Ulrich Drepper  <drepper@redhat.com>

	[BZ #11883]
	* posix/fnmatch.c: Keep track of alloca use and fall back on malloc.
	* posix/fnmatch_loop.c: Likewise.

2010-07-17  Andi Kleen  <ak@linux.intel.com>

	* sysdeps/i386/i386-mcount.S (__fentry__): Define.
	* sysdeps/x86_64/_mcount.S (__fentry__): Define.
	* stdlib/Versions (__fentry__): Add for GLIBC 2.13
	* Versions.def [GLIBC_2.13]: Add.

2010-08-06  Ulrich Drepper  <drepper@redhat.com>

	* sysdeps/unix/sysv/linux/getlogin_r.c (__getlogin_r_loginuid):
	Also fail if tpwd after pwuid call is NULL.

2010-07-31  Samuel Thibault  <samuel.thibault@ens-lyon.org>

	* hurd/hurdselect.c (_hurd_select): Round timeout up instead of down
	when converting to ms.

2010-06-06  Samuel Thibault  <samuel.thibault@ens-lyon.org>

	* sysdeps/mach/hurd/ttyname.c (ttyname): Replace MIG_BAD_ID and
	EOPNOTSUPP errors with ENOTTY.
	* sysdeps/mach/hurd/ttyname_r.c (__ttyname_r): Replace MIG_BAD_ID and
	EOPNOTSUPP errors with ENOTTY.

2010-07-31  Ulrich Drepper  <drepper@redhat.com>

	* sysdeps/x86_64/multiarch/Makefile [subdir=string] (sysdep_routines):
	Add strcasecmp_l-ssse3.
	* sysdeps/x86_64/multiarch/strcmp.S: Add support to compile for
	strcasecmp.
	* sysdeps/x86_64/strcmp.S: Allow more flexible compiling of strcasecmp.
	* sysdeps/x86_64/multiarch/strcasecmp_l.S: New file.
	* sysdeps/x86_64/multiarch/strcasecmp_l-ssse3.S: New file.

2010-07-30  Ulrich Drepper  <drepper@redhat.com>

	* sysdeps/x86_64/multiarch/strcmp.S: Pretty printing.

	* string/Makefile (strop-tests): Add strcasecmp.
	* sysdeps/x86_64/Makefile [subdir=string] (sysdep_routines): Add
	strcasecmp_l-nonascii.
	(gen-as-const-headers): Add locale-defines.sym.
	* sysdeps/x86_64/strcmp.S: Add support for strcasecmp implementation.
	* sysdeps/x86_64/strcasecmp.S: New file.
	* sysdeps/x86_64/strcasecmp_l.S: New file.
	* sysdeps/x86_64/strcasecmp_l-nonascii.c: New file.
	* sysdeps/x86_64/locale-defines.sym: New file.
	* string/test-strcasecmp.c: New file.

	* string/test-strcasestr.c: Test both ends of the range of characters.
	* sysdeps/x86_64/multiarch/strstr.c: Fix UCHIGH definition.

2010-07-29  Roland McGrath  <roland@redhat.com>

	[BZ #11856]
	* manual/locale.texi (Yes-or-No Questions): Fix example code.

2010-07-27  Ulrich Drepper  <drepper@redhat.com>

	* sysdeps/x86_64/multiarch/strcmp-ssse3.S: Avoid compiling the file
	for ld.so.

2010-07-27  Andreas Schwab  <schwab@redhat.com>

	* manual/memory.texi (Malloc Tunable Parameters): Document
	M_PERTURB.

2010-07-26  Roland McGrath  <roland@redhat.com>

	[BZ #11840]
	* configure.in (-fgnu89-inline check): Set and substitute
	gnu89_inline, not libc_cv_gnu89_inline.
	* configure: Regenerated.
	* config.make.in (gnu89-inline-CFLAGS): Use @gnu89_inline@.

2010-07-26  Ulrich Drepper  <drepper@redhat.com>

	* string/test-strnlen.c: New file.
	* string/Makefile (strop-tests): Add strnlen.
	* string/tester.c (test_strnlen): Add a few more test cases.
	* string/tst-strlen.c: Better error reporting.

	* sysdeps/x86_64/strnlen.S: New file.

2010-07-24  Ulrich Drepper  <drepper@redhat.com>

	* sysdeps/x86_64/multiarch/strstr.c (__m128i_strloadu_tolower): Use
	lower-latency instructions.

2010-07-23  Ulrich Drepper  <drepper@redhat.com>

	* string/test-strcasestr.c: New file.
	* string/test-strstr.c: New file.
	* string/Makefile (strop-tests): Add strstr and strcasestr.
	* string/str-two-way.h: Don't undefine MAX.
	* string/strcasestr.c: Don't define alias if NO_ALIAS is defined.

2010-07-21  Andreas Schwab  <schwab@redhat.com>

	* sysdeps/i386/i686/multiarch/Makefile (sysdep_routines): Add
	strcasestr-nonascii.
	(CFLAGS-strcasestr-nonascii.c): Define.
	* sysdeps/i386/i686/multiarch/strcasestr-nonascii.c: New file.
	* sysdeps/x86_64/multiarch/strcasestr-nonascii.c (STRSTR_SSE42):
	Remove unused attribute.

2010-07-20  Roland McGrath  <roland@redhat.com>

	* elf/dl-sysdep.c (_dl_important_hwcaps): Add dsocaps mask to
	dl_hwcap_mask as well as dl_hwcap.  Without this, dsocaps matching in
	ld.so.cache was broken.  With it, there is no way to disable dsocaps
	like LD_HWCAP_MASK can disable hwcaps.

2010-06-02  Emilio Pozuelo Monfort  <pochu27@gmail.com>

	* sysdeps/mach/hurd/sendmsg.c (__libc_sendmsg): Fix memory leaks.

2010-07-16  Ulrich Drepper  <drepper@redhat.com>

	* sysdeps/x86_64/multiarch/strstr.c: Rewrite to avoid indirect function
	call in strcasestr.
	* sysdeps/x86_64/multiarch/strcasestr.c: Declare
	__strcasestr_sse42_nonascii.
	* sysdeps/x86_64/multiarch/Makefile: Add rules to build
	strcasestr-nonascii.c.
	* sysdeps/x86_64/multiarch/strcasestr-nonascii.c: New file.

2010-06-15  Luis Machado  <luisgpm@br.ibm.com>

	* sysdeps/powerpc/powerpc32/power6/fpu/s_copysign.S: New file.
	* sysdeps/powerpc/powerpc32/power6/fpu/s_copysignf.S: New file.
	* sysdeps/powerpc/powerpc64/power6/fpu/s_copysign.S: New file.
	* sysdeps/powerpc/powerpc64/power6/fpu/s_copysignf.S: New file.

2010-07-09  Ulrich Drepper  <drepper@redhat.com>

	* sysdeps/unix/sysv/linux/fpathconf.c (__fpathconf): Use __fcntl not
	fcntl.

2010-07-06  Andreas Schwab  <schwab@redhat.com>

	[BZ #11577]
	* elf/dl-version.c (match_symbol): Don't pass NULL occation to
	dl_signal_cerror.

2010-07-06  Ulrich Drepper  <drepper@redhat.com>

	* sysdeps/unix/sysv/linux/fpathconf.c (__fpathconf): Implement
	_PC_PIPE_BUF using F_GETPIPE_SZ.

2010-07-05  Roland McGrath  <roland@redhat.com>

	* manual/arith.texi (Rounding Functions): Fix rint description
	implicit in round description.

2010-07-02  Ulrich Drepper  <drepper@redhat.com>

	* elf/Makefile: Fix linking for a few tests to make recent linker
	happy.

2010-06-30  Andreas Schwab  <schwab@redhat.com>

	* dlfcn/Makefile (LDLIBS-bug-atexit3-lib.so): Readd
	$(common-objpfx)libc_nonshared.a.

2010-06-21  Luis Machado  <luisgpm@br.ibm.com>

	* sysdeps/powerpc/powerpc32/970/fpu/Implies: Remove.
	* sysdeps/powerpc/powerpc32/power5/fpu/Implies: Remove.
	* sysdeps/powerpc/powerpc32/power5+/fpu/Implies: Remove.
	* sysdeps/powerpc/powerpc32/power6x/fpu/Implies: Remove.
	* sysdeps/powerpc/powerpc64/970/fpu/Implies: Remove.
	* sysdeps/powerpc/powerpc64/power5/fpu/Implies: Remove.
	* sysdeps/powerpc/powerpc64/power5+/fpu/Implies: Remove.
	* sysdeps/powerpc/powerpc64/power6x/fpu/Implies: Remove.
	* sysdeps/unix/sysv/linux/powerpc/powerpc32/970/fpu/Implies: Remove.
	* sysdeps/unix/sysv/linux/powerpc/powerpc32/power4/fpu/Implies: Remove.
	* sysdeps/unix/sysv/linux/powerpc/powerpc32/power5/fpu/Implies: Remove.
	* sysdeps/unix/sysv/linux/powerpc/powerpc32/power5+/fpu/Implies: Remove.
	* sysdeps/unix/sysv/linux/powerpc/powerpc32/power6/fpu/Implies: Remove.
	* sysdeps/unix/sysv/linux/powerpc/powerpc32/power6x/fpu/Implies: Remove.
	* sysdeps/unix/sysv/linux/powerpc/powerpc32/power7/fpu/Implies: Remove.
	* sysdeps/unix/sysv/linux/powerpc/powerpc64/970/fpu/Implies: Remove.
	* sysdeps/unix/sysv/linux/powerpc/powerpc64/power4/fpu/Implies: Remove.
	* sysdeps/unix/sysv/linux/powerpc/powerpc64/power5/fpu/Implies: Remove.
	* sysdeps/unix/sysv/linux/powerpc/powerpc64/power5+/fpu/Implies: Remove.
	* sysdeps/unix/sysv/linux/powerpc/powerpc64/power6/fpu/Implies: Remove.
	* sysdeps/unix/sysv/linux/powerpc/powerpc64/power6x/fpu/Implies: Remove.
	* sysdeps/unix/sysv/linux/powerpc/powerpc64/power7/fpu/Implies: Remove.
	* sysdeps/powerpc/powerpc32/970/Implies: Point to power4.
	* sysdeps/powerpc/powerpc32/power5/Implies: Point to power4.
	* sysdeps/powerpc/powerpc32/power5+/Implies: Point to power5.
	* sysdeps/powerpc/powerpc32/power6/Implies: Point to power5+.
	* sysdeps/powerpc/powerpc32/power6x/Implies: Point to power6.
	* sysdeps/powerpc/powerpc64/970/Implies: Point to power4.
	* sysdeps/powerpc/powerpc64/power5/Implies: Point to power4.
	* sysdeps/powerpc/powerpc64/power5+/Implies: Point to power5.
	* sysdeps/powerpc/powerpc64/power6/Implies: Point to power5+.
	* sysdeps/powerpc/powerpc64/power6x/Implies: Point to power6.
	* sysdeps/powerpc/powerpc32/power7/Implies: New file.
	* sysdeps/powerpc/powerpc64/power7/Implies: New file.
	* sysdeps/unix/sysv/linux/powerpc/powerpc32/970/Implies: New file.
	* sysdeps/unix/sysv/linux/powerpc/powerpc32/cell/Implies: New file.
	* sysdeps/unix/sysv/linux/powerpc/powerpc32/power4/Implies: New file.
	* sysdeps/unix/sysv/linux/powerpc/powerpc32/power5/Implies: New file.
	* sysdeps/unix/sysv/linux/powerpc/powerpc32/power6/Implies: New file.
	* sysdeps/unix/sysv/linux/powerpc/powerpc32/power6x/Implies: New file.
	* sysdeps/unix/sysv/linux/powerpc/powerpc32/power7/Implies: New file.
	* sysdeps/unix/sysv/linux/powerpc/powerpc64/970/Implies: New file.
	* sysdeps/unix/sysv/linux/powerpc/powerpc64/cell/Implies: New file.
	* sysdeps/unix/sysv/linux/powerpc/powerpc64/power4/Implies: New file.
	* sysdeps/unix/sysv/linux/powerpc/powerpc64/power5/Implies: New file.
	* sysdeps/unix/sysv/linux/powerpc/powerpc64/power6/Implies: New file.
	* sysdeps/unix/sysv/linux/powerpc/powerpc64/power6x/Implies: New file.
	* sysdeps/unix/sysv/linux/powerpc/powerpc64/power7/Implies: New file.

2010-06-25  H.J. Lu  <hongjiu.lu@intel.com>

	* debug/memmove_chk.c (__memmove_chk): Renamed to ...
	(MEMMOVE_CHK): ...this.  Default to __memmove_chk.
	* string/memmove.c (memmove): Renamed to ...
	(MEMMOVE): ...this.  Default to memmove.
	* sysdeps/x86_64/memcpy.S: Use ENTRY_CHK and END_CHK.
	* sysdeps/x86_64/sysdep.h (ENTRY_CHK): Define.
	(END_CHK): Define.
	* sysdeps/x86_64/multiarch/Makefile (sysdep_routines): Add
	memcpy-ssse3 mempcpy-ssse3 memmove-ssse3 memcpy-ssse3-back
	mempcpy-ssse3-back memmove-ssse3-back.
	* sysdeps/x86_64/multiarch/bcopy.S: New file .
	* sysdeps/x86_64/multiarch/memcpy-ssse3-back.S: New file.
	* sysdeps/x86_64/multiarch/memcpy-ssse3.S: New file.
	* sysdeps/x86_64/multiarch/memcpy.S: New file.
	* sysdeps/x86_64/multiarch/memcpy_chk.S: New file.
	* sysdeps/x86_64/multiarch/memmove-ssse3-back.S: New file.
	* sysdeps/x86_64/multiarch/memmove-ssse3.S: New file.
	* sysdeps/x86_64/multiarch/memmove.c: New file.
	* sysdeps/x86_64/multiarch/memmove_chk.c: New file.
	* sysdeps/x86_64/multiarch/mempcpy-ssse3-back.S: New file.
	* sysdeps/x86_64/multiarch/mempcpy-ssse3.S: New file.
	* sysdeps/x86_64/multiarch/mempcpy.S: New file.
	* sysdeps/x86_64/multiarch/mempcpy_chk.S: New file.
	* sysdeps/x86_64/multiarch/init-arch.h (bit_Fast_Copy_Backward):
	Define.
	(index_Fast_Copy_Backward): Define.
	(HAS_ARCH_FEATURE): Define.
	(HAS_FAST_REP_STRING): Define.
	(HAS_FAST_COPY_BACKWARD): Define.

2010-06-21  Andreas Schwab  <schwab@redhat.com>

	* sysdeps/unix/sysv/linux/getlogin_r.c (__getlogin_r_loginuid):
	Restore proper fallback handling.

2010-06-19  Ulrich Drepper  <drepper@redhat.com>

	[BZ #11701]
	* posix/group_member.c (__group_member): Correct checking loop.

	* sysdeps/unix/sysv/linux/getlogin_r.c (__getlogin_r_loginuid): Handle
	OOM in getpwuid_r correctly.  Return error number when the caller
	should return, otherwise -1.
	(getlogin_r): Adjust to return also for result of __getlogin_r_loginuid
	call returning > 0 value.
	* sysdeps/unix/sysv/linux/getlogin.c (getlogin): Likewise.

2010-06-07  Andreas Schwab  <schwab@redhat.com>

	* dlfcn/Makefile: Remove explicit dependencies on libc.so and
	libc_nonshared.a from targets in modules-names.

2010-06-02  Kirill A. Shutemov  <kirill@shutemov.name>

	* elf/dl-reloc.c: Flush cache after solving TEXTRELs if arch
	requires it.

2010-06-10  Luis Machado  <luisgpm@br.ibm.com>

	* sysdeps/powerpc/powerpc32/power7/memcmp.S: New file
	* sysdeps/powerpc/powerpc64/power7/memcmp.S: New file.
	* sysdeps/powerpc/powerpc32/power7/strncmp.S: New file.
	* sysdeps/powerpc/powerpc64/power7/strncmp.S: New file.

2010-06-02  Andreas Schwab  <schwab@redhat.com>

	* nis/nss_nis/nis-initgroups.c (get_uid): Properly resize buffer.

2010-06-14  Ulrich Drepper  <drepper@redhat.com>

	* sysdeps/unix/sysv/linux/powerpc/bits/fcntl.h: Define F_SETPIPE_SZ
	and F_GETPIPE_SZ.
	* sysdeps/unix/sysv/linux/i386/bits/fcntl.h: Likewise.
	* sysdeps/unix/sysv/linux/x86_64/bits/fcntl.h: Likewise.
	* sysdeps/unix/sysv/linux/s390/bits/fcntl.h: Likewise.
	* sysdeps/unix/sysv/linux/sparc/bits/fcntl.h: Likewise.
	* sysdeps/unix/sysv/linux/sh/bits/fcntl.h: Likewise.
	* sysdeps/unix/sysv/linux/ia64/bits/fcntl.h: Likewise

2010-06-14  Roland McGrath  <roland@redhat.com>

	* manual/libc.texinfo (@copying): Change to GFDL v1.3.

2010-06-07  Jakub Jelinek  <jakub@redhat.com>

	* libio/stdio.h (sscanf, vsscanf): Use __REDIRECT_NTH instead of
	__REDIRECT followed by __THROW.
	* wcsmbs/wchar.h (swscanf, vswscanf): Likewise.
	* posix/getopt.h (getopt): Likewise.

2010-06-02  Emilio Pozuelo Monfort  <pochu27@gmail.com>

	* hurd/lookup-at.c (__file_name_lookup_at): Accept
	AT_SYMLINK_FOLLOW in AT_FLAGS.  Fail with EINVAL if both
	AT_SYMLINK_FOLLOW and AT_SYMLINK_NOFOLLOW are present
	in AT_FLAGS.
	* hurd/hurd/fd.h (__file_name_lookup_at): Update comment.
	* sysdeps/mach/hurd/linkat.c (linkat): Pass O_NOLINK in FLAGS.

2010-05-28  Luis Machado  <luisgpm@br.ibm.com>

	* sysdeps/powerpc/powerpc32/power7/memcpy.S: Exchange srdi for srwi.

2010-05-26  H.J. Lu  <hongjiu.lu@intel.com>

	[BZ #11640]
	* sysdeps/x86_64/multiarch/init-arch.c (__init_cpu_features):
	Properly check family and model.

2010-05-26  Takashi Yoshii  <takashi.yoshii.zj@renesas.com>

	* sysdeps/unix/sysv/linux/sh/sh4/register-dump.h: Fix iov[] size.

2010-05-24  Luis Machado  <luisgpm@br.ibm.com>

	* sysdeps/powerpc/powerpc32/power7/memset.S: POWER7 32-bit memset fix.

2010-05-21  Ulrich Drepper  <drepper@redhat.com>

	* elf/dl-runtime.c (_dl_profile_fixup): Don't crash on unresolved weak
	symbol reference.

2010-05-19  Andreas Schwab  <schwab@redhat.com>

	* elf/dl-runtime.c (_dl_fixup): Don't crash on unresolved weak
	symbol reference.

2010-05-21  Andreas Schwab  <schwab@redhat.com>

	* sysdeps/unix/sysv/linux/Makefile (sysdep_routines): Add recvmmsg
	and internal_recvmmsg.
	* sysdeps/unix/sysv/linux/recvmmsg.c: New file.
	* sysdeps/unix/sysv/linux/internal_recvmmsg.S: New file.
	* sysdeps/unix/sysv/linux/socketcall.h (SOCKOP_recvmmsg): Define.
	* sysdeps/unix/sysv/linux/syscalls.list (recvmmsg): Remove.

	* sunrpc/clnt_tcp.c (clnttcp_control): Add missing break.
	* sunrpc/clnt_udp.c (clntudp_control): Likewise.
	* sunrpc/clnt_unix.c (clntunix_control): Likewise.

2010-05-20  Andreas Schwab  <schwab@redhat.com>

	* sysdeps/unix/sysv/linux/sys/timex.h: Use __REDIRECT_NTH.

2010-05-17  Luis Machado  <luisgpm@br.ibm.com>

	POWER7 optimizations.
	* sysdeps/powerpc/powerpc64/power7/memset.S: New file.
	* sysdeps/powerpc/powerpc32/power7/memset.S: New file.

2010-05-19  Ulrich Drepper  <drepper@redhat.com>

	* version.h: Update for 2.13 development version.

2010-05-12  Andrew Stubbs  <ams@codesourcery.com>

	* sysdeps/sh/sh4/fpu/feholdexcpt.c (feholdexcept): Really disable all
	exceptions.  Return 0.

2010-05-07  Roland McGrath  <roland@redhat.com>

	* elf/ldconfig.c (main): Add a const.

2010-05-06  Ulrich Drepper  <drepper@redhat.com>

	* nss/getent.c (idn_flags): Default to AI_IDN|AI_CANONIDN.
	(args_options): Add no-idn option.
	(ahosts_keys_int): Add idn_flags to ai_flags.
	(parse_option): Handle 'i' option to clear idn_flags.

	* malloc/malloc.c (_int_free): Possible race in the most recently
	added check.  Only act on the data if no current modification
	happened.

See ChangeLog.17 for earlier changes.<|MERGE_RESOLUTION|>--- conflicted
+++ resolved
@@ -1,9 +1,8 @@
-<<<<<<< HEAD
 2011-12-22  Liubov Dmitrieva  <liubov.dmitrieva@gmail.com>
 
 	* sysdeps/i386/i686/multiarch/strcpy-ssse3.S: Fix wrong copying
 	processing for last bytes.
-=======
+
 2011-12-22  Joseph Myers  <joseph@codesourcery.com>
 
 	* sysdeps/unix/sysv/linux/Makefile (syscall-list-variants)
@@ -31,7 +30,6 @@
 	(syscall-list-variants, syscall-list-32bit-options)
 	(syscall-list-32bit-condition, syscall-list-64bit-options)
 	(syscall-list-64bit-condition): Define.
->>>>>>> 154bfc16
 
 2011-12-22  Ulrich Drepper  <drepper@gmail.com>
 
