--- conflicted
+++ resolved
@@ -1,14 +1,12 @@
-<<<<<<< HEAD
 2011-10-30  Marek Polacek  <mpolacek@redhat.com>
 
 	* libio/wfileops.c (_IO_wfile_underflow_mmap): Remove unused variable.
 	* sysdeps/ieee754/dbl-64/mpsqrt.c (__mpsqrt): Likewise.
-=======
+
 2011-11-11  Roland McGrath  <roland@hack.frob.com>
 
 	* include/unistd.h: Fix __readlink return type.
 	Reported by Chris Metcalf <cmetcalf@tilera.com>.
->>>>>>> 95b7042b
 
 2011-11-11  Ulrich Drepper  <drepper@gmail.com>
 
