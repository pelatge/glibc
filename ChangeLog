<<<<<<< HEAD
2010-06-11  Andreas Schwab  <schwab@redhat.com>

	* elf/rtld.c (_dl_starting_up): Always define.
	(dl_main): Always set _dl_starting_up.
	* elf/dl-support.c (_dl_starting_up): Always define.
	* elf/dl-init.c (_dl_init): Always clear _dl_starting_up.

2010-06-10  Andreas Schwab  <schwab@redhat.com>

	* sysdeps/unix/sysv/linux/getpagesize.c: Don't assume AT_PAGESIZE
	is always available.

	* sysdeps/unix/sysv/linux/i386/Versions: Export __uname under
	GLIBC_PRIVATE.
	* nptl/Versions: Export __getrlimit under GLIBC_PRIVATE.
	* sysdeps/unix/sysv/linux/i386/smp.h: Call __uname instead of uname.
	* nptl/nptl-init.c: Call __getrlimit instead of getrlimit.
=======
2010-06-07  Andreas Schwab  <schwab@redhat.com>

	* dlfcn/Makefile: Remove explicit dependencies on libc.so and
	libc_nonshared.a from targets in modules-names.

2010-06-02  Kirill A. Shutemov  <kirill@shutemov.name>

	* elf/dl-reloc.c: Flush cache after solving TEXTRELs if arch
	requires it.

2010-06-10  Luis Machado  <luisgpm@br.ibm.com>

	* sysdeps/powerpc/powerpc32/power7/memcmp.S: New file
	* sysdeps/powerpc/powerpc64/power7/memcmp.S: New file.
	* sysdeps/powerpc/powerpc32/power7/strncmp.S: New file.
	* sysdeps/powerpc/powerpc64/power7/strncmp.S: New file.

2010-06-02  Andreas Schwab  <schwab@redhat.com>

	* nis/nss_nis/nis-initgroups.c (get_uid): Properly resize buffer.

2010-06-14  Ulrich Drepper  <drepper@redhat.com>

	* sysdeps/unix/sysv/linux/powerpc/bits/fcntl.h: Define F_SETPIPE_SZ
	and F_GETPIPE_SZ.
	* sysdeps/unix/sysv/linux/i386/bits/fcntl.h: Likewise.
	* sysdeps/unix/sysv/linux/x86_64/bits/fcntl.h: Likewise.
	* sysdeps/unix/sysv/linux/s390/bits/fcntl.h: Likewise.
	* sysdeps/unix/sysv/linux/sparc/bits/fcntl.h: Likewise.
	* sysdeps/unix/sysv/linux/sh/bits/fcntl.h: Likewise.
	* sysdeps/unix/sysv/linux/ia64/bits/fcntl.h: Likewise

2010-06-14  Roland McGrath  <roland@redhat.com>

	* manual/libc.texinfo (@copying): Change to GFDL v1.3.

2010-06-07  Jakub Jelinek  <jakub@redhat.com>

	* libio/stdio.h (sscanf, vsscanf): Use __REDIRECT_NTH instead of
	__REDIRECT followed by __THROW.
	* wcsmbs/wchar.h (swscanf, vswscanf): Likewise.
	* posix/getopt.h (getopt): Likewise.

2010-06-02  Emilio Pozuelo Monfort  <pochu27@gmail.com>

	* hurd/lookup-at.c (__file_name_lookup_at): Accept
	AT_SYMLINK_FOLLOW in AT_FLAGS.  Fail with EINVAL if both
	AT_SYMLINK_FOLLOW and AT_SYMLINK_NOFOLLOW are present
	in AT_FLAGS.
	* hurd/hurd/fd.h (__file_name_lookup_at): Update comment.
	* sysdeps/mach/hurd/linkat.c (linkat): Pass O_NOLINK in FLAGS.
>>>>>>> 765ade4b

2010-05-28  Luis Machado  <luisgpm@br.ibm.com>

	* sysdeps/powerpc/powerpc32/power7/memcpy.S: Exchange srdi for srwi.

2010-05-27  Andreas Schwab  <schwab@redhat.com>

	* elf/Makefile ($(objpfx)tst-tls10): Depend on
	$(objpfx)tst-tlsmod7.so.
	($(objpfx)tst-tls11): Depend on $(objpfx)tst-tlsmod9.so.
	($(objpfx)tst-tls12): Depend on $(objpfx)tst-tlsmod11.so.

2010-05-26  H.J. Lu  <hongjiu.lu@intel.com>

	[BZ #11640]
	* sysdeps/x86_64/multiarch/init-arch.c (__init_cpu_features):
	Properly check family and model.

2010-05-26  Takashi Yoshii  <takashi.yoshii.zj@renesas.com>

	* sysdeps/unix/sysv/linux/sh/sh4/register-dump.h: Fix iov[] size.

2010-05-24  Luis Machado  <luisgpm@br.ibm.com>

	* sysdeps/powerpc/powerpc32/power7/memset.S: POWER7 32-bit memset fix.

2010-05-21  Ulrich Drepper  <drepper@redhat.com>

	* elf/dl-runtime.c (_dl_profile_fixup): Don't crash on unresolved weak
	symbol reference.

2010-05-19  Andreas Schwab  <schwab@redhat.com>

	* elf/dl-runtime.c (_dl_fixup): Don't crash on unresolved weak
	symbol reference.

2010-05-21  Andreas Schwab  <schwab@redhat.com>

	* sysdeps/unix/sysv/linux/Makefile (sysdep_routines): Add recvmmsg
	and internal_recvmmsg.
	* sysdeps/unix/sysv/linux/recvmmsg.c: New file.
	* sysdeps/unix/sysv/linux/internal_recvmmsg.S: New file.
	* sysdeps/unix/sysv/linux/socketcall.h (SOCKOP_recvmmsg): Define.
	* sysdeps/unix/sysv/linux/syscalls.list (recvmmsg): Remove.

	* sunrpc/clnt_tcp.c (clnttcp_control): Add missing break.
	* sunrpc/clnt_udp.c (clntudp_control): Likewise.
	* sunrpc/clnt_unix.c (clntunix_control): Likewise.

2010-05-20  Andreas Schwab  <schwab@redhat.com>

	* sysdeps/unix/sysv/linux/sys/timex.h: Use __REDIRECT_NTH.

2010-05-17  Luis Machado  <luisgpm@br.ibm.com>

	POWER7 optimizations.
	* sysdeps/powerpc/powerpc64/power7/memset.S: New file.
	* sysdeps/powerpc/powerpc32/power7/memset.S: New file.

2010-05-19  Ulrich Drepper  <drepper@redhat.com>

	* version.h: Update for 2.13 development version.

2010-05-12  Andrew Stubbs  <ams@codesourcery.com>

	* sysdeps/sh/sh4/fpu/feholdexcpt.c (feholdexcept): Really disable all
	exceptions.  Return 0.

2010-05-07  Roland McGrath  <roland@redhat.com>

	* elf/ldconfig.c (main): Add a const.

2010-05-06  Ulrich Drepper  <drepper@redhat.com>

	* nss/getent.c (idn_flags): Default to AI_IDN|AI_CANONIDN.
	(args_options): Add no-idn option.
	(ahosts_keys_int): Add idn_flags to ai_flags.
	(parse_option): Handle 'i' option to clear idn_flags.

	* malloc/malloc.c (_int_free): Possible race in the most recently
	added check.  Only act on the data if no current modification
	happened.

See ChangeLog.17 for earlier changes.<|MERGE_RESOLUTION|>--- conflicted
+++ resolved
@@ -1,22 +1,3 @@
-<<<<<<< HEAD
-2010-06-11  Andreas Schwab  <schwab@redhat.com>
-
-	* elf/rtld.c (_dl_starting_up): Always define.
-	(dl_main): Always set _dl_starting_up.
-	* elf/dl-support.c (_dl_starting_up): Always define.
-	* elf/dl-init.c (_dl_init): Always clear _dl_starting_up.
-
-2010-06-10  Andreas Schwab  <schwab@redhat.com>
-
-	* sysdeps/unix/sysv/linux/getpagesize.c: Don't assume AT_PAGESIZE
-	is always available.
-
-	* sysdeps/unix/sysv/linux/i386/Versions: Export __uname under
-	GLIBC_PRIVATE.
-	* nptl/Versions: Export __getrlimit under GLIBC_PRIVATE.
-	* sysdeps/unix/sysv/linux/i386/smp.h: Call __uname instead of uname.
-	* nptl/nptl-init.c: Call __getrlimit instead of getrlimit.
-=======
 2010-06-07  Andreas Schwab  <schwab@redhat.com>
 
 	* dlfcn/Makefile: Remove explicit dependencies on libc.so and
@@ -68,7 +49,24 @@
 	in AT_FLAGS.
 	* hurd/hurd/fd.h (__file_name_lookup_at): Update comment.
 	* sysdeps/mach/hurd/linkat.c (linkat): Pass O_NOLINK in FLAGS.
->>>>>>> 765ade4b
+
+2010-06-11  Andreas Schwab  <schwab@redhat.com>
+
+	* elf/rtld.c (_dl_starting_up): Always define.
+	(dl_main): Always set _dl_starting_up.
+	* elf/dl-support.c (_dl_starting_up): Always define.
+	* elf/dl-init.c (_dl_init): Always clear _dl_starting_up.
+
+2010-06-10  Andreas Schwab  <schwab@redhat.com>
+
+	* sysdeps/unix/sysv/linux/getpagesize.c: Don't assume AT_PAGESIZE
+	is always available.
+
+	* sysdeps/unix/sysv/linux/i386/Versions: Export __uname under
+	GLIBC_PRIVATE.
+	* nptl/Versions: Export __getrlimit under GLIBC_PRIVATE.
+	* sysdeps/unix/sysv/linux/i386/smp.h: Call __uname instead of uname.
+	* nptl/nptl-init.c: Call __getrlimit instead of getrlimit.
 
 2010-05-28  Luis Machado  <luisgpm@br.ibm.com>
 
