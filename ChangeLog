<<<<<<< HEAD
2012-03-07  Marek Polacek  <polacek@redhat.com>

	* stdio-common/tst-long-dbl-fphex.c: Fix test for non ldbl-96 targets.
=======
2012-03-08  Marek Polacek  <polacek@redhat.com>

	[BZ #13806]
	* stdio-common/Makefile (tests): Add tst-fphex-wide.
	* stdio-common/tst-fphex.c: Define a few macros to make the
	test reusable.  Use them.
	* stdio-common/tst-fphex-wide.c: New file.
>>>>>>> 65b81130

2012-03-08  Joseph Myers  <joseph@codesourcery.com>

	[BZ #6911]
	* manual/macros.texi (gnusystems): New macro.
	(nongnusystems): Likewise.
	(gnulinuxhurdsystems): Likewise.
	(gnuhurdsystems): Likewise..
	(gnulinuxsystems): Likewise.
	* manual/charset.texi: Use new macros or @theglibc{} to refer to
	variants of the GNU system, not "GNU system".
	* manual/conf.texi: Likewise.
	* manual/errno.texi: Likewise.  Update example of errno macro
	expansion.
	* manual/filesys.texi: Likewise.
	(getumask): Document as specific to GNU/Hurd.
	* manual/install.texi: Likewise.  Reword some references to
	GNU/Linux.
	* manual/intro.texi: Likewise.
	* manual/io.texi: Likewise.
	(File Name Portability): Detail which constraints are inapplicable
	to all GNU systems and which are only inapplicable to GNU/Hurd.
	* manual/job.texi: Likewise.
	* manual/llio.texi: Likewise.
	(O_NOCTTY): Document as present on GNU/Linux.
	* manual/maint.texi: Likewise.
	* manual/memory.texi: Likewise.
	* manual/pattern.texi: Likewise.
	* manual/pipe.texi: Likewise.
	* manual/process.texi: Likewise.
	* manual/resource.texi: Likewise.
	(RUSAGE_CHILDREN): Remove statement about specifying a particular
	child on GNU/Hurd.
	* manual/setjmp.texi: Likewise.
	* manual/signal.texi: Likewise.
	* manual/startup.texi: Likewise.
	* manual/stdio.texi: Likewise.
	* manual/terminal.texi: Likewise.
	(ONLCR): Document as POSIX.
	(OXTABS): Document availability on GNU/Linux as XTABS.
	(ONOEOT): Document availability separately from other bits.
	(VLNEXT, VDISCARD, VSTATUS): Document availability individually.
	* manual/time.texi: Likewise.
	* manual/users.texi: Likewise.
	* INSTALL: Regenerated.
	* sysdeps/gnu/errlist.c: Regenerated.

	* aclocal.m4 (LIBC_TRY_LINK_STATIC): New macro.
	* configure.in (libc_cv_preinit_array): Use LIBC_TRY_LINK_STATIC.
	(libc_cv_ctors_header): Likewise.  Use asm ("") instead of calling
	puts.
	* configure: Regenerated.

2012-03-07  Joseph Myers  <joseph@codesourcery.com>

	* sysdeps/i386/configure.in (cpuid.h): Use AC_CHECK_HEADER with no
	default includes instead of AC_HEADER_CHECK.
	* sysdeps/i386/configure: Regenerated.

	[BZ #10716]
	* math/s_cacosh.c (__cacosh): Convert negative log results to 0.
	* math/s_cacoshf.c (__cacoshf): Likewise.
	* math/s_cacoshl.c (__cacoshl): Likewise.
	* math/s_casinh.c (__casinh): Set signs of result from argument.
	* math/s_casinhf.c (__casinhf): Likewise.
	* math/s_casinhl.c (__casinhl): Likewise.
	* math/libm-test.inc (cacos_test, cacosh_test, casin_test)
	(casinh_test): Add more tests.
	* sysdeps/i386/fpu/libm-test-ulps: Update.
	* sysdeps/x86_64/fpu/libm-test-ulps: Likewise.

2012-03-07  Ulrich Drepper  <drepper@gmail.com>

	* po/zh_TW.po: Update from translation team.

	* login/Makefile (distribute): Remove variable.
	* catgets/Makefile: Likewise.
	* mach/Makefile: Likewise.
	* malloc/Makefile: Likewise.
	* misc/Makefile: Likewise.
	* iconv/Makefile: Likewise.
	* nscd/Makefile: Likewise.
	* hurd/Makefile: Likewise.
	* manual/Makefile: Likewise.
	* locale/Makefile: Likewise.
	* intl/Makefile: Likewise.
	* conform/Makefile: Likewise.
	* nss/Makefile: Likewise.
	* time/Makefile: Likewise.
	* soft-fp/Makefile: Likewise.
	* dirent/Makefile: Likewise.
	* gmon/Makefile: Likewise.
	* po/Makefile: Likewise.
	* rt/Makefile: Likewise.
	* socket/Makefile: Likewise.
	* math/Makefile: Likewise.
	* signal/Makefile: Likewise.
	* debug/Makefile: Likewise.
	* elf/Makefile: Likewise.
	* timezone/Makefile: Likewise.
	* stdlib/Makefile: Likewise.
	* iconvdata/Makefile: Likewise.
	* sunrpc/Makefile: Likewise.
	* io/Makefile: Likewise.
	* argp/Makefile: Likewise.
	* inet/Makefile: Likewise.
	* hesiod/Makefile: Likewise.
	* grp/Makefile: Likewise.
	* csu/Makefile: Likewise.
	* wctype/Makefile: Likewise.
	* crypt/Makefile: Likewise.
	* libio/Makefile: Likewise.
	* string/Makefile: Likewise.
	* nis/Makefile: Likewise.
	* resolv/Makefile: Likewise.
	* stdio-common/Makefile: Likewise.
	* wcsmbs/Makefile: Likewise.
	* dlfcn/Makefile: Likewise.
	* posix/Makefile: Likewise.

	* timezone/Makefile: Don't install timezone files, just the programs
	and scripts.

2012-03-06  Ulrich Drepper  <drepper@gmail.com>

	* nss/databases.def: Add missing gshadow entry.

	* stdio-common/vfprintf.c: Fix formatting.  Missing copyright update.

2012-03-06  Marek Polacek  <polacek@redhat.com>

	[BZ #13726]
	* sysdeps/ieee754/ldbl-96/printf_fphex.c: Adjust position of wnumstr.
	* sysdeps/x86_64/fpu/printf_fphex.c: Likewise.
	* stdio-common/Makefile (tests): Add tst-long-dbl-fphex.
	* stdio-common/tst-long-dbl-fphex.c: New file.

2012-03-06  David S. Miller  <davem@davemloft.net>

	* sysdeps/unix/sysv/linux/sparc/sparc64/get_clockfreq.c
	(set_obp_int): New function.
	(get_obp_int): New function.
	(__get_clockfreq_via_dev_openprom): Likewise.
	* sysdeps/unix/sysv/linux/sparc/sysdep.h (INTERNAL_SYSCALL_ERROR_P):
	Avoid unused variable warnings on 'val' and use builtin_expect.
	(INLINE_SYSCALL): Don't wrap INTERNAL_SYSCALL_ERROR_P with
	__builtin_expect.
	(INLINE_CLONE_SYSCALL): Likewise.

2012-03-05  David S. Miller  <davem@davemloft.net>

	* sysdeps/sparc/fpu/libm-test-ulps: Update.

2012-03-05  Andreas Schwab  <schwab@linux-m68k.org>

	* sysdeps/powerpc/fpu/libm-test-ulps: Update.

	* sysdeps/ieee754/ldbl-128ibm/e_coshl.c: Drop exp(-x) term
	only for |x| >= 40.
	* sysdeps/ieee754/ldbl-128ibm/e_sinhl.c: Likewise.

2012-03-05  H.J. Lu  <hongjiu.lu@intel.com>

	* sysdeps/unix/sysv/linux/x86_64/gettimeofday.c (gettimeofday_ifunc):
	Replace gettimeofday with __vdso_gettimeofday.

	* sysdeps/unix/sysv/linux/x86_64/init-first.c
	(_libc_vdso_platform_setup): Replace clock_gettime and getcpu with
	__vdso_clock_gettime and __vdso_getcpu.

	* sysdeps/unix/sysv/linux/x86_64/time.c (time_ifunc): Replace
	time with __vdso_time.

2012-03-05  Joseph Myers  <joseph@codesourcery.com>

	* manual/lang.texi (size_t): Note types to which size_t may be
	equivalent with the GNU C Library, but do not describe when
	differences between them are significant.

2012-03-05  Andreas Jaeger  <aj@suse.de>

	* sysdeps/i386/fpu/libm-test-ulps: Update.

2012-03-05  Joseph Myers  <joseph@codesourcery.com>

	[BZ #3976]
	* sysdeps/ieee754/dbl-64/e_pow.c: Include <fenv.h>.
	(__ieee754_pow): Save and restore rounding mode and use
	round-to-nearest for main computations.
	* math/libm-test.inc (pow_test_tonearest): New function.
	(pow_test_towardzero): Likewise.
	(pow_test_downward): Likewise.
	(pow_test_upward): Likewise.
	(main): Call the new functions.
	* sysdeps/i386/fpu/libm-test-ulps: Update.
	* sysdeps/x86_64/fpu/libm-test-ulps: Likewise.

	[BZ #3976]
	* math/libm-test.inc (cosh_test_tonearest): New function.
	(cosh_test_towardzero): Likewise.
	(cosh_test_downward): Likewise.
	(cosh_test_upward): Likewise.
	(sinh_test_tonearest): Likewise.
	(sinh_test_towardzero): Likewise.
	(sinh_test_downward): Likewise.
	(sinh_test_upward): Likewise.
	(main): Call the new functions.
	* sysdeps/i386/fpu/libm-test-ulps: Update.
	* sysdeps/x86_64/fpu/libm-test-ulps: Likewise.

2012-03-05  Tom de Vries  <tom@codesourcery.com>

	* sysdeps/generic/dl-osinfo.h (_dl_setup_stack_chk_guard): Ensure
	default stack guard is set in last bytes.
	* sysdeps/unix/sysv/linux/dl-osinfo.h (_dl_setup_stack_chk_guard): Same.

2012-03-05  Kees Cook  <keescook@chromium.org>

	* stdio-common/vfprintf.c (vfprintf): add missing errno settings.

	[BZ #13656]
	* stdio-common/vfprintf.c (vfprintf): Check for nargs overflow and
	possibly allocate from heap instead of stack.
	* stdio-common/bug-vfprintf-nargs.c: New file.
	* stdio-common/Makefile (tests): Add nargs overflow test.

2012-03-03  Andreas Schwab  <schwab@linux-m68k.org>

	* sysdeps/powerpc/fpu/libm-test-ulps: Update.

2012-03-03  Marek Polacek  <polacek@redhat.com>

	* include/sys/cdefs.h: Remove __GNUC_PREREQ macro.
	* math/math_private.h: Likewise.
	* stdlib/tst-strtod.c: Likewise.
	* sysdeps/i386/i486/bits/atomic.h: Likewise.
	* sysdeps/x86_64/bits/atomic.h: Likewise.

2012-03-02  David S. Miller  <davem@davemloft.net>

	* sysdeps/sparc/sparc32/sparcv9/fpu/s_llrint.S: New file.
	* sysdeps/sparc/sparc32/sparcv9/fpu/s_llrintf.S: New file.
	* sysdeps/sparc/sparc32/sparcv9/fpu/s_lrint.S: New file.
	* sysdeps/sparc/sparc32/sparcv9/fpu/s_lrintf.S: New file.
	* sysdeps/sparc/sparc64/fpu/s_llrint.S: New file.
	* sysdeps/sparc/sparc64/fpu/s_llrintf.S: New file.
	* sysdeps/sparc/sparc64/fpu/s_lrint.S: New file.
	* sysdeps/sparc/sparc64/fpu/s_lrintf.S: New file.

2012-03-02  Roland McGrath  <roland@hack.frob.com>

	[BZ #13792]
	* manual/examples/README: New file, says the example source files
	can be used under GPL>=2.
	* manual/Makefile (%.c.texi): Eat the leading part of the file until a
	line containing just "*/".
	* manual/examples/add.c: Add copyright header (GPL>=2).
	* manual/examples/argp-ex1.c: Likewise.
	* manual/examples/argp-ex2.c: Likewise.
	* manual/examples/argp-ex3.c: Likewise.
	* manual/examples/argp-ex4.c: Likewise.
	* manual/examples/atexit.c: Likewise.
	* manual/examples/db.c: Likewise.
	* manual/examples/dir.c: Likewise.
	* manual/examples/dir2.c: Likewise.
	* manual/examples/execinfo.c: Likewise.
	* manual/examples/filecli.c: Likewise.
	* manual/examples/filesrv.c: Likewise.
	* manual/examples/fmtmsgexpl.c: Likewise.
	* manual/examples/genpass.c: Likewise.
	* manual/examples/inetcli.c: Likewise.
	* manual/examples/inetsrv.c: Likewise.
	* manual/examples/isockad.c: Likewise.
	* manual/examples/longopt.c: Likewise.
	* manual/examples/memopen.c: Likewise.
	* manual/examples/memstrm.c: Likewise.
	* manual/examples/mkfsock.c: Likewise.
	* manual/examples/mkisock.c: Likewise.
	* manual/examples/mygetpass.c: Likewise.
	* manual/examples/pipe.c: Likewise.
	* manual/examples/popen.c: Likewise.
	* manual/examples/rprintf.c: Likewise.
	* manual/examples/search.c: Likewise.
	* manual/examples/select.c: Likewise.
	* manual/examples/setjmp.c: Likewise.
	* manual/examples/sigh1.c: Likewise.
	* manual/examples/sigusr.c: Likewise.
	* manual/examples/stpcpy.c: Likewise.
	* manual/examples/strdupa.c: Likewise.
	* manual/examples/strftim.c: Likewise.
	* manual/examples/strncat.c: Likewise.
	* manual/examples/subopt.c: Likewise.
	* manual/examples/swapcontext.c: Likewise.
	* manual/examples/termios.c: Likewise.
	* manual/examples/testopt.c: Likewise.
	* manual/examples/testpass.c: Likewise.
	* manual/examples/timeval_subtract.c: Likewise.

	[BZ #13792]
	* manual/time.texi (Elapsed Time): Move timeval_subtract example
	function to ...
	* manual/timeval_subtract.c.texi: ... here, new file.

2012-03-02  David S. Miller  <davem@davemloft.net>

	* sysdeps/sparc/fpu/libm-test-ulps: Update for recently added tests.

2012-03-02  Joseph Myers  <joseph@codesourcery.com>

	[BZ #3976]
	* sysdeps/ieee754/dbl-64/s_sin.c: Include <fenv.h>
	(__sin): Save and restore rounding mode and use round-to-nearest
	for all computations.
	(__cos): Save and restore rounding mode and use round-to-nearest
	for all computations.
	* sysdeps/ieee754/dbl-64/s_tan.c: Include "math_private.h" and
	<fenv.h>.
	(tan): Save and restore rounding mode and use round-to-nearest for
	all computations.
	* math/libm-test.inc (cos_test_tonearest): New function.
	(cos_test_towardzero): Likewise.
	(cos_test_downward): Likewise.
	(cos_test_upward): Likewise.
	(sin_test_tonearest): Likewise.
	(sin_test_towardzero): Likewise.
	(sin_test_downward): Likewise.
	(sin_test_upward): Likewise.
	(tan_test_tonearest): Likewise.
	(tan_test_towardzero): Likewise.
	(tan_test_downward): Likewise.
	(tan_test_upward): Likewise.
	(main): Call the new functions.
	* sysdeps/i386/fpu/libm-test-ulps: Update.
	* sysdeps/x86_64/fpu/libm-test-ulps: Likewise.

	[BZ #10135]
	* sysdeps/ieee754/dbl-64/s_scalbln.c (__scalbln): First test for
	small n, then large n, before computing and testing k+n.
	* sysdeps/ieee754/dbl-64/s_scalbn.c (__scalbn): Likewise.
	* sysdeps/ieee754/dbl-64/wordsize-64/s_scalbln.c (__scalbln):
	Likewise.
	* sysdeps/ieee754/dbl-64/wordsize-64/s_scalbn.c (__scalbn):
	Likewise.
	* sysdeps/ieee754/flt-32/s_scalblnf.c (__scalblnf): Likewise.
	* sysdeps/ieee754/flt-32/s_scalbnf.c (__scalbnf): Likewise.
	* sysdeps/ieee754/ldbl-128/s_scalblnl.c (__scalblnl): Likewise.
	* sysdeps/ieee754/ldbl-128/s_scalbnl.c (__scalbnl): Likewise.
	* sysdeps/ieee754/ldbl-128ibm/s_scalblnl.c (__scalblnl): Likewise.
	* sysdeps/ieee754/ldbl-128ibm/s_scalbnl.c (__scalbnl): Likewise.
	* sysdeps/ieee754/ldbl-96/s_scalblnl.c (__scalblnl): Likewise.
	* sysdeps/ieee754/ldbl-96/s_scalbnl.c (__scalbnl): Likewise.
	* math/libm-test.inc (scalbn_test): Add more tests.
	(scalbln_test): Likewise.

	* manual/filesys.texi (mode_t): Describe constraints on size and
	signedness, not exact equivalence to a particular type.
	(ino_t): Likewise.
	(ino64_t): Likewise.
	(dev_t): Likewise.
	(nlink_t): Likewise.
	(blkcnt_t): Likewise.
	(blkcnt64_t): Likewise.
	* manual/llio.texi (off_t): Likewise.

	[BZ #3976]
	* sysdeps/ieee754/dbl-64/e_exp.c: Include <fenv.h>.
	(__ieee754_exp): Save and restore rounding mode and use
	round-to-nearest for all computations.
	* math/libm-test.inc (exp_test_tonearest): New function.
	(exp_test_towardzero): Likewise.
	(exp_test_downward): Likewise.
	(exp_test_upward): Likewise.
	(main): Call the new functions.
	* sysdeps/i386/fpu/libm-test-ulps: Update.
	* sysdeps/x86_64/fpu/libm-test-ulps: Likewise.

2012-03-01  Chris Demetriou  <cgd@google.com>

	* sysdeps/gnu/errlist-compat.awk: Don't depend on AWK internals to
	have predictable order.

2012-03-01  David S. Miller  <davem@davemloft.net>

	* sysdeps/unix/sysv/linux/sparc/sparc32/getpagesize.c: Delete.

	* sysdeps/sparc/sparc64/fpu/s_finite.S: New file.
	* sysdeps/sparc/sparc64/fpu/s_finitef.S: New file.
	* sysdeps/sparc/sparc64/fpu/s_isinf.S: New file.
	* sysdeps/sparc/sparc64/fpu/s_isinff.S: New file.

	* sysdeps/sparc/sparc32/fpu/s_signbit.S: New file.
	* sysdeps/sparc/sparc32/fpu/s_signbitf.S: New file.
	* sysdeps/sparc/sparc32/fpu/s_signbitl.S: New file.
	* sysdeps/sparc/sparc32/sparcv9/fpu/s_isnan.S: New file.
	* sysdeps/sparc/sparc64/fpu/s_isnan.S: New file.
	* sysdeps/sparc/sparc64/fpu/s_isnanf.S: New file.
	* sysdeps/sparc/sparc64/fpu/s_signbit.S: New file.
	* sysdeps/sparc/sparc64/fpu/s_signbitf.S: New file.
	* sysdeps/sparc/sparc64/fpu/s_signbitl.S: New file.

	* sysdeps/sparc/fpu/libm-test-ulps: Update.

	* sysdeps/sparc/sparc32/fpu/libm-test-ulps: Move...
	* sysdeps/sparc/fpu/libm-test-ulps: to here.
	* sysdeps/sparc/sparc64/fpu/libm-test-ulps: Delete.

	* sysdeps/sparc/crti.S: Remove HAVE_BINUTILS_GOTDATA checks.
	* sysdeps/sparc/sparc32/dl-machine.h: Likewise.
	* sysdeps/sparc/sparc32/elf/start.S: Likewise.
	* sysdeps/sparc/sparc32/fpu/w_sqrt.S: Likewise.
	* sysdeps/sparc/sparc32/fpu/w_sqrtf.S: Likewise.
	* sysdeps/sparc/sparc32/sparcv9/fpu/w_sqrt.S: Likewise.
	* sysdeps/sparc/sparc32/sparcv9/fpu/w_sqrtf.S: Likewise.
	* sysdeps/sparc/sparc64/dl-machine.h: Likewise.
	* sysdeps/sparc/sparc64/elf/start.S: Likewise.
	* sysdeps/sparc/sparc64/fpu/w_sqrt.S: Likewise.
	* sysdeps/sparc/sparc64/fpu/w_sqrtf.S: Likewise.
	* sysdeps/unix/sysv/linux/sparc/sparc32/____longjmp_chk.S: Likewise.
	* sysdeps/unix/sysv/linux/sparc/sparc32/sysdep.h: Likewise.
	* sysdeps/unix/sysv/linux/sparc/sparc64/____longjmp_chk.S: Likewise.
	* sysdeps/unix/sysv/linux/sparc/sparc64/brk.S: Likewise.
	* sysdeps/unix/sysv/linux/sparc/sparc64/sysdep.h: Likewise.
	* config.h.in (HAVE_BINUTILS_GOTDATA): Delete.
	* sysdeps/sparc/elf/configure.in: Remove binutils GOTDATA checks.
	* sysdeps/sparc/elf/configure: Regenerated.

2012-03-01  Joseph Myers  <joseph@codesourcery.com>

	* configure.in (AS, LD): Require binutils 2.20 or later.
	* configure: Regenerated.
	* manual/install.texi (Tools for Compilation): Give binutils 2.20
	as required minimum version.
	* INSTALL: Regenerated.

	[BZ #2541]
	[BZ #4108]
	* sysdeps/ieee754/flt-32/s_erff.c (__erfcf): Mask out one more bit
	before squaring exponent.
	* sysdeps/ieee754/ldbl-128ibm/s_erfl.c (__erfcl): Mask out whole
	bottom long double and 27 bits of top long double before squaring
	exponent.
	* math/libm-test.inc (erfc_test): Add more tests.
	* sysdeps/i386/fpu/libm-test-ulps: Update.
	* sysdeps/powerpc/fpu/libm-test-ulps: Likewise.
	* sysdeps/x86_64/fpu/libm-test-ulps: Likewise.

2012-03-01  Kai Tietz  <ktietz@redhat.com>

	* soft-fp/soft-fp.h (_FP_STRUCT_LAYOUT): New macro.
	* soft-fp/quad.h (_FP_UNION_Q): Use _FP_STRUCT_LAYOUT on struct
	containing bit-fields.
	* soft-fp/extended.h (_FP_UNION_E): Likewise.
	* soft-fp/single.h (_FP_UNION_S): Likewise.
	* soft-fp/double.h (_FP_UNION_D): Likewise.

2012-02-29  Joseph Myers  <joseph@codesourcery.com>

	[BZ #13786]
	* sysdeps/i386/i686/multiarch/strcmp.S [USE_AS_STRCASECMP_L]: Do
	not include ../strcmp.S.
	[USE_AS_STRNCASECMP_L]: Likewise.
	* sysdeps/i386/i686/multiarch/strcasecmp_l-c.c
	(__strcasecmp_l_ia32): Define as alias to __strcasecmp_l_nonascii.
	* sysdeps/i386/i686/multiarch/strncase_l-c.c
	(__strncasecmp_l_ia32): Define as alias to
	__strncasecmp_l_nonascii.

	[BZ #5794]
	* math/libm-test.inc (expm1_test): Add test for bug 5794.
	* sysdeps/i386/fpu/libm-test-ulps: Update.
	* sysdeps/x86_64/fpu/libm-test-ulps: Likewise.

	* sysdeps/i386/fpu/libm-test-ulps: Reduce some expected errors.
	* sysdeps/x86_64/fpu/libm-test-ulps: Likewise.

2012-02-29  Jeff Law  <law@redhat.com>

	* resolv/res_query.c (__libc_res_nquerydomain): Avoid
	out of bounds read.

2012-02-29  Marek Polacek  <polacek@redhat.com>

	[BZ #13706]
	* elf/rtld.c (dl_main): Always set l_used to 1 for vDSO.
	* elf/Makefile: Add rules to run tst-unused-dep.out.

2012-02-28  David S. Miller  <davem@davemloft.net>

	* sysdeps/sparc/sparc32/fpu/w_sqrt.S: New file.
	* sysdeps/sparc/sparc32/fpu/w_sqrtf.S: New file.
	* sysdeps/sparc/sparc32/sparcv9/fpu/w_sqrt.S: New file.
	* sysdeps/sparc/sparc32/sparcv9/fpu/w_sqrtf.S: New file.
	* sysdeps/sparc/sparc64/fpu/w_sqrt.S: New file.
	* sysdeps/sparc/sparc64/fpu/w_sqrtf.S: New file.

2012-02-29  Joseph Myers  <joseph@codesourcery.com>

	* math/libm-test.inc (llround_test): Move one test from
	lround_test.  Use TEST_f_L in moved test.
	(lround_test): Move misplaced test to llround_test.  Add testcase
	from bug 2561.

2012-02-28  Ulrich Drepper  <drepper@gmail.com>

	* sysdeps/x86_64/fpu/e_expf.S: New file.
	Contributed by Dmitrieva Liubov <liubov.dmitrieva@gmail.com>.

2012-02-28  Stanislav Brabec  <sbrabec@suse.cz>

	[BZ #13637]
	* posix/regex_internal.c (re_string_skip_chars): Fix miscomputation
	of remain_len that may cause incomplete multi-byte character and
	false match.
	* posix/bug-regex33.c: New file.
	* posix/Makefile (tests): Add bug-regex33.

2012-02-28  Joseph Myers  <joseph@codesourcery.com>

	* manual/macros.texi: New file.
	* Makefile (INSTALL, NOTES): Depend on manual/macros.texi.
	* manual/libc.texinfo: Include macros.texi.
	* manual/creatute.texi: Likewise.
	* manual/install.texi: Likewise.
	* manual/arith.texi: Use macros @Theglibc{}, @theglibc{} and
	@glibcadj{} in references to the GNU C Library.
	* manual/charset.texi: Likewise.
	* manual/conf.texi: Likewise.
	* manual/contrib.texi: Likewise.  Consistently use "GNU C Library"
	when not using those macros.
	* manual/creature.texi: Likewise.
	* manual/crypt.texi: Likewise.
	* manual/errno.texi: Likewise.
	* manual/filesys.texi: Likewise.
	* manual/header.texi: Likewise.
	* manual/install.texi: Likewise.
	* manual/intro.texi: Likewise.
	* manual/io.texi: Likewise.
	* manual/job.texi: Likewise.
	* manual/lang.texi: Likewise.
	* manual/libc.texiinfo: Likewise.
	* manual/llio.texi: Likewise.
	* manual/locale.texi: Likewise.
	* manual/maint.texi: Likewise.
	* manual/math.texi: Likewise.
	* manual/memory.texi: Likewise.
	* manual/message.texi: Likewise.
	* manual/nss.texi: Likewise.
	* manual/pattern.texi: Likewise.
	* manual/process.texi: Likewise.
	* manual/resource.texi: Likewise.
	* manual/search.texi: Likewise.
	* manual/setjmp.texi: Likewise.
	* manual/signal.texi: Likewise.
	* manual/socket.texi: Likewise.
	* manual/startup.texi: Likewise.
	* manual/stdio.texi: Likewise.
	* manual/string.texi: Likewise.
	* manual/sysinfo.texi: Likewise.
	* manual/syslog.texi: Likewise.
	* manual/terminal.texi: Likewise.
	* manual/time.texi: Likewise.
	* manual/users.texi: Likewise.
	* INSTALL: Regenerated.
	* NOTES: Regenerated.
	* sysdeps/gnu/errlist.c: Regenerated.

2012-02-28  Andreas Schwab  <schwab@linux-m68k.org>

	* include/dirent.h: Include <dirstream.h> before
	<dirent/dirent.h>.

2012-02-28  David S. Miller  <davem@davemloft.net>

	* sysdeps/sparc/sparc32/fpu/s_copysign.S: New file.
	* sysdeps/sparc/sparc32/fpu/s_copysignf.S: New file.
	* sysdeps/sparc/sparc64/fpu/s_copysign.S: New file.
	* sysdeps/sparc/sparc64/fpu/s_copysignf.S: New file.

2012-02-27  David S. Miller  <davem@davemloft.net>

	* sysdeps/sparc/sparc32/sparcv9/fpu/s_floor.S: New file.
	* sysdeps/sparc/sparc32/sparcv9/fpu/s_floorf.S: New file.
	* sysdeps/sparc/sparc64/fpu/s_floor.S: New file.
	* sysdeps/sparc/sparc64/fpu/s_floorf.S: New file.

	* sysdeps/sparc/sparc32/sparcv9/fpu/s_ceil.S: Fix accidental use of
	frame pointer instead of stack pointer relative arg slot.
	* sysdeps/sparc/sparc32/sparcv9/fpu/s_ceilf.S: Likewise.
	* sysdeps/sparc/sparc64/fpu/s_ceil.S: Likewise.
	* sysdeps/sparc/sparc64/fpu/s_ceilf.S: Likewise.

2012-02-27  Carlos O'Donell  <carlos_odonell@mentor.com>

	[BZ #3992]
	* stdlib/fmtmsg.c: Use of uint32_t requires stdint.h.

2012-02-27  David S. Miller  <davem@davemloft.net>

	* sysdeps/sparc/sparc32/sparcv9/fpu/s_ceil.S: Fix comment formatting.
	* sysdeps/sparc/sparc32/sparcv9/fpu/s_ceilf.S: Likewise.
	* sysdeps/sparc/sparc32/sparcv9/fpu/s_rint.S: Likewise.
	* sysdeps/sparc/sparc32/sparcv9/fpu/s_rintf.S: Likewise.
	* sysdeps/sparc/sparc64/fpu/s_ceil.S: Likewise.
	* sysdeps/sparc/sparc64/fpu/s_ceilf.S: Likewise.
	* sysdeps/sparc/sparc64/fpu/s_rint.S: Likewise.
	* sysdeps/sparc/sparc64/fpu/s_rintf.S: Likewise.

2012-02-27  Joseph Myers  <joseph@codesourcery.com>

	* configure.in (CC): Restrict allowed GCC versions to 4.3 and
	later.  Allow versions 5-9.
	* configure: Regenerated.
	* manual/install.texi (Tools for Compilation): Give GCC 4.3 as
	required minimum version and 4.6 as recommended version.  Do not
	mention bugs in GCC 2.7 and 2.8.
	* INSTALL: Regenerated.

2012-02-27  David S. Miller  <davem@davemloft.net>

	* sysdeps/sparc/sparc32/sparcv9/fpu/s_ceil.S: New file.
	* sysdeps/sparc/sparc32/sparcv9/fpu/s_ceilf.S: New file.
	* sysdeps/sparc/sparc32/sparcv9/fpu/s_rint.S: New file.
	* sysdeps/sparc/sparc32/sparcv9/fpu/s_rintf.S: New file.
	* sysdeps/sparc/sparc64/fpu/s_ceil.S: New file.
	* sysdeps/sparc/sparc64/fpu/s_ceilf.S: New file.
	* sysdeps/sparc/sparc64/fpu/s_rint.S: New file.
	* sysdeps/sparc/sparc64/fpu/s_rintf.S: New file.

	* sysdeps/ieee754/ldbl-128/s_nearbyintl.c (__nearbyintl): Do not
	manipulate bits before adding and subtracting TWO112[sx].
	* sysdeps/ieee754/ldbl-128/s_rintl.c (__rintl): Likewise.

2012-02-27  Roland McGrath  <roland@hack.frob.com>

	[BZ #13775]
	* libio/bits/stdio-ldbl.h (vdprintf, dprintf): Put these under
	[__USE_XOPEN2K8] rather than [__USE_GNU], to match the stdio.h decls.
	* libio/stdio.h (vdprintf, dprintf): Remove comment about these not
	being in POSIX, because they are in 1003.1-2008.

	* rt/tst-aio.c: Include <fcntl.h>.
	* rt/tst-aio7.c: Likewise.
	* rt/tst-aio64.c: Likewise.

	* stdio-common/tst-fmemopen.c (main): Remove spurious const.

2012-02-27  Joseph Myers  <joseph@codesourcery.com>

	* manual/install.texi (--with-headers): Describe headers as
	interface headers, not private headers.
	(Specific advice for GNU/Linux systems): Describe use of headers
	from "make headers_install", not private headers from older
	kernels.
	* INSTALL: Regenerated.
	* sysdeps/unix/sysv/linux/configure.in (LIBC_LINUX_VERSION):
	Change to 2.6.19.
	* sysdeps/unix/sysv/linux/configure: Regenerated.

	* manual/llio.texi (fclean): Remove documentation.

	* manual/Makefile (libc-texi-generated): New variable.  Include
	version.texi.
	(libc.dvi, libc.pdf, libc.info, libc/index.html): Depend on
	$(libc-texi-generated), not duplicated list of files.
	(version.texi, stamp-version): New rules.
	(realclean): Remove $(libc-texi-generated), not individual files
	from that list.  Do not remove dir-add.texinfo.
	* manual/libc.texinfo: Comment out uses of edition numbers and
	references to printed manual.  Remove last-updated dates.
	(EDITION): Comment out.
	(ISBN): Likewise.
	(VERSION, UPDATED): Remove.
	(version.texi): Include.

2012-02-27  Andreas Schwab  <schwab@linux-m68k.org>

	* sysdeps/posix/spawni.c: Include <signal.h>.
	* sysdeps/pthread/aio_cancel.c: Include <fcntl.h>.
	* sysdeps/pthread/aio_fsync.c: Likewise.

2012-02-26  Ulrich Drepper  <drepper@gmail.com>

	* conform/Makefile (tests): Run only when not cross-compiling and
	when fast-check is not defined.

	* conform/conformtest.pl: XPG7 and POSIX2008 require C99.
	* conform/data/limits.h-data: Fixes for POSIX2008.
	* conform/run-conformtest.sh: Run all tests.
	* include/arpa/inet.h: Changes to allow conformtest.pl to use the
	headers.
	* include/bits/dlfcn.h: Likewise.
	* include/langinfo.h: Likewise.
	* include/monetary.h: Likewise.
	* include/sys/poll.h: Likewise.

	* io/fcntl.h: Define AT_NO_AUTOMOUNT and AT_EMPTY_PATH only
	for __USE_GNU.
	* posix/spawn.h: Define __need_sigset_t.
	* posix/sys/wait.h: Don't include <sys/resource.h>, define id_t here.
	* posix/unistd.h: Declare ctermid only for XPG before XPG6.
	* rt/aio.h: Don't include fcntl.h and signal.h.  Use bits/siginfo.h
	to get sigevent_t only.
	* sysdeps/unix/sysv/linux/bits/socket.h: Declare sendmmsg and recvmmsg
	only for __USE_GNU.
	* sysdeps/unix/sysv/linux/sparc/bits/socket.h: Likewise.
	* sysdeps/unix/sysv/linux/bits/uio.h: Declare process_vm_readv and
	process_vm_writev only for __USE_GNU.
	* termios/termios.h: Declare tcgetsid also for POSIX2008.

	* conform/Makefile: For now ignore errors from run-conformtest.
	* conform/conformtest.pl: Simplify code.  Add -ansi to CFLAGS for
	POSIX to avoid namespace pollution.  Don't prepend headers.
	* conform/data/aio.h-data: Fixes for POSIX testing.
	* conform/data/fcntl.h-data: Likewise.
	* conform/data/glob.h-data: Likewise.
	* conform/data/grp.h-data: Likewise.
	* conform/data/pthread.h-data: Likewise.
	* conform/data/pwd.h-data: Likewise.
	* conform/data/signal.h-data: Likewise.
	* conform/data/spawn.h-data: Likewise.
	* conform/data/stdio.h-data: Likewise.
	* conform/data/stdlib.h-data: Likewise.
	* conform/data/stropts.h-data: Likewise.
	* conform/data/sys/mman.h-data: Likewise.
	* conform/data/sys/stat.h-data: Likewise.
	* conform/data/sys/types.h-data: Likewise.
	* conform/data/sys/wait.h-data: Likewise.
	* conform/data/time.h-data: Likewise.
	* conform/data/unistd.h-data: Likewise.
	* conform/data/utime.h-data: Likewise.

	* io/sys/stat.h: fchmod was always in POSIX.
	* posix/sys/wait.h: Include <sys/resource.h> only for waitid.
	* posix/unistd.h: fsync and ftruncate were in early POSIX as well.
	* rt/aio.h: Define __need_timespec before including <time.h>.
	* sysdeps/unix/sysv/linux/bits/siginfo.h: Don't name siginfo_t
	struct.  Add forward declaration of pthread_attr_t and use it in
	sigevent.
	* sysdeps/unix/sysv/linux/s390/bits/siginfo.h: Likewise.
	* sysdeps/unix/sysv/linux/sparc/bits/siginfo.h: Likewise.
	* sysdeps/unix/sysv/linux/bits/time.h: Don't let __STRICT_ANSI__
	always remove CLK_TCK definition.

2012-02-26  Andreas Schwab  <schwab@linux-m68k.org>

	* sysdeps/ieee754/dbl-64/k_tan.c: Replace with empty file.

2012-02-25  Ulrich Drepper  <drepper@gmail.com>

	* conform/run-conformtest.sh: New file.
	* conform/Makefile: Run run-conformtest for tests.
	* conform/conformtest.pl: Many bug fixes.  Add ISO C99, ISO C11
	support.

	* conform/data/uchar.h-data: New file.
	* conform/data/aio.h-data: Fixes for ISO C and POSIX 1995 testing.
	* conform/data/arpa/inet.h-data: Likewise.
	* conform/data/assert.h-data: Likewise.
	* conform/data/complex.h-data: Likewise.
	* conform/data/cpio.h-data: Likewise.
	* conform/data/ctype.h-data: Likewise.
	* conform/data/dirent.h-data: Likewise.
	* conform/data/dlfcn.h-data: Likewise.
	* conform/data/errno.h-data: Likewise.
	* conform/data/fcntl.h-data: Likewise.
	* conform/data/float.h-data: Likewise.
	* conform/data/fmtmsg.h-data: Likewise.
	* conform/data/fnmatch.h-data: Likewise.
	* conform/data/ftw.h-data: Likewise.
	* conform/data/glob.h-data: Likewise.
	* conform/data/grp.h-data: Likewise.
	* conform/data/iconv.h-data: Likewise.
	* conform/data/inttypes.h-data: Likewise.
	* conform/data/langinfo.h-data: Likewise.
	* conform/data/libgen.h-data: Likewise.
	* conform/data/limits.h-data: Likewise.
	* conform/data/locale.h-data: Likewise.
	* conform/data/math.h-data: Likewise.
	* conform/data/monetary.h-data: Likewise.
	* conform/data/mqueue.h-data: Likewise.
	* conform/data/ndbm.h-data: Likewise.
	* conform/data/net/if.h-data: Likewise.
	* conform/data/netdb.h-data: Likewise.
	* conform/data/netinet/in.h-data: Likewise.
	* conform/data/nl_types.h-data: Likewise.
	* conform/data/poll.h-data: Likewise.
	* conform/data/pthread.h-data: Likewise.
	* conform/data/pwd.h-data: Likewise.
	* conform/data/regex.h-data: Likewise.
	* conform/data/sched.h-data: Likewise.
	* conform/data/search.h-data: Likewise.
	* conform/data/semaphore.h-data: Likewise.
	* conform/data/setjmp.h-data: Likewise.
	* conform/data/signal.h-data: Likewise.
	* conform/data/spawn.h-data: Likewise.
	* conform/data/stdarg.h-data: Likewise.
	* conform/data/stdio.h-data: Likewise.
	* conform/data/stdlib.h-data: Likewise.
	* conform/data/string.h-data: Likewise.
	* conform/data/strings.h-data: Likewise.
	* conform/data/stropts.h-data: Likewise.
	* conform/data/sys/ipc.h-data: Likewise.
	* conform/data/sys/mman.h-data: Likewise.
	* conform/data/sys/msg.h-data: Likewise.
	* conform/data/sys/resource.h-data: Likewise.
	* conform/data/sys/select.h-data: Likewise.
	* conform/data/sys/sem.h-data: Likewise.
	* conform/data/sys/shm.h-data: Likewise.
	* conform/data/sys/socket.h-data: Likewise.
	* conform/data/sys/stat.h-data: Likewise.
	* conform/data/sys/statvfs.h-data: Likewise.
	* conform/data/sys/time.h-data: Likewise.
	* conform/data/sys/timeb.h-data: Likewise.
	* conform/data/sys/times.h-data: Likewise.
	* conform/data/sys/types.h-data: Likewise.
	* conform/data/sys/uio.h-data: Likewise.
	* conform/data/sys/un.h-data: Likewise.
	* conform/data/sys/utsname.h-data: Likewise.
	* conform/data/sys/wait.h-data: Likewise.
	* conform/data/syslog.h-data: Likewise.
	* conform/data/tar.h-data: Likewise.
	* conform/data/termios.h-data: Likewise.
	* conform/data/utime.h-data: Likewise.
	* conform/data/utmpx.h-data: Likewise.
	* conform/data/varargs.h-data: Likewise.
	* conform/data/wchar.h-data: Likewise.
	* conform/data/wctype.h-data: Likewise.
	* conform/data/wordexp.h-data: Likewise.

	* include/stropts.h: New file.
	* include/uchar.h: New file.
	* include/aio.h: Changes to allow conformtest.pl to use the headers.
	* include/assert.h: Likewise.
	* include/ctype.h: Likewise.
	* include/dirent.h: Likewise.
	* include/dlfcn.h: Likewise.
	* include/fcntl.h: Likewise.
	* include/fnmatch.h: Likewise.
	* include/glob.h: Likewise.
	* include/grp.h: Likewise.
	* include/libio.h: Likewise.
	* include/locale.h: Likewise.
	* include/math.h: Likewise.
	* include/net/if.h: Likewise.
	* include/netdb.h: Likewise.
	* include/netinet/in.h: Likewise.
	* include/pthread.h: Likewise.
	* include/pwd.h: Likewise.
	* include/regex.h: Likewise.
	* include/sched.h: Likewise.
	* include/search.h: Likewise.
	* include/setjmp.h: Likewise.
	* include/signal.h: Likewise.
	* include/stdio.h: Likewise.
	* include/stdlib.h: Likewise.
	* include/string.h: Likewise.
	* include/sys/cdefs.h: Likewise.
	* include/sys/mman.h: Likewise.
	* include/sys/msg.h: Likewise.
	* include/sys/resource.h: Likewise.
	* include/sys/select.h: Likewise.
	* include/sys/socket.h: Likewise.
	* include/sys/stat.h: Likewise.
	* include/sys/statvfs.h: Likewise.
	* include/sys/time.h: Likewise.
	* include/sys/times.h: Likewise.
	* include/sys/uio.h: Likewise.
	* include/sys/utsname.h: Likewise.
	* include/sys/wait.h: Likewise.
	* include/termios.h: Likewise.
	* include/time.h: Likewise.
	* include/ulimit.h: Likewise.
	* include/unistd.h: Likewise.
	* include/utime.h: Likewise.
	* include/wchar.h: Likewise.
	* include/wctype.h: Likewise.
	* include/wordexp.h: Likewise.

	* posix/tar.h (TSVTX): Should not be visible for POSIX before 2008.

	* time/time.h: TIME_UTC must be a macro.
	Make timespec_get available for ISO C11 only as well.

2012-02-24  Ulrich Drepper  <drepper@gmail.com>

	* stdlib/fmtmsg.c (fmtmsg): Lock around use of severity list.
	Reported by Peng Haitao <penght@cn.fujitsu.com>.

2012-02-24  Joseph Myers  <joseph@codesourcery.com>

	* configure.in: Use -o not -a in test for unsupported multi-arch.

2012-02-24  Joseph Myers  <joseph@codesourcery.com>

	* manual/texinfo.tex: Update to version 2012-01-19.16.

2012-02-24  Joseph Myers  <joseph@codesourcery.com>

	* manual/Makefile (licenses): Change fdl-1.1.texi to fdl-1.3.texi.

2012-02-24  Roland McGrath  <roland@hack.frob.com>

	[BZ #13738]
	* manual/libc.texinfo (FDL_VERSION): Set to 1.3.
	* manual/fdl-1.3.texi: New file.
	* manual/fdl-1.1.texi: File removed.

	[BZ #13738]
	* manual/libc.texinfo (FDL_VERSION): New @set.
	Use it for mention of FDL in cover text.
	(Documentation License): Use it in @include file name.

2012-02-22  Joseph Myers  <joseph@codesourcery.com>
	    Roland McGrath  <roland@hack.frob.com>

	[BZ #5461]
	* manual/arith.texi (strtoll): Refer to LLONG_MAX and LLONG_MIN,
	not LONG_LONG_MAX and LONG_LONG_MIN.
	* manual/lang.texi (LONG_LONG_MIN): Document first as ISO
	LLONG_MIN.  Refer to LONG_LONG_MIN only as older GCC-specific
	name.
	(LONG_LONG_MAX, LLONG_MAX, ULONG_LONG_MAX, ULLONG_MAX): Likewise.

2012-02-22  Joseph Myers  <joseph@codesourcery.com>

	[BZ #2547]
	[BZ #11365]
	* sysdeps/ieee754/flt-32/s_nearbyintf.c (__nearbyintf): Do not
	manipulate bits before adding and subtracting TWO23[sx].
	* math/libm-test.inc (nearbyint_test): Add more tests.

2012-02-22  Joseph Myers  <joseph@codesourcery.com>

	[BZ #2548]
	* sysdeps/ieee754/flt-32/s_rintf.c (__rintf): Do not manipulate
	bits before adding and subtracting TWO23[sx].
	* math/libm-test.inc (rint_test): Add more tests.
	(rint_test_tonearest): Likewise.
	(rint_test_towardzero): Likewise.
	(rint_test_downward): Likewise.
	(rint_test_upward: Likewise.

2012-02-22  Joseph Myers  <joseph@codesourcery.com>

	[BZ #10110]
	* include/stdc-predef.h: New file.  Extracted from features.h.
	* include/features.h: Include stdc-predef.h.
	* Makefile (headers): Add stdc-predef.h.
	* CONFORMANCE (Compiler limitations): Update.

2012-02-22  Joseph Myers  <joseph@codesourcery.com>

	* manual/libc.texinfo (VERSION, UPDATED): Revert.

2012-02-21  David S. Miller  <davem@davemloft.net>

	* sysdeps/sparc/sparc32/fpu/libm-test-ulps: More jn test ULP updates.
	* sysdeps/sparc/sparc64/fpu/libm-test-ulps: Likewise.

2012-02-20  David S. Miller  <davem@davemloft.net>

	* sysdeps/sparc/sparc32/__longjmp.S: Unwind in the 'thread' path
	using a normal save/restore sequence, rather than allocating a
	dummy stack frame just to store a frame pointer and restore.
	* sysdeps/unix/sysv/linux/sparc/sparc32/____longjmp_chk.S: Likewise.

2012-02-21  Joseph Myers  <joseph@codesourcery.com>

	* manual/install.texi: Fix stray word in line-wrapped comment.

2012-02-20  David S. Miller  <davem@davemloft.net>

	* sysdeps/sparc/elf/configure.in (PI_STATIC_AND_HIDDEN): Define if
	both binutils and gcc support GOTDATA.

	* sysdeps/unix/sparc/sysdep.h: Document why we don't use
	"rd %pc" in the PIC register setup sequences.

	* sysdeps/sparc/crti.S: Try to use GOTDATA relocs.
	* sysdeps/sparc/sparc32/dl-machine.h (RTLD_START): Likewise.
	* sysdeps/sparc/sparc32/elf/start.S: Likewise.
	* sysdeps/sparc/sparc64/dl-machine.h (RTLD_START): Likewise.
	* sysdeps/sparc/sparc64/elf/start.S: Likewise.
	* sysdeps/sparc/sparc64/multiarch/memcpy.S: Likewise.
	* sysdeps/sparc/sparc64/multiarch/memset.S: Likewise.
	* sysdeps/unix/sysv/linux/sparc/sparc32/____longjmp_chk.S: Likewise.
	* sysdeps/unix/sysv/linux/sparc/sparc32/sysdep.h
	(SYSCALL_ERROR_HANDLER): Likewise.
	* sysdeps/unix/sysv/linux/sparc/sparc64/____longjmp_chk.S: Likewise.
	* sysdeps/unix/sysv/linux/sparc/sparc64/brk.S: Likewise.
	* sysdeps/unix/sysv/linux/sparc/sparc64/sysdep.h
	(SYSCALL_ERROR_HANDLER): Likewise.

	* config.h.in (HAVE_BINUTILS_GOTDATA): New.
	(HAVE_GCC_GOTDATA): New.
	* sysdeps/sparc/elf/configure.in: Test for GOTDATA
	relocation support in both binutils and gcc.
	* sysdeps/sparc/elf/configure: Regenerate.

	* sysdeps/sparc/sparc32/elf/configure.in: Delete.
	* sysdeps/sparc/sparc32/elf/configure: Delete.
	* sysdeps/sparc/sparc64/elf/configure.in: Delete.
	* sysdeps/sparc/sparc64/elf/configure: Delete.
	* sysdeps/sparc/elf/configure.in: New file.
	* sysdeps/sparc/elf/configure: Generate.

	* sysdeps/sparc/sparc32/elf/configure.in: Delete WDISP22 check.
	* sysdeps/sparc/sparc32/elf/configure: Regenerate.
	* sysdeps/sparc/sparc64/elf/configure.in: Likewise.
	* sysdeps/sparc/sparc64/elf/configure: Regenerate.
	* config.h.in (BROKEN_SPARC_WDISP22): Remove.

2012-02-21  Joseph Myers  <joseph@codesourcery.com>

	* manual/install.texi: Do not mention specific glibc version
	numbers.
	* manual/libc.texinfo (VERSION, UPDATED): Update.
	(@copying): Use @copyright{} and range of years.

2012-02-21  Joseph Myers  <joseph@codesourcery.com>

	[BZ #13695]
	* csu/Makefile (distribute): Remove initfini.c and defs.awk.
	[crti.S not in sysdirs] (generated): Do not append.
	[crti.S not in sysdirs] (omit-deps): Likewise.
	[crti.S not in sysdirs] ($(crtstuff:%=$(objpfx)%.o)): Remove rule.
	[crti.S not in sysdirs] ($(objpfx)initfini.s): Likewise.
	[crti.S not in sysdirs] ($(objpfx)crti.S): Likewise.
	[crti.S not in sysdirs] ($(objpfx)crtn.S): Likewise.
	[crti.S not in sysdirs] ($(patsubst %,$(objpfx)crt%.o,i n)):
	Likewise.
	[crti.S not in sysdirs] ($(objpfx)defs.h): Likewise.
	[crti.S not in sysdirs] (CFLAGS-initfini.s): Remove variable.
	[crti.S not in sysdirs] (initfini.c): Remove vpath directive.
	* csu/defs.awk: Remove file.
	* sysdeps/generic/initfini.c: Likewise.
	* sysdeps/powerpc/powerpc32/Makefile (CFLAGS-initfini.s): Remove
	variable.
	* sysdeps/powerpc/powerpc64/Makefile (CFLAGS-initfini.s):
	Likewise.

2012-02-20  Joseph Myers  <joseph@codesourcery.com>

	* sysdeps/unix/sysv/linux/bits/epoll.h: New file.
	* sysdeps/unix/sysv/linux/sparc/bits/epoll.h: Likewise.
	* sysdeps/unix/sysv/linux/x86_64/bits/epoll.h: Likewise.
	* sysdeps/unix/sysv/linux/sparc/sys/epoll.h: Remove
	* sysdeps/unix/sysv/linux/x86_64/sys/epoll.h: Likewise.
	* sysdeps/unix/sysv/linux/sys/epoll.h: Get flags from
	<bits/epoll.h>.
	(EPOLL_CLOEXEC, EPOLL_NONBLOCK): Don't define here.
	(__EPOLL_PACKED): Define to empty if not defined by
	<bits/epoll.h>.
	(struct epoll_event): Use __EPOLL_PACKED to make possibly packed.
	* sysdeps/unix/sysv/linux/Makefile (sysdep_headers): Add
	bits/epoll.h.

2012-02-20  Joseph Myers  <joseph@codesourcery.com>

	* sysdeps/unix/sysv/linux/bits/timerfd.h: New file.
	* sysdeps/unix/sysv/linux/sparc/bits/timerfd.h: Likewise.
	* sysdeps/unix/sysv/linux/sparc/sys/timerfd.h: Remove.
	* sysdeps/unix/sysv/linux/sys/timerfd.h: Get flags from
	<bits/timerfd.h>.
	(TFD_CLOEXEC, TFD_NONBLOCK): Don't define here.
	* sysdeps/unix/sysv/linux/Makefile (sysdep_headers): Add
	bits/timerfd.h.

2012-02-20  Joseph Myers  <joseph@codesourcery.com>

	* sysdeps/i386/fpu/libm-test-ulps: Resort with gen-libm-test.pl -n
	in C locale.
	* sysdeps/powerpc/fpu/libm-test-ulps: Likewise.
	* sysdeps/sh/sh4/fpu/libm-test-ulps: Likewise.
	* sysdeps/sparc/sparc32/fpu/libm-test-ulps: Likewise.
	* sysdeps/x86_64/fpu/libm-test-ulps: Likewise.

2012-02-20  Aurelien Jarno  <aurelien@aurel32.net>

	* sysdeps/sparc/sparc32/fpu/libm-test-ulps: Adjust ULPs for jn tests.
	* sysdeps/sparc/sparc64/fpu/libm-test-ulps: Likewise.

2012-02-19  Andreas Schwab  <schwab@linux-m68k.org>

	* manual/errno.texi (Error Codes): Add EHWPOISON entry.
	* sysdeps/unix/sysv/linux/bits/errno.h (EHWPOISON): Define if not
	defined.
	* sysdeps/unix/sysv/linux/sparc/bits/errno.h (EHWPOISON):
	Likewise.
	* sysdeps/unix/sysv/linux/sparc/Versions: Add new errlist compat
	entry for 2.16.

2012-02-19  Aurelien Jarno  <aurelien@aurel32.net>

	* math/w_acos.c: Use non-signaling floating-point comparisons.
	* math/w_acosf.c: Likewise.
	* math/w_acosh.c: Likewise.
	* math/w_acoshf.c: Likewise.
	* math/w_acoshl.c: Likewise.
	* math/w_acosl.c: Likewise.
	* math/w_asin.c: Likewise.
	* math/w_asinf.c: Likewise.
	* math/w_asinl.c: Likewise.
	* math/w_atanh.c: Likewise.
	* math/w_atanhf.c: Likewise.
	* math/w_atanhl.c: Likewise.
	* math/w_exp2.c: Likewise.
	* math/w_exp2f.c: Likewise.
	* math/w_exp2l.c: Likewise.
	* math/w_j0.c: Likewise.
	* math/w_j0f.c: Likewise.
	* math/w_j0l.c: Likewise.
	* math/w_j1.c: Likewise.
	* math/w_j1f.c: Likewise.
	* math/w_j1l.c: Likewise.
	* math/w_jn.c: Likewise.
	* math/w_jnf.c: Likewise.
	* math/w_log.c: Likewise.
	* math/w_log10.c: Likewise.
	* math/w_log10f.c: Likewise.
	* math/w_log10l.c: Likewise.
	* math/w_log2.c: Likewise.
	* math/w_log2f.c: Likewise.
	* math/w_log2l.c: Likewise.
	* math/w_logf.c: Likewise.
	* math/w_logl.c: Likewise.
	* math/w_sqrt.c: Likewise.
	* math/w_sqrtf.c: Likewise.
	* math/w_sqrtl.c: Likewise.
	* sysdeps/ieee754/dbl-64/e_atanh.c: Likewise.
	* sysdeps/ieee754/dbl-64/w_exp.c: Likewise.
	* sysdeps/ieee754/flt-32/e_atanhf.c: Likewise.
	* sysdeps/ieee754/flt-32/w_expf.c: Likewise.
	* sysdeps/ieee754/ldbl-96/w_expl.c: Likewise.

2012-02-19  Joseph Myers  <joseph@codesourcery.com>

	[BZ #9739]
	* manual/string.texi (strnlen): Use correct parameter name in
	equivalent expression.

2012-02-19  Joseph Myers  <joseph@codesourcery.com>

	[BZ #11174]
	* manual/users.texi (seteuid): Consistently use neweuid for
	argument name.

2012-02-19  Joseph Myers  <joseph@codesourcery.com>

	[BZ #13704]
	* manual/nss.texi (Services in the NSS configuration): Correct
	list of services in example configuration file.

2012-02-19  Nick Bowler  <nbowler@draconx.ca>

	[BZ #11322]
	* manual/arith.texi: Remove statements about negative zero
	behaving identically to zero.

2012-02-18  Joseph Myers  <joseph@codesourcery.com>

	[BZ #5993]
	* manual/install.texi: Do not document upgrading from libc5.

2012-02-18  Joseph Myers  <joseph@codesourcery.com>

	[BZ #4596]
	* manual/conf.texi (_POSIX_VERSION): Do not mention __POSIX__.

2012-02-18  David S. Miller  <davem@davemloft.net>

	* sysdeps/unix/sparc/sysdep.h (SPARC_PIC_THUNK): New macro.
	(SETUP_PIC_REG): Use SPARC_PIC_THUNK and don't save and restore
	%o7 across the call.
	(SETUP_PIC_REG_LEAF): Do %o7 save/restore in this new macro
	instead.
	* sysdeps/unix/sysv/linux/sparc/sparc32/sysdep.h: Use
	SETUP_PIC_REG_LEAF.
	* sysdeps/unix/sysv/linux/sparc/sparc64/sysdep.h: Likewise.
	* sysdeps/sparc/crti.S: Use SETUP_PIC_REG.
	* sysdeps/sparc/crtn.S: Likewise.

2012-02-17  Ulrich Drepper  <drepper@gmail.com>

	* aout/Makefile: Remove.

2012-02-18  Rafe Kettler  <rafe.kettler@gmail.com>

	[BZ #13058]
	* manual/examples/argp-ex1.c (main): Format definition in GNU
	style.
	* manual/examples/argp-ex2.c (main): Likewise.
	* manual/examples/argp-ex3.c (main): Likewise.
	* manual/examples/argp-ex4.c (main): Likewise.
	* manual/examples/longopt.c (main): Use new-style prototype
	definition.
	* manual/examples/strncat.c (main): Specify return type and use
	(void) for arguments.
	* manual/examples/subopt.c (main): Use char **argv argument.

2012-02-17  Joseph Myers  <joseph@codesourcery.com>

	[BZ #5077]
	* manual/lang.texi (FLT_EPSILON): Avoid description depending on
	rounding modes.

2012-02-17  Fabrice Bauzac  <fabrice.bauzac@wanadoo.fr>

	[BZ #6907]
	* manual/string.texi (strchr): Change when strchrnul is
	recommended.

2012-02-17  Dwayne Grant McConnell  <decimal@us.ibm.com>

	[BZ #174]
	* manual/locale.texi (setlocale): Document LOCPATH.

2012-02-17  Joseph Myers  <joseph@codesourcery.com>

	[BZ #10210]
	* manual/process.texi (execle): Move @dots{} before last argument.

2012-02-17  Paul Bolle  <pebolle@tiscali.nl>

	[BZ #12047]
	* manual/charset.texi (Generic Charset Conversion): Fix typo
	(LC_TYPE -> LC_CTYPE).

2012-02-17  Nicolas Boulenguez  <nicolas.boulenguez@free.fr>

	[BZ #5805]
	* manual/arith.texi (scalbn): Use @var{} on parameter names.
	(scalbnf): Likewise.
	(scalbnl): Likewise.
	(scalbln): Likewise.
	(scalblnf): Likewise.
	(scalblnl): Likewise.
	* manual/errno.texi (vwarn): Name last parameter as @var{ap}.
	(vwarnx): Likewise.
	(verr): Likewise.
	(verrx): Likewise.
	* manual/filesys.texi (telldir): Use braces around return type.
	* manual/llio.texi (mmap): Add space after comma.
	(mmap64): Likewise.
	* manual/math.texi (jn): Use @var{} on parameter names.
	(jnf): Likewise.
	(jnl): Likewise.
	(yn): Likewise.
	(ynf): Likewise.
	(ynl): Likewise.
	* manual/memory.texi (alloca): Remove semicolon on @deftypefun
	line.
	* manual/resource.texi (ulimit): Use @dots{} instead of literal
	"...".
	(sched_get_priority_min): Remove semicolon on @deftypefun line.
	(sched_get_priority_max): Likewise.
	* manual/signal.texi (sigvec): Add space after comma.
	* manual/socket.texi (if_nametoindex): Use @var{} on parameter
	names.
	(if_indextoname): Likewise.
	(if_freenameindex): Likewise.
	(sendto): Use ',' instead of '.' in prototype.
	* manual/startup.texi (syscall): Use @dots{} instead of literal
	"...".
	* manual/stdio.texi (__fpending): Separate initial words of
	paragraph from @deftypefun line.
	* manual/syslog.texi (syslog): Use @dots{} instead of literal
	"...".
	(vsyslog): Use @var{} on parameter names.
	* manual/terminal.texi (stty): Use @var{} on parameter names.
	* manual/users.texi (getutmp): Use @var{} on parameter names.
	(getutmpx): Likewise.

2012-02-17  Joseph Myers  <joseph@codesourcery.com>

	[BZ #6884]
	* manual/stdio.texi (fopen): Fix typos in description of
	",ccs=STRING".

2012-02-17  Aurelien Jarno  <aurelien@aurel32.net>

	[BZ #4026]
	* sysdeps/unix/sysv/linux/clock_settime.c: include <time.h> to
	get clock_id definition.

2012-02-17  Thomas Schwinge  <thomas@schwinge.name>

	[BZ #4822]
	* sysdeps/mach/hurd/malloc-machine.h: #include <sys/mman.h>.
	(madvise): Cast every argument to void on its own.

2012-02-17  Joseph Myers  <joseph@codesourcery.com>

	[BZ #9902]
	* manual/startup.texi (Exit Status): Fix typo.

2012-02-17  Joseph Myers  <joseph@codesourcery.com>

	[BZ #10140]
	* manual/examples/argp-ex1.c: Include <stdlib.h>.
	* manual/examples/argp-ex2.c: Likewise.
	* manual/examples/argp-ex3.c: Likewise.

2012-02-16  Richard Henderson  <rth@redhat.com>

	* sysdeps/s390/s390-32/crti.S, sysdeps/s390/s390-32/crtn.S: New files.
	* sysdeps/s390/s390-32/initfini.c: Remove.
	* sysdeps/s390/s390-64/crti.S, sysdeps/s390/s390-64/crtn.S:
	* sysdeps/s390/s390-64/initfini.c: Remove.

2012-02-15  Kaz Kojima  <kkojima@rr.iij4u.or.jp>

	* sysdeps/sh/crti.S, sysdeps/sh/crtn.S: New files, based on
	compiler output for sysdeps/generic/initfini.c.
	* sysdeps/sh/elf/initfini.c: Remove file.

2012-02-16  David S. Miller  <davem@davemloft.net>

	[BZ #11494]
	* sysdeps/unix/sysv/linux/sparc/bits/fcntl.h (O_FSYNC): Define.

	* sysdeps/sparc/Makefile: Add -fPIC when building crt{i,n}.S
	* sysdeps/sparc/crti.S: New file.
	* sysdeps/sparc/crtn.S: New file.
	* sysdeps/sparc/sparc32/Makefile: Remove initfini handling.
	* sysdeps/sparc/sparc64/Makefile: Likewise.

2012-02-15  Mike Frysinger  <vapier@gentoo.org>

	[BZ #3335]
	* sysdeps/unix/sysv/linux/getcwd.c: Include sys/param.h.

2012-02-15  Roland McGrath  <roland@hack.frob.com>

	[BZ #4822]
	* sysdeps/mach/hurd/malloc-machine.h (madvise): New macro.

	* mach/devstream.c (cookie_io_functions_t): Macro removed.
	(write, read, close): Likewise.
	Patch by Aurelien Jarno <aurelien@aurel32.net>.

2012-02-15  Joseph Myers  <joseph@codesourcery.com>

	* sysdeps/unix/sysv/linux/bits/signalfd.h: New file.
	* sysdeps/unix/sysv/linux/sparc/bits/signalfd.h: Likewise.
	* sysdeps/unix/sysv/linux/sparc/sys/signalfd.h: Remove.
	* sysdeps/unix/sysv/linux/sys/signalfd.h: Get flags from
	<bits/signalfd.h>.
	(SFD_CLOEXEC, SFD_NONBLOCK): Don't define here.
	* sysdeps/unix/sysv/linux/Makefile (sysdep_headers): Add
	bits/signalfd.h.

2012-02-14  Marek Polacek  <polacek@redhat.com>

	* sysdeps/x86_64/crti.S: New file.
	* sysdeps/x86_64/crtn.S: New file.
	* sysdeps/x86_64/elf/initfini.c: Remove file.

2012-02-13  Joseph Myers  <joseph@codesourcery.com>

	* sysdeps/unix/sysv/linux/bits/inotify.h: New file.
	* sysdeps/unix/sysv/linux/sparc/bits/inotify.h: Likewise.
	* sysdeps/unix/sysv/linux/sparc/sys/inotify.h: Remove.
	* sysdeps/unix/sysv/linux/sys/inotify.h: Get flags from
	<bits/inotify.h>.
	(IN_CLOEXEC, IN_NONBLOCK): Don't define here.
	* sysdeps/unix/sysv/linux/Makefile (sysdep_headers): Add
	bits/inotify.h.

2012-02-13  Joseph Myers  <joseph@codesourcery.com>

	* sysdeps/unix/sysv/linux/bits/eventfd.h: New file.
	* sysdeps/unix/sysv/linux/sparc/bits/eventfd.h: Likewise.
	* sysdeps/unix/sysv/linux/sparc/sys/eventfd.h: Remove.
	* sysdeps/unix/sysv/linux/sys/eventfd.h: Get flags from
	<bits/eventfd.h>.
	(EFD_SEMAPHORE, EFD_CLOEXEC, EFD_NONBLOCK): Don't define here.
	* sysdeps/unix/sysv/linux/Makefile (sysdep_headers): Add
	bits/eventfd.h.

2012-02-10  Thomas Schwinge  <thomas@codesourcery.com>

	* sysdeps/i386/fpu/feupdateenv.c (__feupdateenv): Invoke
	__feraiseexcept instead of feraiseexcept.

	* rt/tst-cpuclock1.c: Add a few comments, and error checking for
	nanosleep invocations.
	* rt/tst-cpuclock2.c: Print some values as intended, fix explanatory
	strings, and add error checking for a nanosleep invocations.

2012-02-09  Paul Eggert  <eggert@cs.ucla.edu>

	Replace FSF snail mail address with URLs, as per GNU coding standards.
	Most of the snail mail addresses were wrong anyway, and omitting
	them makes the source code easier to maintain.  Almost all of the
	changes are to license notices and to locale LC_IDENTIFICATION
	addresses, except for this one:
	* manual/libc.texinfo: In "Published by", give the FSF's URL,
	not its snail mail address.

2012-02-09  Richard Henderson  <rth@twiddle.net>

	* sysdeps/unix/sysv/linux/internal_statvfs.c: Use <> for include
	of kernel-features.h.

	* elf/dl-tls.c (update_get_addr): Avoid pointer type mismatch warning.

2012-02-08  Marek Polacek  <polacek@redhat.com>

	* libio/libio.h: Remove _G_HAVE_SYS_CDEFS conditional.
	* sysdeps/mach/hurd/_G_config.h: Remove _G_HAVE_SYS_CDEFS macro.
	* sysdeps/gnu/_G_config.h: Likewise.
	* sysdeps/generic/_G_config.h: Likewise.

2012-02-08  Andreas Schwab  <schwab@linux-m68k.org>

	* sysdeps/i386/fpu/libm-test-ulps: Reduce ldouble ULPs for jn
	tests.
	* sysdeps/x86_64/fpu/libm-test-ulps: Likewise.

	* sysdeps/powerpc/powerpc32/crti.S: New file.
	* sysdeps/powerpc/powerpc32/crtn.S: New file.
	* sysdeps/powerpc/powerpc64/crti.S: New file.
	* sysdeps/powerpc/powerpc64/crtn.S: New file.

	* Makeconfig (have-initfini): Don't set.
	* config.make.in (have-initfini, need-nopic-initfini): Don't set.
	* configure.in (nopic_initfini): Don't substitute.
	* config.h.in (HAVE_INITFINI): Don't #undef.
	* csu/Makefile (CPPFLAGS): Don't add -DHAVE_INITFINI.
	* csu/gmon-start.c: Assume HAVE_INITFINI is defined.

2012-02-08  Joseph Myers  <joseph@codesourcery.com>

	Support crti.S and crtn.S provided directly by architectures.
	* csu/Makefile [crti.S in sysdirs] (generated): Do not append.
	[crti.S in sysdirs] (omit-deps): Likewise.
	[crti.S in sysdirs] (CFLAGS-initfini.s): Do not define variable.
	[crti.S in sysdirs] ($(crtstuff:%=$(objpfx)%.o)): Disable rule.
	[crti.S in sysdirs] ($(objpfx)initfini.s): Likewise.
	[crti.S in sysdirs] ($(objpfx)crti.S): Likewise.
	[crti.S in sysdirs] ($(objpfx)crtn.S): Likewise.
	[crti.S in sysdirs] ($(patsubst %,$(objpfx)crt%.o,i n)): Likewise.
	[crti.S in sysdirs] ($(objpfx)defs.h): Likewise.
	[crti.S in sysdirs] (initfini.c): Remove vpath directive.
	* sysdeps/i386/crti.S, sysdeps/i386/crtn.S: New files, based on
	compiler output for sysdeps/generic/initfini.c.
	* sysdeps/i386/elf/Makefile: Remove file.
	* sysdeps/i386/Makefile (CFLAGS-initfini.s): Remove variable.

2012-02-07  Marek Polacek  <polacek@redhat.com>

	* sysdeps/generic/_G_config.h: Remove _G_ARGS macro.
	* sysdeps/gnu/_G_config.h: Likewise.
	* sysdeps/mach/hurd/_G_config.h: Likewise.

2012-02-07  Marek Polacek  <polacek@redhat.com>

	* math/Makefile (tests): Add tst-CMPLX2.
	* math/tst-CMPLX2.c: New file.

2012-02-07  Andreas Schwab  <schwab@linux-m68k.org>

	* sysdeps/powerpc/fpu/libm-test-ulps: Adjust ULPs for jn tests.

	* math/libm-test.inc (jn_test): Add missing L suffix.

2012-02-06  Marek Polacek  <polacek@redhat.com>

	* sysdeps/s390/asm-syntax.h: Remove __ELF__ conditionals.
	* sysdeps/i386/fpu/e_powf.S: Likewise.
	* sysdeps/i386/fpu/e_atanhf.S: Likewise.
	* sysdeps/i386/fpu/s_cexpl.S: Likewise.
	* sysdeps/i386/fpu/e_acosh.S: Likewise.
	* sysdeps/i386/fpu/e_pow.S: Likewise.
	* sysdeps/i386/fpu/s_asinhl.S: Likewise.
	* sysdeps/i386/fpu/e_acoshl.S: Likewise.
	* sysdeps/i386/fpu/s_expm1.S: Likewise.
	* sysdeps/i386/fpu/s_frexpf.S: Likewise.
	* sysdeps/i386/fpu/e_log2.S: Likewise.
	* sysdeps/i386/fpu/e_log2l.S: Likewise.
	* sysdeps/i386/fpu/e_scalb.S: Likewise.
	* sysdeps/i386/fpu/e_powl.S: Likewise.
	* sysdeps/i386/fpu/s_log1p.S: Likewise.
	* sysdeps/i386/fpu/e_log10f.S: Likewise.
	* sysdeps/i386/fpu/s_cbrtf.S: Likewise.
	* sysdeps/i386/fpu/e_logl.S: Likewise.
	* sysdeps/i386/fpu/s_cbrt.S: Likewise.
	* sysdeps/i386/fpu/s_expm1l.S: Likewise.
	* sysdeps/i386/fpu/s_frexpl.S: Likewise.
	* sysdeps/i386/fpu/s_expm1f.S: Likewise.
	* sysdeps/i386/fpu/e_log2f.S: Likewise.
	* sysdeps/i386/fpu/e_acoshf.S: Likewise.
	* sysdeps/i386/fpu/e_log.S: Likewise.
	* sysdeps/i386/fpu/s_cexp.S: Likewise.
	* sysdeps/i386/fpu/e_scalbf.S: Likewise.
	* sysdeps/i386/fpu/s_log1pl.S: Likewise.
	* sysdeps/i386/fpu/e_logf.S: Likewise.
	* sysdeps/i386/fpu/e_log10l.S: Likewise.
	* sysdeps/i386/fpu/e_atanh.S: Likewise.
	* sysdeps/i386/fpu/s_log1pf.S: Likewise.
	* sysdeps/i386/fpu/s_asinhf.S: Likewise.
	* sysdeps/i386/fpu/s_cexpf.S: Likewise.
	* sysdeps/i386/fpu/e_log10.S: Likewise.
	* sysdeps/i386/fpu/s_frexp.S: Likewise.
	* sysdeps/i386/fpu/e_atanhl.S: Likewise.
	* sysdeps/i386/fpu/s_asinh.S: Likewise.
	* sysdeps/i386/fpu/s_cbrtl.S: Likewise.
	* sysdeps/i386/fpu/e_scalbl.S: Likewise.
	* sysdeps/i386/i686/fpu/e_logl.S: Likewise.
	* sysdeps/i386/asm-syntax.h: Likewise.
	* sysdeps/x86_64/fpu/e_log2l.S: Likewise.
	* sysdeps/x86_64/fpu/e_powl.S: Likewise.
	* sysdeps/x86_64/fpu/e_logl.S: Likewise.
	* sysdeps/x86_64/fpu/s_expm1l.S: Likewise.
	* sysdeps/x86_64/fpu/s_log1pl.S: Likewise.
	* sysdeps/x86_64/fpu/e_log10l.S: Likewise.
	* sysdeps/x86_64/fpu/s_copysignf.S: Likewise.
	* sysdeps/x86_64/fpu/s_copysign.S: Likewise.
	* sysdeps/x86_64/fpu/e_scalbl.S: Likewise.
	* sysdeps/powerpc/sysdep.h: Likewise.
	* sysdeps/powerpc/powerpc64/sysdep.h: Likewise.
	* sysdeps/powerpc/powerpc32/sysdep.h: Likewise.

2012-02-06  Joseph Myers  <joseph@codesourcery.com>

	[BZ #411]
	* sysdeps/i386/sysdep.h (__i686): Undefine and redefine.

2012-02-06  Joseph Myers  <joseph@codesourcery.com>

	* sysdeps/i386/sysdep.h: Include <features.h>.
	(GET_PC_THUNK, GET_PC_THUNK_STR): Define conditionally on compiler
	version.

2012-02-05  Joseph Myers  <joseph@codesourcery.com>

	* sysdeps/i386/sysdep.h (SETUP_PIC_REG_STR, LOAD_PIC_REG_STR):
	Define.
	* sysdeps/unix/sysv/linux/i386/sysdep.h (check_consistency): Use
	LOAD_PIC_REG_STR.

2012-02-03  Joseph Myers  <joseph@codesourcery.com>

	* sysdeps/i386/sysdep.h (GET_PC_THUNK, GET_PC_THUNK_STR): Define.
	(SETUP_PIC_REG): Use GET_PC_THUNK.
	* sysdeps/unix/sysv/linux/i386/sysdep.h: Use GET_PC_THUNK_STR
	macro.

2012-02-03  Joseph Myers  <joseph@codesourcery.com>

	* sysdeps/i386/sysdep.h (SETUP_PIC_REG, LOAD_PIC_REG): Define also
	for non-PIC compilation.
	(SETUP_PIC_REG): Add .p2align directive.
	* sysdeps/i386/i686/memcmp.S: Use macros for PIC register setup.
	* sysdeps/i386/i686/multiarch/bcopy.S: Likewise.
	* sysdeps/i386/i686/multiarch/bzero.S: Likewise.
	* sysdeps/i386/i686/multiarch/memchr.S: Likewise.
	* sysdeps/i386/i686/multiarch/memcmp-sse4.S: Likewise.
	* sysdeps/i386/i686/multiarch/memcmp.S: Likewise.
	* sysdeps/i386/i686/multiarch/memcpy-ssse3-rep.S: Likewise.
	* sysdeps/i386/i686/multiarch/memcpy-ssse3.S: Likewise.
	* sysdeps/i386/i686/multiarch/memcpy.S: Likewise.
	* sysdeps/i386/i686/multiarch/memcpy_chk.S: Likewise.
	* sysdeps/i386/i686/multiarch/memmove.S: Likewise.
	* sysdeps/i386/i686/multiarch/memmove_chk.S: Likewise.
	* sysdeps/i386/i686/multiarch/mempcpy.S: Likewise.
	* sysdeps/i386/i686/multiarch/mempcpy_chk.S: Likewise.
	* sysdeps/i386/i686/multiarch/memrchr.S: Likewise.
	* sysdeps/i386/i686/multiarch/memset-sse2-rep.S: Likewise.
	* sysdeps/i386/i686/multiarch/memset-sse2.S: Likewise.
	* sysdeps/i386/i686/multiarch/memset.S: Likewise.
	* sysdeps/i386/i686/multiarch/memset_chk.S: Likewise.
	* sysdeps/i386/i686/multiarch/rawmemchr.S: Likewise.
	* sysdeps/i386/i686/multiarch/strcasecmp.S: Likewise.
	* sysdeps/i386/i686/multiarch/strcat-sse2.S: Likewise.
	* sysdeps/i386/i686/multiarch/strcat.S: Likewise.
	* sysdeps/i386/i686/multiarch/strchr.S: Likewise.
	* sysdeps/i386/i686/multiarch/strcmp-sse4.S: Likewise.
	* sysdeps/i386/i686/multiarch/strcmp-ssse3.S: Likewise.
	* sysdeps/i386/i686/multiarch/strcmp.S: Likewise.
	* sysdeps/i386/i686/multiarch/strcpy-sse2.S: Likewise.
	* sysdeps/i386/i686/multiarch/strcpy.S: Likewise.
	* sysdeps/i386/i686/multiarch/strcspn.S: Likewise.
	* sysdeps/i386/i686/multiarch/strlen.S: Likewise.
	* sysdeps/i386/i686/multiarch/strncase.S: Likewise.
	* sysdeps/i386/i686/multiarch/strnlen.S: Likewise.
	* sysdeps/i386/i686/multiarch/strrchr.S: Likewise.
	* sysdeps/i386/i686/multiarch/strspn.S: Likewise.
	* sysdeps/i386/i686/multiarch/wcschr.S: Likewise.
	* sysdeps/i386/i686/multiarch/wcscmp.S: Likewise.
	* sysdeps/i386/i686/multiarch/wcscpy.S: Likewise.
	* sysdeps/i386/i686/multiarch/wcslen.S: Likewise.
	* sysdeps/i386/i686/multiarch/wcsrchr.S: Likewise.
	* sysdeps/i386/i686/multiarch/wmemcmp.S: Likewise.

2012-02-03  Joseph Myers  <joseph@codesourcery.com>

	* math/tst-CMPLX.c: Include <stdio.h>.

2012-01-31  Joseph Myers  <joseph@codesourcery.com>

	* sysdeps/powerpc/bits/mathdef.h (float_t): Always define as
	float.
	* sysdeps/sh/sh4/bits/mathdef.h: Likewise.
	* sysdeps/sparc/bits/mathdef.h: Likewise.

2012-01-31  Marek Polacek  <polacek@redhat.com>

	* libio/libio.h: Don't define _PARAMS.
	* locale/programs/config.h: Don't define PARAMS.
	* stdlib/strtol_l.c: Likewise.
	(__strtol_l): Remove PARAMS from the prototype.

2012-01-31  Ulrich Drepper  <drepper@gmail.com>

	* malloc/malloc.c: Remove name translation.  Don't use mixed-cap
	names.  Just use the correct names.  Remove unnecessary wrapper
	functions.
	* malloc/arena.c: Likewise.
	* malloc/hooks.c: Likewise.

	* malloc/arena.c (arena_get2): Really don't call __get_nprocs if
	ARENA_TEST says not to.  Simplify test for creation of a new arena.
	Partially based on a patch by Siddhesh Poyarekar <siddhesh@redhat.com>.

2012-01-30  Ulrich Drepper  <drepper@gmail.com>

	* elf/dl-tls.c (__tls_get_addr): Optimize by transforming all calls
	into tail calls.
	(update_get_addr): New function.
	(tls_get_addr_tail): Take GET_ADDR_ARGS parameter, remove
	GET_ADDR_MODULE parameter.

2012-01-30  Joseph Myers  <joseph@codesourcery.com>

	* crypt/cert.c: Remove __STDC__ conditionals.
	* crypt/crypt-entry.c: Likewise.
	* crypt/crypt_util.c: Likewise.
	* libio/filedoalloc.c: Likewise.
	* libio/fileops.c: Likewise.
	* libio/genops.c: Likewise.
	* libio/iofclose.c: Likewise.
	* libio/iofdopen.c: Likewise.
	* libio/iofopen.c: Likewise.
	* libio/iofopen64.c: Likewise.
	* libio/iogetdelim.c: Likewise.
	* libio/iopopen.c: Likewise.
	* libio/obprintf.c: Likewise.
	* libio/oldfileops.c: Likewise.
	* libio/oldiofclose.c: Likewise.
	* libio/oldiofdopen.c: Likewise.
	* libio/oldiofopen.c: Likewise.
	* libio/oldiopopen.c: Likewise.
	* libio/wfiledoalloc.c: Likewise.
	* libio/wgenops.c: Likewise.
	* locale/programs/xmalloc.c: Likewise.
	* misc/syslog.c: Likewise.
	* stdio-common/xbug.c: Likewise.
	* string/memchr.c: Likewise.
	* string/memcmp.c: Likewise.
	* string/memrchr.c: Likewise.
	* string/rawmemchr.c: Likewise.
	* sysdeps/posix/getcwd.c: Likewise.
	* time/strftime_l.c: Likewise.

2012-01-30  Joseph Myers  <joseph@codesourcery.com>

	* configure.in (libc_cv_cc_sse2avx): AC_SUBST.
	* config.make.in (config-cflags-sse2avx): Define.
	* sysdeps/x86_64/fpu/multiarch/Makefile (CFLAGS-slowexp-avx.c):
	Fix typo.

2012-01-29  Chris Metcalf  <cmetcalf@tilera.com>

	* scripts/config.guess: Update from upstream config git repository.
	* scripts/config.sub: Likewise.

2012-01-28  Chris Metcalf  <cmetcalf@tilera.com>

	* elf/elf.h (EM_TILEPRO, EM_TILEGX): New macros.
	(EM_NUM): Update.
	(R_TILEPRO_*, R_TILEGX_*): New macros.

	* scripts/firstversions.awk: Fix bug in version range handling.

	* sysdeps/unix/sysv/linux/grantpt.c: Use <> brackets for not-cancel.h.

	* sysdeps/unix/sysv/linux/faccessat.c (faccessat): Call __fxstatat64.

	* include/sys/epoll.h: New file.
	* sysdeps/unix/sysv/linux/epoll_pwait.c (epoll_pwait): Mark as
	libc_hidden_def.

2012-01-28  Ulrich Drepper  <drepper@gmail.com>

	* sysdeps/x86_64/fpu/bits/mathinline.h (__signbitl): Optimize a bit.
	Avoid unnecessary __WORDSIZE == 64 test.
	(fmaxf): Use VEX format if possible.
	(fmax): Likewise.
	(fminf): Likewise.
	(fmin): Likewise.

	* config.h.in: Define HAVE_SSE2AVX_SUPPORT.
	* math/math_private.h: Remove libc_fegetround* and
	libc_fesetround*.
	* sysdeps/i386/configure.in: Check for -msse2avx.
	* sysdeps/x86_64/fpu/math_private.h: Use VEX-encoded instructions
	also if SSE2AVX is defined.
	Remove libc_fegetround* and libc_fesetround*.
	* sysdeps/x86_64/fpu/multiarch/Makefile: Compile *-avx functions
	if config-cflags-sse2avx is yes.  Also add -DSSE2AVX to defines.
	* sysdeps/x86_64/fpu/multiarch/e_atan2.c: Use HAS_AVX again instead
	of HAS_YMM_USABLE.
	* sysdeps/x86_64/fpu/multiarch/e_exp.c: Likewise.
	* sysdeps/x86_64/fpu/multiarch/e_log.c: Likewise.
	* sysdeps/x86_64/fpu/multiarch/s_atan.c: Likewise.
	* sysdeps/x86_64/fpu/multiarch/s_sin.c: Likewise.
	* sysdeps/x86_64/fpu/multiarch/s_tan.c: Likewise.

	* sysdeps/x86_64/fpu/math_private.h: Simplify use of AVX instructions.

2012-01-19  Adhemerval Zanella  <azanella@linux.vnet.ibm.com>

	* sysdeps/powerpc/powerpc32/a2/memcpy.S: Fix for when cache line
	size is not set.
	* sysdeps/powerpc/powerpc64/a2/memcpy.S: Likewise.

2012-01-27  Ulrich Drepper  <drepper@gmail.com>

	[BZ #13618]
	* elf/dl-open.c (dl_open_worker): Sort objects by dependency before
	relocation.
	* Makeconfig (libm): Define.
	* elf/Makefile: Add rules to build and run tst-relsort1.
	* elf/tst-relsort1.c: New file.
	* elf/tst-relsort1mod1.c: New file.
	* elf/tst-relsort1mod2.c: New file.

2012-01-27  Joseph Myers  <joseph@codesourcery.com>

	* math/s_ldexp.c: Remove __STDC__ conditionals.
	* math/s_ldexpf.c: Likewise.
	* math/s_ldexpl.c: Likewise.
	* math/s_nextafter.c: Likewise.
	* math/s_nexttowardf.c: Likewise.
	* math/s_significand.c: Likewise.
	* math/s_significandf.c: Likewise.
	* math/s_significandl.c: Likewise.
	* math/w_jnl.c: Likewise.
	* sysdeps/i386/fpu/s_isinfl.c: Likewise.
	* sysdeps/i386/fpu/s_isnanl.c: Likewise.
	* sysdeps/i386/fpu/s_nextafterl.c: Likewise.
	* sysdeps/i386/fpu/s_nexttoward.c: Likewise.
	* sysdeps/i386/fpu/s_nexttowardf.c: Likewise.
	* sysdeps/ieee754/dbl-64/k_rem_pio2.c: Likewise.
	* sysdeps/ieee754/dbl-64/k_tan.c: Likewise.
	* sysdeps/ieee754/dbl-64/s_copysign.c: Likewise.
	* sysdeps/ieee754/dbl-64/s_erf.c: Likewise.
	* sysdeps/ieee754/dbl-64/s_fabs.c: Likewise.
	* sysdeps/ieee754/dbl-64/s_finite.c: Likewise.
	* sysdeps/ieee754/dbl-64/s_floor.c: Likewise.
	* sysdeps/ieee754/dbl-64/s_frexp.c: Likewise.
	* sysdeps/ieee754/dbl-64/s_ilogb.c: Likewise.
	* sysdeps/ieee754/dbl-64/s_isnan.c: Likewise.
	* sysdeps/ieee754/dbl-64/s_logb.c: Likewise.
	* sysdeps/ieee754/dbl-64/s_nearbyint.c: Likewise.
	* sysdeps/ieee754/dbl-64/s_tanh.c: Likewise.
	* sysdeps/ieee754/dbl-64/wordsize-64/s_isnan.c: Likewise.
	* sysdeps/ieee754/flt-32/e_acoshf.c: Likewise.
	* sysdeps/ieee754/flt-32/e_asinf.c: Likewise.
	* sysdeps/ieee754/flt-32/e_rem_pio2f.c: Likewise.
	* sysdeps/ieee754/flt-32/k_cosf.c: Likewise.
	* sysdeps/ieee754/flt-32/k_rem_pio2f.c: Likewise.
	* sysdeps/ieee754/flt-32/k_sinf.c: Likewise.
	* sysdeps/ieee754/flt-32/k_tanf.c: Likewise.
	* sysdeps/ieee754/flt-32/s_atanf.c: Likewise.
	* sysdeps/ieee754/flt-32/s_copysignf.c: Likewise.
	* sysdeps/ieee754/flt-32/s_cosf.c: Likewise.
	* sysdeps/ieee754/flt-32/s_erff.c: Likewise.
	* sysdeps/ieee754/flt-32/s_fabsf.c: Likewise.
	* sysdeps/ieee754/flt-32/s_finitef.c: Likewise.
	* sysdeps/ieee754/flt-32/s_frexpf.c: Likewise.
	* sysdeps/ieee754/flt-32/s_ilogbf.c: Likewise.
	* sysdeps/ieee754/flt-32/s_isnanf.c: Likewise.
	* sysdeps/ieee754/flt-32/s_logbf.c: Likewise.
	* sysdeps/ieee754/flt-32/s_nextafterf.c: Likewise.
	* sysdeps/ieee754/flt-32/s_sinf.c: Likewise.
	* sysdeps/ieee754/flt-32/s_tanf.c: Likewise.
	* sysdeps/ieee754/flt-32/s_tanhf.c: Likewise.
	* sysdeps/ieee754/k_standard.c: Likewise.
	* sysdeps/ieee754/ldbl-128/e_asinl.c: Likewise.
	* sysdeps/ieee754/ldbl-128/k_tanl.c: Likewise.
	* sysdeps/ieee754/ldbl-128/s_asinhl.c: Likewise.
	* sysdeps/ieee754/ldbl-128/s_ceill.c: Likewise.
	* sysdeps/ieee754/ldbl-128/s_copysignl.c: Likewise.
	* sysdeps/ieee754/ldbl-128/s_cosl.c: Likewise.
	* sysdeps/ieee754/ldbl-128/s_erfl.c: Likewise.
	* sysdeps/ieee754/ldbl-128/s_fabsl.c: Likewise.
	* sysdeps/ieee754/ldbl-128/s_finitel.c: Likewise.
	* sysdeps/ieee754/ldbl-128/s_floorl.c: Likewise.
	* sysdeps/ieee754/ldbl-128/s_frexpl.c: Likewise.
	* sysdeps/ieee754/ldbl-128/s_ilogbl.c: Likewise.
	* sysdeps/ieee754/ldbl-128/s_isnanl.c: Likewise.
	* sysdeps/ieee754/ldbl-128/s_logbl.c: Likewise.
	* sysdeps/ieee754/ldbl-128/s_modfl.c: Likewise.
	* sysdeps/ieee754/ldbl-128/s_nearbyintl.c: Likewise.
	* sysdeps/ieee754/ldbl-128/s_nextafterl.c: Likewise.
	* sysdeps/ieee754/ldbl-128/s_nexttoward.c: Likewise.
	* sysdeps/ieee754/ldbl-128/s_nexttowardf.c: Likewise.
	* sysdeps/ieee754/ldbl-128/s_rintl.c: Likewise.
	* sysdeps/ieee754/ldbl-128/s_scalblnl.c: Likewise.
	* sysdeps/ieee754/ldbl-128/s_scalbnl.c: Likewise.
	* sysdeps/ieee754/ldbl-128/s_sinl.c: Likewise.
	* sysdeps/ieee754/ldbl-128/s_tanhl.c: Likewise.
	* sysdeps/ieee754/ldbl-128/s_tanl.c: Likewise.
	* sysdeps/ieee754/ldbl-128/w_expl.c: Likewise.
	* sysdeps/ieee754/ldbl-128ibm/e_acosl.c: Likewise.
	* sysdeps/ieee754/ldbl-128ibm/e_asinl.c: Likewise.
	* sysdeps/ieee754/ldbl-128ibm/e_jnl.c: Likewise.
	* sysdeps/ieee754/ldbl-128ibm/k_tanl.c: Likewise.
	* sysdeps/ieee754/ldbl-128ibm/s_asinhl.c: Likewise.
	* sysdeps/ieee754/ldbl-128ibm/s_ceill.c: Likewise.
	* sysdeps/ieee754/ldbl-128ibm/s_copysignl.c: Likewise.
	* sysdeps/ieee754/ldbl-128ibm/s_cosl.c: Likewise.
	* sysdeps/ieee754/ldbl-128ibm/s_erfl.c: Likewise.
	* sysdeps/ieee754/ldbl-128ibm/s_fabsl.c: Likewise.
	* sysdeps/ieee754/ldbl-128ibm/s_floorl.c: Likewise.
	* sysdeps/ieee754/ldbl-128ibm/s_frexpl.c: Likewise.
	* sysdeps/ieee754/ldbl-128ibm/s_ilogbl.c: Likewise.
	* sysdeps/ieee754/ldbl-128ibm/s_llrintl.c: Likewise.
	* sysdeps/ieee754/ldbl-128ibm/s_llroundl.c: Likewise.
	* sysdeps/ieee754/ldbl-128ibm/s_logbl.c: Likewise.
	* sysdeps/ieee754/ldbl-128ibm/s_lrintl.c: Likewise.
	* sysdeps/ieee754/ldbl-128ibm/s_lroundl.c: Likewise.
	* sysdeps/ieee754/ldbl-128ibm/s_modfl.c: Likewise.
	* sysdeps/ieee754/ldbl-128ibm/s_nearbyintl.c: Likewise.
	* sysdeps/ieee754/ldbl-128ibm/s_nextafterl.c: Likewise.
	* sysdeps/ieee754/ldbl-128ibm/s_nexttoward.c: Likewise.
	* sysdeps/ieee754/ldbl-128ibm/s_nexttowardf.c: Likewise.
	* sysdeps/ieee754/ldbl-128ibm/s_rintl.c: Likewise.
	* sysdeps/ieee754/ldbl-128ibm/s_roundl.c: Likewise.
	* sysdeps/ieee754/ldbl-128ibm/s_scalblnl.c: Likewise.
	* sysdeps/ieee754/ldbl-128ibm/s_scalbnl.c: Likewise.
	* sysdeps/ieee754/ldbl-128ibm/s_sinl.c: Likewise.
	* sysdeps/ieee754/ldbl-128ibm/s_tanhl.c: Likewise.
	* sysdeps/ieee754/ldbl-128ibm/s_tanl.c: Likewise.
	* sysdeps/ieee754/ldbl-128ibm/s_truncl.c: Likewise.
	* sysdeps/ieee754/ldbl-96/e_asinl.c: Likewise.
	* sysdeps/ieee754/ldbl-96/e_hypotl.c: Likewise.
	* sysdeps/ieee754/ldbl-96/s_asinhl.c: Likewise.
	* sysdeps/ieee754/ldbl-96/s_ceill.c: Likewise.
	* sysdeps/ieee754/ldbl-96/s_copysignl.c: Likewise.
	* sysdeps/ieee754/ldbl-96/s_cosl.c: Likewise.
	* sysdeps/ieee754/ldbl-96/s_erfl.c: Likewise.
	* sysdeps/ieee754/ldbl-96/s_fabsl.c: Likewise.
	* sysdeps/ieee754/ldbl-96/s_finitel.c: Likewise.
	* sysdeps/ieee754/ldbl-96/s_floorl.c: Likewise.
	* sysdeps/ieee754/ldbl-96/s_frexpl.c: Likewise.
	* sysdeps/ieee754/ldbl-96/s_ilogbl.c: Likewise.
	* sysdeps/ieee754/ldbl-96/s_isnanl.c: Likewise.
	* sysdeps/ieee754/ldbl-96/s_logbl.c: Likewise.
	* sysdeps/ieee754/ldbl-96/s_nearbyintl.c: Likewise.
	* sysdeps/ieee754/ldbl-96/s_nextafterl.c: Likewise.
	* sysdeps/ieee754/ldbl-96/s_nexttoward.c: Likewise.
	* sysdeps/ieee754/ldbl-96/s_nexttowardf.c: Likewise.
	* sysdeps/ieee754/ldbl-96/s_rintl.c: Likewise.
	* sysdeps/ieee754/ldbl-96/s_sinl.c: Likewise.
	* sysdeps/ieee754/ldbl-96/s_tanhl.c: Likewise.
	* sysdeps/ieee754/ldbl-96/s_tanl.c: Likewise.
	* sysdeps/ieee754/s_matherr.c: Likewise.
	* sysdeps/powerpc/fpu/w_sqrt.c: Likewise.
	* sysdeps/powerpc/fpu/w_sqrtf.c: Likewise.
	* sysdeps/powerpc/powerpc64/power4/fpu/w_sqrt.c: Likewise.
	* sysdeps/powerpc/powerpc64/power4/fpu/w_sqrtf.c: Likewise.

2012-01-26  Joseph Myers  <joseph@codesourcery.com>

	* crypt/md5.h: Remove __STDC__ conditionals.
	* libio/libioP.h: Likewise.
	* locale/programs/config.h: Likewise.
	* sysdeps/generic/sysdep.h: Likewise.
	* sysdeps/i386/asm-syntax.h: Likewise.
	* sysdeps/s390/asm-syntax.h: Likewise.
	* sysdeps/unix/sysdep.h: Likewise.
	* sysdeps/unix/sysv/linux/powerpc/powerpc32/sysdep.h: Likewise.
	* sysdeps/unix/sysv/linux/powerpc/powerpc64/sysdep.h: Likewise.

2012-01-26  Joseph Myers  <joseph@codesourcery.com>

	* libio/libio.h: Remove __STDC__ conditionals.
	* malloc/obstack.h: Likewise.
	* math/complex.h: Likewise.
	* math/math.h: Likewise.
	* sysdeps/generic/_G_config.h: Likewise.
	* sysdeps/gnu/_G_config.h: Likewise.
	* sysdeps/mach/hurd/_G_config.h: Likewise.
	* sysdeps/powerpc/bits/mathdef.h: Likewise.
	* sysdeps/sh/sh4/bits/mathdef.h: Likewise.
	* sysdeps/sparc/bits/mathdef.h: Likewise.

2012-01-26  Ulrich Drepper  <drepper@gmail.com>

	[BZ #13583]
	* sysdeps/x86_64/multiarch/init-arch.h: Define bit_OSXSAVE.
	Clean up HAS_* macros.
	* sysdeps/x86_64/multiarch/init-arch.c (__init_cpu_features): If
	bit_AVX is set also check OSXAVE/XCR0 and set bit_YMM_Usable if
	possible.
	* sysdeps/x86_64/fpu/multiarch/e_atan2.c: Use HAS_YMM_USABLE, not
	HAS_AVX.
	* sysdeps/x86_64/fpu/multiarch/e_exp.c: Likewise.
	* sysdeps/x86_64/fpu/multiarch/e_log.c: Likewise.
	* sysdeps/x86_64/fpu/multiarch/s_atan.c: Likewise.
	* sysdeps/x86_64/fpu/multiarch/s_sin.c: Likewise.
	* sysdeps/x86_64/fpu/multiarch/s_tan.c: Likewise.

2012-01-25  Joseph Myers  <joseph@codesourcery.com>

	* elf/tst-unique3.cc (gets): Remove declaration.
	* elf/tst-unique3lib.cc (gets): Likewise.
	* elf/tst-unique3lib2.cc (gets): Likewise.
	* elf/tst-unique4.cc (gets): Likewise.

2012-01-24  Ulrich Drepper  <drepper@gmail.com>

	* include/stdio.h: Add C++ protection.  Add gets declarations and
	definitions.
	* debug/tst-chk1.c: Don't declare gets here.
	* stdio-common/tst-gets.c: Likewise.

2012-01-24  Joseph Myers  <joseph@codesourcery.com>

	* posix/glob: Remove directory.

2012-01-24  Joseph Myers  <joseph@codesourcery.com>

	* wcsmbs/Makefile (tst-c16c32-1-ENV): Define.

2012-01-22  Pino Toscano  <toscano.pino@tiscali.it>

	* sysdeps/mach/hurd/socket.c (__socket): Return EAFNOSUPPORT instead
	of the non-standard EPFNOSUPPORT.

2011-12-26  Samuel Thibault  <samuel.thibault@ens-lyon.org>

	* sysdeps/mach/hurd/mmap.c (__mmap): When MAPADDR is nonzero, try
	__vm_allocate and __vm_map with ANYWHERE set to 0 first, and try with
	ANYWHERE set to 1 only on KERN_NO_SPACE error.

2012-01-21  Ulrich Drepper  <drepper@gmail.com>

	* wcsmbs/uchar.h: Test __STDC_VERSION__.

2012-01-20  Ulrich Drepper  <drepper@gmail.com>

	* nscd/aicache.c (addhstaiX): Do not cache negative results of
	transient errors.
	* nscd/grpcache.c (cache_addgr): Likewise.
	* nscd/hstcache.c (cache_addhst): Likewise.
	* nscd/initgrcache.c (addinitgroupsX): Likewise.
	* nscd/pwdcache.c (cache_addpw): Likewise.
	* nscd/servicescache.c (cache_addserv): Likewise.

2012-01-16  Ulrich Drepper  <drepper@gmail.com>

	* malloc/malloc.c: Various cleanups.
	* malloc/hooks.c: Likewise.

	* stdlib/Makefile (tests): Add bug-fmtmsg1.
	* stdlib/bug-fmtmsg1.c: New file.

	* stdlib/fmtmsg.c (init): Add missing unlock.
	Patch by Peng Haitao <penght@cn.fujitsu.com>.

2012-01-12  Marek Polacek  <polacek@redhat.com>

	* libio/bits/stdio2.h: Do not define gets for ISO C11, ISO C++11,
	and _GNU_SOURCE.

2012-01-04  Will Schmidt  <will_schmidt@vnet.ibm.com>

	* powerpc/powerpc32/sysdep.h: Add GLUE and GENERATE_GOT_LABEL macros.
	* unix/sysv/linux/powerpc/powerpc32/getcontext-common.S: Call
	macro to ensure uniqueness of label name.
	* unix/sysv/linux/powerpc/powerpc32/setcontext-common.S: Likewise.
	* unix/sysv/linux/powerpc/powerpc32/swapcontext-common.S: Likewise.

2012-01-11  Ulrich Drepper  <drepper@gmail.com>

	* sysdeps/ieee754/dbl-64/wordsize-64/e_acosh.c: New file.

	* sysdeps/ieee754/dbl-64/s_scalbln.c: Add branch prediction.
	* sysdeps/ieee754/flt-32/s_scalblnf.c: Likewise.
	* sysdeps/ieee754/ldbl-96/s_scalblnl.c: Likewise.
	* sysdeps/ieee754/dbl-64/wordsize-64/s_scalbln.c: New file.

2012-01-10  Ulrich Drepper  <drepper@gmail.com>

	* sysdeps/ieee754/dbl-64/wordsize-64/s_modf.c: New file.

	* sysdeps/ieee754/dbl-64/s_modf.c: Add branch prediction.
	* sysdeps/ieee754/flt-32/s_modff.c: Likewise.
	* sysdeps/ieee754/ldbl-96/s_modfl.c: Likewise.

	* math/bits/mathcalls.h: Add const attribute to fmin and fmax.

	* sysdeps/ieee754/dbl-64/s_scalbn.c: Add branch prediction.
	* sysdeps/ieee754/flt-32/s_scalbnf.c: Likewise.
	* sysdeps/ieee754/ldbl-96/s_scalbnl.c: Likewise.
	* sysdeps/ieee754/dbl-64/wordsize-64/s_scalbn.c: New file.

	* math/bits/math-finite.h: Add ldexp support.

2012-01-10  Marek Polacek  <polacek@redhat.com>

	* locale/programs/localedef.h (show_archive_content): Add noreturn
	attribute.

2012-01-09  Ulrich Drepper  <drepper@gmail.com>

	* sysdeps/ieee754/dbl-64/s_log1p.c (__log1p): Add branch prediction.

2012-01-08  Ulrich Drepper  <drepper@gmail.com>

	* io/bits/poll2.h: Add __BEGIN/__END_DECLS.

	* io/Makefile (headers): Add bits/poll2.h.

2011-01-05  Will Schmidt  <will_schmidt@vnet.ibm.com>

	* sysdeps/unix/sysv/linux/powerpc/powerpc32/getcontext.S: Fix a
	typo #include statement.

2012-01-08  Ulrich Drepper  <drepper@gmail.com>

	* include/sys/cdefs.h: Define __attribute_alloc_size.
	* catgets/gencat.c: Add alloc_size attribute and apply consistently
	the malloc attribute to xmalloc, xcalloc, xrealloc, and xstrdup.
	* elf/pldd.c: Likewise.
	* iconv/iconv_charmap.c: Likewise.
	* iconv/iconvconfig.c: Likewise.
	* iconv/strtab.c: Likewise.
	* locale/programs/locale.c: Likewise.
	* locale/programs/localedef.h: Likewise.
	* locale/programs/simple-hash.c: Likewise.
	* nscd/nscd.h: Likewise.
	* nss/makedb.c: Likewise.
	* sysdeps/generic/ldconfig.h: Likewise.
	* locale/programs/localedef.c: Remove xmalloc prototype.
	* nscd/mem.c: Remove xmalloc and xcalloc prototypes.

2012-01-05  Paul Pluzhnikov  <ppluzhnikov@google.com>

	* stdio-common/vfscanf.c (_IO_vfscanf_internal): Use alloca when
	appropriate.

2012-01-08  Ulrich Drepper  <drepper@gmail.com>

	* math/Makefile (tests): Add tst-CMPLX.
	* math/tst-CMPLX.c: New file.

	* math/complex.h (CMPLXL): Fix typo.

	* debug/Makefile (routines): Add poll_chk and ppoll_chk.
	* debug/Versions: Export __pool_chk and __ppoll_chk from libc for
	GLIBC_2.16.
	* debug/tst-chk1.c: Add poll and ppoll tests.
	* io/sys/poll.h: Include bits/poll2.h for _FORTIFY_SOURCE.
	* include/sys/poll.h: Add hidden proto for ppoll.
	* sysdeps/unix/sysv/linux/ppoll.c: Add hidden def.
	* sysdeps/mach/hurd/ppoll.c: Likewise.
	* io/ppoll.c: Likewise.
	* debug/poll_chk.c: New file.
	* debug/ppoll_chk.c: New file.
	* include/bits/poll2.h: New file.
	* io/bits/poll2.h: New file.

	[BZ #1350]
	* math/complex.h (CMPLX, CMPLXF, CMPLXL): Define.

	* configure.in: static is always set to yes.  Remove.
	* config.make.in: Don't set build-static.
	* Makeconfig: Remove use of build-static.
	* dlfcn/Makefile: Likewise.
	* elf/Makefile: Likewise.
	* math/Makefile: Likewise.
	* misc/Makefile: Likewise.
	* nptl/Makefile: Likewise.
	* sysdeps/mach/hurd/Makefile: Likewise.

	* configure.in: PWD_P is not used anymore.
	* config.make.in: Remove PWD_P entry.

	* configure.in: Remove last remnants of RANLIB.
	No need to check for signed size_t anymore.
	Don't set libc_commonpagesize and libc_relro_required here for Alpha
	and IA-64.
	Remove __builtin_expect test because we require at least gcc 3.4.
	* aclocal.m4: Likewise.

	* wcsmbs/mbrtoc16.c: Implement using towc function.
	* wcsmbs/wcsmbsload.h: No need for toc16 and fromc16 functions.
	* wcsmbs/wcsmbsload.c: Likewise.
	* iconv/gconv_simple.c: Likewise.
	* iconv/gconv_int.h: Likewise.
	* iconv/gconv_builtin.h: Likewise.
	* iconv/iconv_prog.c: Remove CHAR16 handling.

	* wcsmbs/c16rtomb.c: Remove #if 0'ed code.

	* wcsmbs/mbrtowc.c: Better check for invalid inputs.

	* configure.in: Remove --with-elf and --enable-bounded options.
	Dont set base_machine for ia64.  More non-ELF conditions removed.
	Remove testing and setting of leading underscore information.
	* config.make.in (build-bounded): Set to no.
	* config.h.in: Remove NO_UNDERSCORES entry.
	* include/libc-symbols.h: Don't define HAVE_WEAK_SYMBOLS.  ELF has
	them.
	* csu/start.c: Remove !NO_UNDERSCORE code.
	* locale/localeinfo.h: Likewise.
	* sysdeps/generic/machine-gmon.h: Likewise.
	* sysdeps/generic/sysdep.h: Likewise.
	* sysdeps/i386/sysdep.h: Likewise.
	* sysdeps/ieee754/ldbl-opt/math_ldbl_opt.h: Likewise.
	* sysdeps/mach/sysdep.h: Likewise.
	* sysdeps/s390/s390-32/sysdep.h: Likewise.
	* sysdeps/s390/s390-64/sysdep.h: Likewise.
	* sysdeps/sh/sysdep.h: Likewise.
	* sysdeps/sparc/sparc32/alloca.S: Likewise.
	* sysdeps/unix/i386/sysdep.S: Likewise.
	* sysdeps/unix/sparc/start.c: Likewise.
	* sysdeps/unix/sparc/sysdep.S: Likewise.
	* sysdeps/unix/sparc/sysdep.h: Likewise.
	* sysdeps/unix/start.c: Likewise.
	* sysdeps/unix/x86_64/sysdep.S: Likewise.
	* sysdeps/x86_64/sysdep.h: Likewise.

2012-01-07  Ulrich Drepper  <drepper@gmail.com>

	[BZ #13553]
	* misc/sys/cdefs.h: Remove __const, __signed, and __volatile definition
	for non-gcc.
	* argp/argp-fmtstream.h: Use const instead __const.
	* argp/argp.h: Likewise.
	* assert/assert.h: Likewise.
	* bits/fenv.h: Likewise.
	* bits/sched.h: Likewise.
	* bits/sigset.h: Likewise.
	* bits/sigthread.h: Likewise.
	* catgets/nl_types.h: Likewise.
	* conform/data/pthread.h-data: Likewise.
	* crypt/crypt-private.h: Likewise.
	* crypt/crypt.h: Likewise.
	* crypt/crypt_util.c: Likewise.
	* ctype/ctype.h: Likewise.
	* debug/execinfo.h: Likewise.
	* debug/mbsnrtowcs_chk.c: Likewise.
	* debug/mbsrtowcs_chk.c: Likewise.
	* debug/wcsnrtombs_chk.c: Likewise.
	* debug/wcsrtombs_chk.c: Likewise.
	* debug/wcstombs_chk.c: Likewise.
	* dirent/dirent.h: Likewise.
	* dlfcn/dlfcn.h: Likewise.
	* elf/neededtest4.c: Likewise.
	* grp/grp.h: Likewise.
	* gshadow/gshadow.h: Likewise.
	* iconv/gconv.h: Likewise.
	* iconv/gconv_int.h: Likewise.
	* iconv/gconv_simple.c: Likewise.
	* iconv/iconv.h: Likewise.
	* iconv/loop.c: Likewise.
	* iconv/skeleton.c: Likewise.
	* include/aio.h: Likewise.
	* include/aliases.h: Likewise.
	* include/argz.h: Likewise.
	* include/arpa/inet.h: Likewise.
	* include/assert.h: Likewise.
	* include/dirent.h: Likewise.
	* include/dlfcn.h: Likewise.
	* include/execinfo.h: Likewise.
	* include/fcntl.h: Likewise.
	* include/fenv.h: Likewise.
	* include/glob.h: Likewise.
	* include/grp.h: Likewise.
	* include/libintl.h: Likewise.
	* include/mntent.h: Likewise.
	* include/netdb.h: Likewise.
	* include/pwd.h: Likewise.
	* include/rpc/netdb.h: Likewise.
	* include/sched.h: Likewise.
	* include/search.h: Likewise.
	* include/shadow.h: Likewise.
	* include/signal.h: Likewise.
	* include/stdio.h: Likewise.
	* include/stdlib.h: Likewise.
	* include/string.h: Likewise.
	* include/sys/socket.h: Likewise.
	* include/sys/stat.h: Likewise.
	* include/sys/statfs.h: Likewise.
	* include/sys/statvfs.h: Likewise.
	* include/sys/syslog.h: Likewise.
	* include/sys/time.h: Likewise.
	* include/sys/uio.h: Likewise.
	* include/time.h: Likewise.
	* include/unistd.h: Likewise.
	* include/utmp.h: Likewise.
	* include/wchar.h: Likewise.
	* include/wctype.h: Likewise.
	* inet/aliases.h: Likewise.
	* inet/arpa/inet.h: Likewise.
	* inet/netinet/ether.h: Likewise.
	* inet/netinet/in.h: Likewise.
	* intl/libintl.h: Likewise.
	* io/bits/fcntl2.h: Likewise.
	* io/fcntl.h: Likewise.
	* io/ftw.h: Likewise.
	* io/sys/poll.h: Likewise.
	* io/sys/stat.h: Likewise.
	* io/sys/statfs.h: Likewise.
	* io/sys/statvfs.h: Likewise.
	* io/utime.h: Likewise.
	* libio/bits/stdio.h: Likewise.
	* libio/bits/stdio2.h: Likewise.
	* libio/libio.h: Likewise.
	* libio/libioP.h: Likewise.
	* libio/stdio.h: Likewise.
	* locale/lc-ctype.c: Likewise.
	* locale/locale.h: Likewise.
	* login/utmp.h: Likewise.
	* malloc/arena.c: Likewise.
	* malloc/malloc.c: Likewise.
	* malloc/malloc.h: Likewise.
	* malloc/mcheck.c: Likewise.
	* malloc/mtrace.c: Likewise.
	* math/bits/mathcalls.h: Likewise.
	* math/fenv.h: Likewise.
	* math/math_private.h: Likewise.
	* misc/bits/error.h: Likewise.
	* misc/bits/syslog.h: Likewise.
	* misc/err.h: Likewise.
	* misc/error.h: Likewise.
	* misc/fstab.h: Likewise.
	* misc/mntent.h: Likewise.
	* misc/regexp.h: Likewise.
	* misc/search.h: Likewise.
	* misc/sgtty.h: Likewise.
	* misc/sys/mman.h: Likewise.
	* misc/sys/syslog.h: Likewise.
	* misc/sys/uio.h: Likewise.
	* misc/sys/xattr.h: Likewise.
	* misc/ttyent.h: Likewise.
	* nis/rpcsvc/ypclnt.h: Likewise.
	* nss/nss.h: Likewise.
	* posix/bits/unistd.h: Likewise.
	* posix/fnmatch.h: Likewise.
	* posix/glob.h: Likewise.
	* posix/sched.h: Likewise.
	* posix/spawn.h: Likewise.
	* posix/sys/wait.h: Likewise.
	* posix/unistd.h: Likewise.
	* posix/wordexp.h: Likewise.
	* pwd/pwd.h: Likewise.
	* resolv/netdb.h: Likewise.
	* resource/sys/resource.h: Likewise.
	* rt/aio.h: Likewise.
	* rt/bits/mqueue2.h: Likewise.
	* rt/mqueue.h: Likewise.
	* shadow/shadow.h: Likewise.
	* signal/signal.h: Likewise.
	* socket/send.c: Likewise.
	* socket/sendto.c: Likewise.
	* socket/sys/socket.h: Likewise.
	* stdio-common/printf.h: Likewise.
	* stdlib/bits/stdlib.h: Likewise.
	* stdlib/fmtmsg.h: Likewise.
	* stdlib/monetary.h: Likewise.
	* stdlib/stdlib.h: Likewise.
	* stdlib/ucontext.h: Likewise.
	* streams/stropts.h: Likewise.
	* string/argz.h: Likewise.
	* string/bits/string2.h: Likewise.
	* string/string.h: Likewise.
	* string/strings.h: Likewise.
	* sunrpc/rpc/auth.h: Likewise.
	* sunrpc/rpc/auth_des.h: Likewise.
	* sunrpc/rpc/clnt.h: Likewise.
	* sunrpc/rpc/netdb.h: Likewise.
	* sunrpc/rpc/pmap_clnt.h: Likewise.
	* sunrpc/rpc/xdr.h: Likewise.
	* sysdeps/generic/inttypes.h: Likewise.
	* sysdeps/generic/net/if.h: Likewise.
	* sysdeps/generic/sys/swap.h: Likewise.
	* sysdeps/gnu/net/if.h: Likewise.
	* sysdeps/gnu/utmpx.h: Likewise.
	* sysdeps/i386/fpu/bits/fenv.h: Likewise.
	* sysdeps/i386/i486/bits/string.h: Likewise.
	* sysdeps/ieee754/ldbl-opt/nldbl-strtold_l.c: Likewise.
	* sysdeps/s390/bits/string.h: Likewise.
	* sysdeps/s390/fpu/bits/fenv.h: Likewise.
	* sysdeps/sparc/fpu/bits/fenv.h: Likewise.
	* sysdeps/sparc/fpu/bits/mathinline.h: Likewise.
	* sysdeps/unix/sysv/linux/bits/resource.h: Likewise.
	* sysdeps/unix/sysv/linux/bits/sched.h: Likewise.
	* sysdeps/unix/sysv/linux/bits/sigset.h: Likewise.
	* sysdeps/unix/sysv/linux/bits/socket.h: Likewise.
	* sysdeps/unix/sysv/linux/bits/sys_errlist.h: Likewise.
	* sysdeps/unix/sysv/linux/bits/uio.h: Likewise.
	* sysdeps/unix/sysv/linux/i386/glob64.c: Likewise.
	* sysdeps/unix/sysv/linux/i386/olddirent.h: Likewise.
	* sysdeps/unix/sysv/linux/preadv.c: Likewise.
	* sysdeps/unix/sysv/linux/prlimit.c: Likewise.
	* sysdeps/unix/sysv/linux/pwritev.c: Likewise.
	* sysdeps/unix/sysv/linux/readv.c: Likewise.
	* sysdeps/unix/sysv/linux/s390/s390-32/utmp-convert.h: Likewise.
	* sysdeps/unix/sysv/linux/s390/s390-32/utmpx32.h: Likewise.
	* sysdeps/unix/sysv/linux/sparc/bits/socket.h: Likewise.
	* sysdeps/unix/sysv/linux/sparc/sparc32/sigaction.c: Likewise.
	* sysdeps/unix/sysv/linux/sparc/sparc64/sigaction.c: Likewise.
	* sysdeps/unix/sysv/linux/sparc/sys/epoll.h: Likewise.
	* sysdeps/unix/sysv/linux/sparc/sys/timerfd.h: Likewise.
	* sysdeps/unix/sysv/linux/sys/acct.h: Likewise.
	* sysdeps/unix/sysv/linux/sys/epoll.h: Likewise.
	* sysdeps/unix/sysv/linux/sys/mount.h: Likewise.
	* sysdeps/unix/sysv/linux/sys/swap.h: Likewise.
	* sysdeps/unix/sysv/linux/sys/timerfd.h: Likewise.
	* sysdeps/unix/sysv/linux/x86_64/sys/epoll.h: Likewise.
	* sysdeps/x86_64/fpu/bits/fenv.h: Likewise.
	* sysdeps/x86_64/strcasecmp_l-nonascii.c: Likewise.
	* sysdeps/x86_64/strncase_l-nonascii.c: Likewise.
	* sysvipc/sys/ipc.h: Likewise.
	* sysvipc/sys/msg.h: Likewise.
	* sysvipc/sys/sem.h: Likewise.
	* sysvipc/sys/shm.h: Likewise.
	* termios/termios.h: Likewise.
	* time/sys/time.h: Likewise.
	* time/time.h: Likewise.
	* wcsmbs/bits/wchar2.h: Likewise.
	* wcsmbs/uchar.h: Likewise.
	* wcsmbs/wchar.h: Likewise.
	* wctype/wctype.h: Likewise.

	[BZ #13551]
	* Makeconfig: Remove all but ELF support including AIX support.
	* Makerules: Likewise.
	* config.h.in: Likewise.
	* config.make.in: Likewise.
	* configure: Likewise.
	* configure.in: Likewise.
	* csu/Makefile: Likewise.
	* csu/version.c: Likewise.
	* debug/Makefile: Likewise.
	* dlfcn/Makefile: Likewise.
	* elf/Makefile: Likewise.
	* extra-lib.mk: Likewise.
	* iconv/Makefile: Likewise.
	* include/libc-symbols.h: Likewise.
	* include/shlib-compat.h: Likewise.
	* resolv/Makefile: Likewise.
	* resolv/res_libc.c: Likewise.
	* rt/Makefile: Likewise.
	* sysdeps/i386/asm-syntax.h: Likewise.
	* sysdeps/i386/sysdep.h: Likewise.
	* sysdeps/ieee754/ldbl-opt/math_ldbl_opt.h: Likewise.
	* sysdeps/mach/sysdep.h: Likewise.
	* sysdeps/powerpc/powerpc32/Makefile: Likewise.
	* sysdeps/powerpc/powerpc64/Makefile: Likewise.
	* sysdeps/s390/asm-syntax.h: Likewise.
	* sysdeps/s390/s390-32/sysdep.h: Likewise.
	* sysdeps/s390/s390-64/sysdep.h: Likewise.
	* sysdeps/sh/sysdep.h: Likewise.
	* sysdeps/unix/sparc/sysdep.h: Likewise.
	* sysdeps/wordsize-32/divdi3.c: Likewise.
	* sysdeps/x86_64/sysdep.h: Likewise.

	* argp/Versions: Remove _argp_unlock_xxx.

	[BZ #13559]
	* abilist/ld.abilist: Update.  Adjust for removal of tls option.
	* abilist/libBrokenLocale.abilist: Likewise.
	* abilist/libanl.abilist: Likewise.
	* abilist/libc.abilist: Likewise.
	* abilist/libcrypt.abilist: Likewise.
	* abilist/libdl.abilist: Likewise.
	* abilist/libm.abilist: Likewise.
	* abilist/libnsl.abilist: Likewise.
	* abilist/libpthread.abilist: Likewise.
	* abilist/libresolv.abilist: Likewise.
	* abilist/librt.abilist: Likewise.
	* abilist/libthread_db.abilist: Likewise.
	* abilist/libutil.abilist: Likewise.
	* abilist/libnss_db.abilist: New file.

	* scripts/abilist.awk: Add support for indirect functions.

	* sysdeps/unix/sysv/linux/configure.in: Remove m68k support.

	* sysdeps/generic/ldsodefs.h: Remove Alpha support.

	* shlib-versions: Remove entries for ports architectures.

	* elf/tls-macros.h: Remove support for Alpha and IA-64.  Should be in
	files in ports.
	* elf/stackguard-macros.h: Remove support for IA-64.
	* elf/tst-auditmod1.c: Likewise.
	* sysdeps/generic/ldsodefs.h: Likewise.

	* sysdeps/unix/sysv/linux/configure.in: Ports should define
	libc_cv_gcc_unwind_find_fde and arch_minimum_kernel in their
	configure files.

	[BZ #13552]
	* configure.in: Remove --enable-omitfp support.
	* FAQ.in: Adjust.
	* config.make.in: Likewise.
	* Makeconfig: Likewise.
	* manual/install.texi: Likewise.

	In case anyone cares, the IA-64 architecture could move to ports.
	* sysdeps/ia64/*: Removed.
	* sysdeps/unix/sysv/linux/ia64/*: Removed.
	* sysdeps/unix/sysv/linux/kernel-features.h: Remove IA-64 support.

	[BZ #13555]
	* configure.in: Remove entries for unsupported architectures.

	[BZ #13533]
	* iconv/gconv_builtin.h: Use CHAR16 for the char16_t conversions.
	* iconv/gconv_simple.c: Rename char16_t routines.  Add char16_t<->utf8
	routines.
	* iconv/gconv_int.h: Adjust prototypes for char16_t routines.
	* iconv/iconv_prog.c: Recognize CHAR16 as internal name.
	* wcsmbs/c16rtomb.c: Fix a few problems.  Disable all the code and
	fall back to using wcrtomb.
	* wcsmbs/mbrtoc16.: Fix implementation to handle real conversions.
	* wcsmbs/wcsmbsload.c: Make char16 routines optional.  Adjust for
	renaming.
	* wcsmbs/Makefile (tests): Add tst-c16c32-1:
	* wcsmbs/tst-c16c32-1.c: New file.

	* wcsmbs/wcrtomb.c: Use MB_LEN_MAX instead of MB_CUR_MAX for sizing
	local variable.

	* libio/stdio.h: Do not declare gets at all for _GNU_SOURCE.

	* elf/tst-unique3.cc: Add explicit declaration of gets.
	* elf/tst-unique3lib.cc: Likewise.
	* elf/tst-unique3lib2.cc: Likewise.
	* elf/tst-unique4.cc: Likewise.

	* string/test-strcpy.c (do_one_test): Fix format string for WIDE use.

2012-01-06  Joseph Myers  <joseph@codesourcery.com>

	[BZ #13566]
	* assert/assert.h (static_assert): Don't define for C++.
	* libio/stdio.h (gets): Do declare for C++ <= C++11.
	* wcsmbs/uchar.h (char16_t, char32_t): Don't typedef for C++11.

2012-01-03  Ulrich Drepper  <drepper@gmail.com>

	* iconv/loop.c (single loop): Fix assertion in storing of
	remaining bytes.

	* posix/regcomp.c (init_word_char): Optimize a bit for sane encodings.

2012-01-01  Ulrich Drepper  <drepper@gmail.com>

	* posix/getconf.c: Update copyright year.
	* nss/getent.c: Likewise.
	* nss/makedb.c: Likewise.
	* iconv/iconvconfig.c: Likewise.
	* iconv/iconv_prog.c: Likewise.
	* elf/ldconfig.c: Likewise.
	* elf/pldd.c: Likewise.
	* elf/sotruss.ksh: Likewise.
	* catgets/gencat.c: Likewise.
	* csu/version.c: Likewise.
	* elf/ldd.bash.in: Likewise.
	* elf/sprof.c (print_version): Likewise.
	* locale/programs/locale.c: Likewise.
	* locale/programs/localedef.c: Likewise.
	* login/programs/pt_chown.c: Likewise.
	* nscd/nscd.c (print_version): Likewise.
	* debug/xtrace.sh: Likewise.
	* malloc/memusage.sh: Likewise.
	* malloc/mtrace.pl: Likewise.
	* debug/catchsegv.sh: Likewise.

2011-12-30  Jakub Jelinek  <jakub@redhat.com>

	* posix/regex_internal.c (re_string_fetch_byte_case): Remove
	pure attribute.

2011-12-24  Ulrich Drepper  <drepper@gmail.com>

	[BZ #13533]
	* iconv/gconv_simple.c: Add ASCII<->UTF-16 transformations.
	* iconv/gconv_builtin.h: Add entries for internal ASCII<->UTF-16
	transformations.
	* iconv/gconv_int.h: Likewise.
	* wcsmbs/Makefile (routines): Add mbrtoc16 and c16rtomb.
	* wcsmbs/Versions: Export mbrtoc16, c16rtomb, mbrtoc32, c32rtomb
	from libc for GLIBC_2.16.
	* wcsmbs/mbrtowc.c: Define mbrtoc32 alias.
	* wcsmbs/wcrtomb.c: Define c32rtomb alias.
	* wcsmbs/uchar.h: Really define mbstate_t.
	* wcsmbs/wchar.h: Allow defining mbstate_t in uchar.h.
	* wcsmbs/c16rtomb.c: New file.
	* wcsmbs/mbrtoc16.c: New file.
	* wcsmbs/wcsmbsload.c: Add static definitions for c16 conversions
	for C/POSIX locale.
	(__wcsmbs_load_conv): Do not fill in c16 routines yet.
	* wcsmbs/wcsmbsload.h (gconv_fcts): Add entries for c16 routines.

	* wcsmbs/wchar.h: Add missing __restrict.

2011-12-23  Ulrich Drepper  <drepper@gmail.com>

	[BZ #13532]
	* time/Makefile (routines): Add timespec_get.
	* time/Versions: Export timespec_get from libc for GLIBC_2.16.
	* time/time.h: Define TIME_UTC and declare timespec_get.  Define
	timespec for ISO C11.
	* time/timespec_get.c: New file.
	* sysdeps/unix/sysv/linux/timespec_get.c: New file.
	* sysdeps/unix/sysv/linux/x86_64/timespec_get.c: New file.

	[BZ #13531]
	* malloc/malloc.c: Define alias aligned_alloc for public_mEMALIGn.
	* stdlib/stdlib.h: Declare aligned_alloc.
	* Versions.def: Add GLIBC_2.16 for libc.
	* malloc/Versions: Export aligned_alloc from libc for GLIBC_2.16.

	[BZ 13527]
	* stdlib/stdlib.h: Make at_quick_exit and quick_exit available for
	ISO C11.

	* include/features.h: Define __USE_ISOCXX11 when compiling ISO C++11
	code.

	[BZ #13528]
	* libio/stdio.h: Do not declare gets for ISO C11 and _GNU_SOURCE.

	[BZ #13529]
	* assert/assert.h (static_assert): Define.

	* version.h: Update for 2.16 development version.

	[BZ #13526]
	* include/features.h: Handle __STDC_VERSION__ >= 201112 and
	_ISOC11_SOURCE.

	* version.h (RELEASE): Bump for 2.15 release.
	* include/features.h (__GLIBC_MINOR__): Bump to 15.

	* sysdeps/x86_64/dl-machine.h: Fix typos in comments.
	Patch by Marek Polacek <mpolacek@redhat.com>.

	* bits/byteswap.h: Protect long long constants with __extension__.
	* sysdeps/i386/bits/byteswap.h: Likewise.
	* sysdeps/ia64/bits/byteswap.h: Likewise.
	* sysdeps/s390/bits/byteswap.h: Likewise.
	* sysdeps/x86_64/bits/byteswap.h: Likewise.

2011-12-23  Liubov Dmitrieva  <liubov.dmitrieva@gmail.com>

	[BZ #13540]
	* sysdeps/x86_64/multiarch/strcpy-ssse3.S: Fix overrun in
	destination buffer.
	* sysdeps/x86_64/multiarch/wcscpy-ssse3.S: Likewise.

2011-12-23  Marek Polacek  <polacek@redhat.com>

	* elf/dl-addr.c (determine_info): Add inline keyword.
	* elf/tst-auditmod4b.c (check_avx): Likewise.
	* elf/tst-auditmod6b.c (check_avx): Likewise.
	* elf/tst-auditmod6c.c (check_avx): Likewise.
	* elf/tst-auditmod7b.c (check_avx): Likewise.

2011-12-23  Ulrich Drepper  <drepper@gmail.com>

	* sysdeps/i386/fpu/bits/fenv.h (feraiseexcept): Also enable for
	!__SSE_MATH__.

2011-12-23  Liubov Dmitrieva  <liubov.dmitrieva@gmail.com>

	[BZ #13540]
	* sysdeps/i386/i686/multiarch/wcscpy-ssse3.S: Fix wrong copying
	processing for last bytes.

2011-08-06  Bruno Haible  <bruno@clisp.org>

	[BZ #13061]
	* iconvdata/cp1258.c (comp_table_data): Combine U+00A8 U+0301 to
	U+0385, not to U+1FEE.

	[BZ #13062]
	* iconvdata/tcvn5712-1.c (comp_table_data): Remove useless and wrong
	entry for U+00A5 U+0301.

2011-12-22  Ulrich Drepper  <drepper@gmail.com>

	[BZ #13166]
	* inet/getnameinfo.c (getnameinfo): Return EAI_OVERFLOW if the
	buffer for the output is too small.

	* sysdeps/i386/fpu/bits/fenv.h [__SSE_MATH__]: Add feraiseexcept
	optimization.

	[BZ #13185]
	* sysdeps/i386/fpu/fgetexcptflg.c (__fegetexceptflag): Also return
	SSE flags if possible.

2011-12-22  Liubov Dmitrieva  <liubov.dmitrieva@gmail.com>

	[BZ #13540]
	* sysdeps/i386/i686/multiarch/strcpy-ssse3.S: Fix wrong copying
	processing for last bytes.

2011-12-22  Joseph Myers  <joseph@codesourcery.com>

	* sysdeps/unix/sysv/linux/Makefile (syscall-list-variants)
	(syscall-list-default-options, syscall-list-default-condition)
	(syscall-list-includes): Define.
	($(objpfx)syscall-%.h $(objpfx)syscall-%.d): Support arbitrary
	list of ABIs and options and #if conditions for each ABI.  Do not
	handle common syscalls between ABIs specially.
	* sysdeps/unix/sysv/linux/powerpc/Makefile (64bit-predefine):
	Remove.
	(syscall-list-variants, syscall-list-32bit-options)
	(syscall-list-32bit-condition, syscall-list-64bit-options)
	(syscall-list-64bit-condition): Define.
	* sysdeps/unix/sysv/linux/s390/Makefile (64bit-predefine): Remove.
	(syscall-list-variants, syscall-list-32bit-options)
	(syscall-list-32bit-condition, syscall-list-64bit-options)
	(syscall-list-64bit-condition): Define.
	* sysdeps/unix/sysv/linux/sparc/Makefile (64bit-predefine):
	Remove.
	(syscall-list-variants, syscall-list-32bit-options)
	(syscall-list-32bit-condition, syscall-list-64bit-options)
	(syscall-list-64bit-condition): Define.
	* sysdeps/unix/sysv/linux/x86_64/Makefile (64bit-predefine):
	Remove.
	(syscall-list-variants, syscall-list-32bit-options)
	(syscall-list-32bit-condition, syscall-list-64bit-options)
	(syscall-list-64bit-condition): Define.

2011-12-22  Ulrich Drepper  <drepper@gmail.com>

	* locale/iso-639.def: Add brx entry.

	[BZ #13328]
	* malloc/mtrace.c (tr_freehook): Avoid unnecessary unlock/lock.
	Proposed by Mariusz_Cukr <marcukr@op.pl>.

	* sysdeps/x86_64/fpu/bits/fenv.h: Use __REDIRECT_NTH for
	__feraiseexcept_renamed.

2011-12-21  Ulrich Drepper  <drepper@gmail.com>

	[BZ #13538]
	* sysdeps/unix/sysv/linux/sys/epoll.h: Initialize EPOLLONESHOT and
	EPOLLET with unsigned values.
	* sysdeps/unix/sysv/linux/x86_64/sys/epoll.h: Likewise.
	* sysdeps/unix/sysv/linux/sparc/sys/epoll.h: Likewise.

	* math/s_cacosh.c: Use Kahan's formula if the subtraction could lead
	to large cancellation.
	* math/s_cacoshf.c: Likewise.
	* math/s_cacoshl.c: Likewise.

2011-11-18  Richard B. Kreckel  <kreckel@ginac.de>

	[BZ #13305]
	[BZ #12786]
	* math/s_cacosh.c: Fix rare miscomputation in cacosh().
	* math/s_cacoshf.c: Likewise.
	* math/s_cacoshl.c: Likewise.

2011-12-21  Ulrich Drepper  <drepper@gmail.com>

	[BZ #13439]
	* iconv/gconv.h: Define __GCONV_SWAP.
	* iconvdata/unicode.c: The swap bit must be stored in __flags.
	* iconvdata/utf-16.c: Likewise.
	* iconvdata/utf-32.c: Likewise.

2011-12-21  Andreas Schwab  <schwab@linux-m68k.org>

	[BZ #13524]
	* stdlib/strtod_l.c (____STRTOF_INTERNAL): Clear lowest limb of
	numerator after shifting it by one limb.

2011-12-19  Rafael Ávila de Espíndola  <rafael.espindola@gmail.com>

	* sysdeps/x86_64/fpu/bits/fenv.h (feraiseexcept): Define it only
	under [__USE_EXTERN_INLINES].

2011-12-17  Ulrich Drepper  <drepper@gmail.com>

	[BZ #13446]
	* stdio-common/vfprintf.c (vfprintf): Fix extension of specs array.

2011-11-22  Adhemerval Zanella  <azanella@linux.vnet.ibm.com>

	* sysdeps/powerpc/Makefile: Added locale-defines.sym generation.
	* sysdeps/powerpc/locale-defines.sym: Locale definitions for strcasecmp
	optimized code.
	* sysdeps/powerpc/powerpc32/power7/Makefile: New file.
	* sysdeps/powerpc/powerpc32/power7/strcasecmp.S: New file.
	* sysdeps/powerpc/powerpc32/power7/strcasecmp_l.S: New file.
	* sysdeps/powerpc/powerpc64/power7/Makefile: Added unroll-loop option
	for strncasecmp/strncasecmp_l compilation.
	* sysdeps/powerpc/powerpc64/power7/strcasecmp.S: New file.
	* sysdeps/powerpc/powerpc64/power7/strcasecmp_l.S: New file.

2011-12-08  Marek Polacek  <mpolacek@redhat.com>

	[BZ #13484]
	* math/bits/math-finite.h: Use __REDIRECT_NTH and __NTH instead
	of __asm__.

2011-12-17  Ulrich Drepper  <drepper@gmail.com>

	[BZ #13506]
	* time/tzfile.c (__tzfile_read): Check values from file header.

2011-11-21  Will Schmidt  <will_schmidt@vnet.ibm.com>

	* powerpc/powerpc32/sysdep.h: Define SETUP_GOT_ACCESS() macro.
	* powerpc/powerpc32/a2/memcpy.S: Use SETUP_GOT_ACCESS() macro.
	* powerpc/powerpc32/dl-start.S: Likewise.
	* powerpc/powerpc32/elf/start.S: Likewise.
	* powerpc/powerpc32/fpu/__longjmp-common.S: Likewise.
	* powerpc/powerpc32/fpu/s_ceil.S: Likewise.
	* powerpc/powerpc32/fpu/s_ceilf.S: Likewise.
	* powerpc/powerpc32/fpu/s_floor.S: Likewise.
	* powerpc/powerpc32/fpu/s_floorf.S: Likewise.
	* powerpc/powerpc32/fpu/s_lround.S: Likewise.
	* powerpc/powerpc32/fpu/s_rint.S: Likewise.
	* powerpc/powerpc32/fpu/s_rintf.S: Likewise.
	* powerpc/powerpc32/fpu/s_round.S: Likewise.
	* powerpc/powerpc32/fpu/s_roundf.S: Likewise.
	* powerpc/powerpc32/fpu/s_trunc.S: Likewise.
	* powerpc/powerpc32/fpu/s_truncf.S: Likewise.
	* powerpc/powerpc32/fpu/setjmp-common.S: Likewise.
	* powerpc/powerpc32/memset.S: Likewise.
	* powerpc/powerpc32/power4/fpu/s_llround.S: Likewise.
	* powerpc/powerpc32/power4/fpu/w_sqrt.S: Likewise.
	* powerpc/powerpc32/power4/fpu/w_sqrtf.S: Likewise.
	* powerpc/powerpc32/power5/fpu/w_sqrt.S: Likewise.
	* powerpc/powerpc32/power5/fpu/w_sqrtf.S: Likewise.
	* powerpc/powerpc32/power7/fpu/s_finite.S: Likewise.
	* powerpc/powerpc32/power7/fpu/s_isinf.S: Likewise.
	* powerpc/powerpc32/power7/fpu/s_isnan.S: Likewise.
	* unix/sysv/linux/powerpc/powerpc32/____longjmp_chk.S: Likewise.
	* unix/sysv/linux/powerpc/powerpc32/brk.S: Likewise.
	* unix/sysv/linux/powerpc/powerpc32/getcontext-common.S: Likewise.
	* unix/sysv/linux/powerpc/powerpc32/setcontext-common.S: Likewise.
	* unix/sysv/linux/powerpc/powerpc32/swapcontext-common.S: Likewise.

2011-11-18  Adhemerval Zanella  <azanella@linux.vnet.ibm.com>

	* math/libm-test.inc: Added more nearbyint tests.
	* sysdeps/powerpc/powerpc32/fpu/s_nearbyint.S: New file.
	* sysdeps/powerpc/powerpc32/fpu/s_nearbyintf.S: New file.
	* sysdeps/powerpc/powerpc64/fpu/s_nearbyint.S: New file.
	* sysdeps/powerpc/powerpc64/fpu/s_nearbyintf.S: New file.

2011-11-21  Ross Lagerwall  <rosslagerwall@gmail.com>

	* resolv/res_init.c (__res_vinit): Open /etc/resolv.conf with
	FD_CLOEXEC.

2011-11-14  Liubov Dmitrieva  <liubov.dmitrieva@gmail.com>

	* sysdeps/x86_64/multiarch/Makefile [subdir=wcsmbs] (sysdep_routines):
	Add wcscpy-ssse3 wcscpy-c.
	* sysdeps/x86_64/multiarch/wcscpy-ssse3.S: New file.
	* sysdeps/x86_64/multiarch/wcscpy-c.c: New file.
	* sysdeps/x86_64/multiarch/wcscpy.S: New file.
	* sysdeps/x86_64/wcschr.S: New file.
	* sysdeps/x86_64/wcsrchr.S: New file.
	* string/test-strcmp.c: Remove checking of wcscmp function for
	wrong alignments.
	* sysdeps/i386/i686/multiarch/Makefile [subdir=wcsmbs]
	(sysdep_routines): Add wcscpy-ssse3 wcscpy-c wcschr-sse2 wcschr-c
	wcsrchr-sse2 wcsrchr-c.
	* sysdeps/i386/i686/multiarch/wcschr.S: New file.
	* sysdeps/i386/i686/multiarch/wcschr-c.c: New file.
	* sysdeps/i386/i686/multiarch/wcschr-sse2.S: New file.
	* sysdeps/i386/i686/multiarch/wcsrchr.S: New file.
	* sysdeps/i386/i686/multiarch/wcsrchr-c.c: New file.
	* sysdeps/i386/i686/multiarch/wcsrchr-sse2.S: New file.
	* sysdeps/i386/i686/multiarch/wcscpy.S: New file.
	* sysdeps/i386/i686/multiarch/wcscpy-c.c: New file.
	* sysdeps/i386/i686/multiarch/wcscpy-ssse3.S: New file.
	* wcsmbc/wcschr.c (WCSCHR): New macro.

2011-11-17  Liubov Dmitrieva  <liubov.dmitrieva@gmail.com>

	* wcsmbs/Makefile (strop-tests): Add wcsrchr wcscpy.
	* wcsmbs/test-wcsrchr.c: New file.
	* string/test-strrchr.c: Add wcsrchr support.
	(WIDE): New macro.
	* wcsmbs/test-wcscpy.c: New file.
	* string/test-strcpy.c: Add wcscpy support.
	(WIDE): New macro.

2011-12-10  Ulrich Drepper  <drepper@gmail.com>

	* sysdeps/generic/dl-hash.h (_dl_elf_hash): Lift one operation out of
	the inner loop.

2011-12-06  Andreas Schwab  <schwab@linux-m68k.org>

	[BZ #13472]
	* sysdeps/powerpc/fpu/e_hypot.c (twoM600): Correct value.

2011-12-04  Ulrich Drepper  <drepper@gmail.com>

	* sysdeps/generic/dl-hash.h (_dl_elf_hash): Fix attribute.
	Minor optimizations.

	* sunrpc/clnt_unix.c (clntunix_control): Fix aliasing issues.
	* sunrpc/clnt_tcp.c (clnttcp_control): Likewise.
	* sunrpc/clnt_udp.c (clntudp_call): Likewise.

2011-12-03  Ulrich Drepper  <drepper@gmail.com>

	* inet/netinet/in.h: Provide versions of IN6_IS_ADDR_UNSPECIFIED,
	IN6_IS_ADDR_LOOPBACK, IN6_IS_ADDR_LINKLOCAL, IN6_IS_ADDR_SITELOCAL,
	IN6_IS_ADDR_V4MAPPED, IN6_IS_ADDR_V4COMPAT, and IN6_ARE_ADDR_EQUAL
	for gcc to avoid warnings.
	* inet/Makefile (tests): Add tst-checks.
	* inet/tst-checks.c: New file.

	* sysdeps/generic/dl-hash.h (_dl_elf_hash): Add attribute to avoid
	warning.

	* sysdeps/x86_64/multiarch/wmemcmp-c.c: Provide prototype for
	__wmemcmp_sse2.

	* sysdeps/x86_64/fpu/s_scalbln.c: Removed.
	* sysdeps/x86_64/fpu/s_scalbn.c: Removed.

	* malloc/mcheck.h: Fix use of incorrect encoding in comment.

2011-12-02  Ulrich Drepper  <drepper@gmail.com>

	* nis/nis_findserv.c (__nis_findfastest_with_timeout): Avoid aliasing
	problem.

	* nscd/aicache.c (addhstaiX): Avoid unused variable warning.

2011-11-29  Joseph Myers  <joseph@codesourcery.com>

	* sysdeps/unix/sysv/linux/sh/bits/atomic.h (rNOSP): Define
	conditional on GCC version.
	(__arch_compare_and_exchange_val_8_acq)
	(__arch_compare_and_exchange_val_16_acq)
	(__arch_compare_and_exchange_val_32_acq, atomic_exchange_and_add)
	(atomic_add, atomic_add_negative, atomic_add_zero, atomic_bit_set)
	(atomic_bit_test_set): Use rNOSP instead of "r" constraints.

2011-12-02  Joseph Myers  <joseph@codesourcery.com>

	* sysdeps/sh/backtrace.c: New file.

2011-12-02  Andreas Schwab  <schwab@redhat.com>

	* misc/bits/select2.h (__FD_ELT): Mark as extension.  Add
	parenthesis.

2011-12-01  Andreas Schwab  <schwab@redhat.com>

	* sysdeps/unix/sysv/linux/futimes.c: Truncate time values when
	falling back to utime.

2011-11-30  Andreas Schwab  <schwab@redhat.com>

	* sysdeps/s390/fpu/libm-test-ulps: Relax cpow (2 + 3 i, 4 + 0 i)
	expectations for float.

2011-11-29  Andreas Schwab  <schwab@redhat.com>

	* locale/weight.h (findidx): Add parameter len.
	* locale/weightwc.h (findidx): Likewise.
	* posix/fnmatch_loop.c (FCT): Adjust caller.
	* posix/regcomp.c (build_equiv_class): Likewise.
	* posix/regex_internal.h (re_string_elem_size_at): Likewise.
	* posix/regexec.c (check_node_accept_bytes): Likewise.
	* string/strcoll_l.c (STRCOLL): Likewise.
	* string/strxfrm_l.c (STRXFRM): Likewise.

2011-11-17  Ulrich Drepper  <drepper@gmail.com>

	* Makefile.in: Remove CVSOPT handling.
	* configure.in: Remove use of AC_REVISION.
	* iconvdata/Makefile (distribute): No need to filter out CVS.
	* scripts/list-sources.sh: Remove CVS, subversion and monotone
	handling.

2011-11-16  Andreas Schwab  <schwab@redhat.com>

	* sysdeps/i386/i686/multiarch/strcmp-ssse3.S
	[USE_AS_STRCASECMP_L]: Fix argument offsets for non-PIC.
	[USE_AS_STRNCASECMP_L]: Likewise.
	(__strcasecmp_ssse3, __strncasecmp_ssse3): Handle
	NO_TLS_DIRECT_SEG_REFS.
	* sysdeps/i386/i686/multiarch/strcmp-sse4.S [USE_AS_STRCASECMP_L]:
	Fix argument offsets for non-PIC.
	[USE_AS_STRNCASECMP_L]: Likewise.
	(__strcasecmp_sse4_2, __strncasecmp_sse4_2): Handle
	NO_TLS_DIRECT_SEG_REFS.

2011-11-15  Ulrich Drepper  <drepper@gmail.com>

	* locale/loadarchive.c (_nl_load_locale_from_archive): Open files with
	O_CLOEXEC.
	* locale/loadlocale.c (_nl_load_locale): Likewise.

2011-11-15  Andreas Schwab  <schwab@redhat.com>

	* sysdeps/unix/sysv/linux/clock_gettime.c (SYSDEP_GETTIME_CPU)
	[__ASSUME_POSIX_CPU_TIMERS > 0]: Assign to retval and break.
	* sysdeps/unix/sysv/linux/x86_64/clock_gettime.c
	(SYSCALL_GETTIME): Set errno on error.

	* sysdeps/unix/sysv/linux/check_pf.c (make_request): Properly
	count references to noai6ai_cached.

2011-11-15  Ulrich Drepper  <drepper@gmail.com>

	* time/getdate.c (__getdate_r): Set FD_CLOEXEC for given file.

	* sysdeps/unix/sysv/linux/readonly-area.c (__readonly_area): Set
	FD_CLOEXEC for /proc/self/maps.

	* sysdeps/unix/sysv/linux/getsysstats.c (phys_pages_info): Set
	FD_CLOEXEC for /proc/meminfo.

	* sysdeps/posix/getaddrinfo.c (gaiconf_init): Set FD_CLOEXEC for
	gai.conf.

	* resolv/res_query.c (res_hostalias):  Don't allow cancellation and set
	FD_CLOEXEC for given file.

	* resolv/res_hconf.c (do_init): Set FD_CLOEXEC for host.conf.

	* resolv/gethnamaddr.c (_sethtent): Don't allow cancellation and set
	FD_CLOEXEC for /etc/hosts.
	(_gethtent): Likewise.

	* nss/nsswitch.c (nss_parse_file): Set FD_CLOEXEC.

	* nss/nss_files/files-netgrp.c (_nss_files_setnetgrent): Don't allow
	cancellation and set FD_CLOEXEC for /etc/netgroup.

	* nss/nss_files/files-key.c (search): Don't allow cancellation when
	reading /etc/publickey.

	* nss/nss_files/files-initgroups.c (_nss_files_initgroups_dyn): Don't
	allow cancellation when reading /etc/group.

	* nss/nss_files/files-alias.c (internal_setent): Don't allow
	cancellation.
	(get_next_alias): Likewise for included file.  Also set FD_CLOEXEC.

	* nss/nss_files/files-XXX.c (internal_setent): Don't allow cancellation
	when using data file.

	* nis/nss-default.c (init): Set FD_CLOEXEC for /etc/default/nss.

	* nis/nis_file.c (read_nis_obj): Set FD_CLOEXEC.
	(write_nis_obj): Use "c" and "e" in fopen.

	* misc/mntent_r.c (__setmntent): Also append e to fopen format.

	* misc/getusershell.c (initshells): Set FD_CLOEXEC for /etc/shells.

	* misc/getttyent.c (setttyent): Set FD_CLOEXEC.

	* misc/getpass.c (getpass): Set FD_CLOEXEC for /dev/tty.

	* intl/localealias.c (read_alias_file): Set FD_CLOEXEC for
	locale.alias.

	* inet/ruserpass.c (ruserpass): Set FD_CLOEXEC for .netrc.

	* inet/rcmd.c (iruserfopen): Set FD_CLOEXEC for hosts.equiv.

	* iconv/gconv_conf.c (read_conf_file): Set FD_CLOEXEC for config file.

	* hesiod/hesiod.c (parse_config_file): Prevent cancellation in config
	file parsing and set FD_CLOEXEC.

2011-11-14  Ulrich Drepper  <drepper@gmail.com>

	* time/tzfile.c (__tzfile_read): Use "e" in fopen call.

2011-11-14  Andreas Schwab  <schwab@redhat.com>

	* malloc/arena.c (arena_get2): Don't call reused_arena when
	_int_new_arena failed.

2011-11-14  Ulrich Drepper  <drepper@gmail.com>

	* sysdeps/i386/i686/multiarch/Makefile [subdir=string]
	(sysdep_routines): Add strcasecmp_l-sse4 and strncase_l-sse4.
	* sysdeps/i386/i686/multiarch/strcasecmp.S: Re-enable SSE4.2 code.
	* sysdeps/i386/i686/multiarch/strcmp.S: Likewise.
	* sysdeps/i386/i686/multiarch/strncase.S: Likewise.
	* sysdeps/i386/i686/multiarch/strcmp-sse4.S: Change to allow reuse
	to compile strcasecmp and strncasecmp.
	* sysdeps/i386/i686/multiarch/strcasecmp_l-sse4.S: New file.
	* sysdeps/i386/i686/multiarch/strncase_l-sse4.S: New file.

	* sysdeps/i386/i686/multiarch/strcmp-ssse3.S: Use L macro consistently.

2011-11-13  Ulrich Drepper  <drepper@gmail.com>

	* sysdeps/i386/i686/multiarch/Makefile [subdir=string]: Add
	locale-defines.sym to gen-as-const-headers.
	(sysdep_routines): Add strcasecmp_l-c, strcasecmp-c,
	strcasecmp_l-ssse3, strncase_l-c, strncase-c, and strncase_l-ssse3.
	* sysdeps/i386/i686/multiarch/strcmp-ssse3.S: Change to allow reuse
	to compile strcasecmp and strncasecmp.
	* sysdeps/i386/i686/multiarch/strcmp.S: Allow to use for
	strcasecmp_l and strncasecmp_l.
	* sysdeps/i386/i686/multiarch/locale-defines.sym: New file.
	* sysdeps/i386/i686/multiarch/strcasecmp-c.c: New file.
	* sysdeps/i386/i686/multiarch/strcasecmp.S: New file.
	* sysdeps/i386/i686/multiarch/strcasecmp_l-c.c: New file.
	* sysdeps/i386/i686/multiarch/strcasecmp_l-ssse3.S: New file.
	* sysdeps/i386/i686/multiarch/strcasecmp_l.S: New file.
	* sysdeps/i386/i686/multiarch/strncase-c.c: New file.
	* sysdeps/i386/i686/multiarch/strncase.S: New file.
	* sysdeps/i386/i686/multiarch/strncase_l-c.c: New file.
	* sysdeps/i386/i686/multiarch/strncase_l-ssse3.S: New file.
	* sysdeps/i386/i686/multiarch/strncase_l.S: New file.

2011-11-12  Ulrich Drepper  <drepper@gmail.com>

	* sysdeps/unix/clock_gettime.c (clock_gettime): No need to assign
	result of SYSDEP_GETTIME_CPU to retval.
	* sysdeps/unix/sysv/linux/clock_gettime.c (SYSDEP_GETTIME_CPU): Add
	parameter list to macro.  Remove trailing semicolon.  Adjust users.

	* resolv/getaddrinfo_a.c (getaddrinfo_a): Avoid warning about unused
	variable.

	* sysdeps/ieee754/ldbl-96/e_j0l.c (__ieee754_j0l): Avoid storing
	mantissa words.
	* sysdeps/ieee754/ldbl-96/e_j1l.c (__ieee754_j1l): Likewise.

	* sysdeps/ieee754/ldbl-96/e_hypotl.c (__ieee754_hypotl): Avoid warning
	from unused variable.

	* sysdeps/generic/sysdep.h: Clean up, pretty print, use dwarf2.h for
	DWARF definitions.
	* sysdeps/generic/dwarf2.h: Don't define enums when using the file
	for assembling.

	* elf/dl-iteratephdr.c [!SHARED] (__dl_iterate_phdr): Don't iterate
	over namespaces.

	* sunrpc/rpc_prot.c (rejected): Fix case value.

	* sysdeps/unix/sysv/linux/internal_statvfs.c (INTERNAL_STATVFS): Use
	unsigned long long int to avoid warnings in shift.

	* posix/regex_internal.c (re_string_reconstruct): Actually use result
	of use of trans.
	* posix/regex_internal.h (re_string_wchar_at): Remove temporary
	variable tmp.

	* sysdeps/i386/i686/multiarch/wcscmp-c.c: Avoid warning.
	* sysdeps/i386/i686/multiarch/wcslen-c.c: Likewise.
	* sysdeps/i386/i686/multiarch/wmemcmp-c.c: Likewise.

	* nis/nis_table.c (nis_list): Use variable of correct type for
	result of __follow_path call.

2011-11-07  Adhemerval Zanella  <azanella@linux.vnet.ibm.com>

	* sysdeps/powerpc/fpu/math_private.h: Using inline assembly version
	of math functions ceil, trunc, floor, round, and sqrt, when
	avaliable on the platform.
	* sysdeps/powerpc/fpu/e_sqrt.c: Undefine __ieee754_sqrt to avoid
	name clash.
	* sysdeps/powerpc/fpu/e_sqrtf.c: Likewise.
	* sysdeps/powerpc/powerpc64/fpu/e_sqrt.c: Likewise.
	* sysdeps/powerpc/powerpc64/fpu/e_sqrtf.c: Likewise.

2011-10-30  Marek Polacek  <mpolacek@redhat.com>

	* libio/wfileops.c (_IO_wfile_underflow_mmap): Remove unused variable.
	* sysdeps/ieee754/dbl-64/mpsqrt.c (__mpsqrt): Likewise.

2011-11-11  Roland McGrath  <roland@hack.frob.com>

	* include/unistd.h: Fix __readlink return type.
	Reported by Chris Metcalf <cmetcalf@tilera.com>.

2011-11-11  Ulrich Drepper  <drepper@gmail.com>

	* stdlib/ucontext.h: Undo last change for makecontext.

2011-11-11  Andreas Schwab  <schwab@redhat.com>

	* nss/db-Makefile ($(VAR_DB)/group.db): Fix typo in awk script.

	* misc/sys/cdefs.h (__REDIRECT_NTHNL): Define.
	* setjmp/setjmp.h: Mark functions as non-leaf.
	* setjmp/bits/setjmp2.h: Likewise.
	* stdlib/ucontext.h: Likewise.

2011-11-10  Andreas Schwab  <schwab@redhat.com>

	* malloc/arena.c (_int_new_arena): Don't increment narenas.
	(reused_arena): Don't check arena limit.
	(arena_get2): Atomically check arena limit.

2011-11-08  Ulrich Drepper  <drepper@gmail.com>

	* locale/findlocale.c (_nl_find_locale): Use __strcasecmp_l.
	* intl/localealias.c (strcasecmp): Define using __strcasecmp_l.

	* sysdeps/i386/i686/multiarch/strcmp-ssse3.S: Remove unnecessary
	instructions.

2011-11-07  Andreas Schwab  <schwab@redhat.com>

	* libio/genops.c (_IO_flush_all_lockp): Only register cleanup
	handler when locking.

	* nss/nss_files/files-initgroups.c (_nss_files_initgroups_dyn):
	Fix size of allocated buffer.

2011-11-04  Andreas Schwab  <schwab@redhat.com>

	[BZ #10103]
	* math/math.h [__NO_LONG_DOUBLE_MATH && !_LIBC]: Provide
	declarations for long double functions.
	* math/complex.h [__NO_LONG_DOUBLE_MATH && !_LIBC]: Likewise.

	* elf/sprof.c (load_shobj): Fix off-by-one when reading link name.

2011-11-03  Andreas Schwab  <schwab@redhat.com>

	* nscd/nscd.c (main): Don't start AVC thread until credentials are
	installed.

	* nss/makedb.c (set_file_creation_context): Do nothing if SELinux
	is disabled.

2011-11-02  Samuel Thibault  <samuel.thibault@ens-lyon.org>

	* bits/ioctl-types.h (_IOT_sgttyb): Set number of chars to 4.

2011-11-01  Andreas Schwab  <schwab@linux-m68k.org>

	* include/alloca.h (stackinfo_alloca_round): Define.
	(extend_alloca): Use it.
	[_STACK_GROWS_UP]: Correct check for adjacent allocation.
	* elf/dl-deps.c (_dl_map_object_deps): Don't round alloca size
	here.

	* scripts/check-local-headers.sh: Ignore libaudit.h.

	* nscd/Makefile (extra-objs): Make recursively expanded.

2011-11-01  Ulrich Drepper  <drepper@gmail.com>

	* sysdeps/x86_64/strcmp.S: Fix test for non-ASCII locales.
	* sysdeps/x86_64/multiarch/strcmp-sse42.S: Likewise.

	* posix/tst-rfc3484.c: Add missing __free_in6ai dummy function.
	* posix/tst-rfc3484-2.c: Likewise.
	* posix/tst-rfc3484-3.c: Likewise.

	* sysdeps/unix/sysv/linux/bits/uio.h: Declare process_vm_readv and
	process_vm_writev.
	* sysdeps/unix/sysv/linux/syscalls.list: Add process_vm_readv and
	process_vm_writev.
	* sysdeps/unix/sysv/linux/Versions: Export process_vm_readv and
	process_vm_writev from libc using GLIBC_2.15 version.

	* nscd/connections.c: Use kernel headers instead of <netlink/netlink.h>.

2011-10-31  Paul Pluzhnikov  <ppluzhnikov@google.com>

	* elf/dl-deps.c (_dl_map_object_deps): Reuse alloca space to reduce
	stack usage.

2011-10-31  Ulrich Drepper  <drepper@gmail.com>

	[BZ #13367]
	* nss/getent.c (initgroups_keys): Show error message in case no group
	names are given.

	* include/ifaddrs.h: Declare __free_in6ai and __bump_nl_timestamp.
	* inet/check_pf.c: Provide dummy versions of __free_in6ai and
	__bump_nl_timestamp.
	* nscd/connections (nscd_init): When host database is served open
	netlink socket and request notification about configuration changes.
	(main_loop_poll): Track netlink file descriptor and bump timestamp
	in case data becomes available.
	(main_loop_epoll): Likewise.
	* nscd/nscd-client.h (DB_VERSION): Bump to 2.
	(database_pers_head): Add extra_data fileds.
	Declare __nscd_get_mapping and __nscd_get_nl_timestamp.
	* nscd/nscd_gethst_r.c (__nscd_get_nl_timestamp): New function.
	* nscd/nscd_helper.c (__nscd_get_mapping): Renamed from get_mapping.
	Adjust caller.
	* sysdeps/posix/getaddrinfo.c (getaddrinfo): Don't call free on
	in6ai data, call __free_in6ai.
	* sysdeps/unix/sysv/linux/Makefile [subdir=nscd] (sysdep-CFLAGS):
	Add -DHAVE_NETLINK.
	* sysdeps/unix/sysv/linux/check_pf.c: Major rewrite.  Cache the
	interface information.  Reuse previous data if netlink timestamp
	is not changed.
	(__bump_nl_timestamp): New function.
	(__free_in6ai): New function.

2011-10-30  Ulrich Drepper  <drepper@gmail.com>

	* sysdeps/unix/sysv/linux/check_pf.c (make_request): Don't call
	close_not_cancel_no_status here.
	(__check_pf): Reorganize code a bit to not call close twice if OOM.

2011-10-29  Ulrich Drepper  <drepper@gmail.com>

	[BZ #13276]
	* malloc/malloc.c (munmap_chunk): Don't use assertion to check munmap
	return value.

	* posix/sys/wait.h: Mark wait3 and wait4 with __THROWNL.
	* libio/stdio.h: Mark sprintf, vsprintf snprintf, vsnprintf, vasprintf,
	asprintf, __asprintf, obstack_printf, obstack_vprintf with __THROWNL.

2011-07-03  Andreas Jaeger  <aj@suse.de>

	[BZ #10709]
	* sysdeps/ieee754/dbl-64/s_sin.c (__sin): Fix incorrect rounding
	of sin. Patch suggested by Paul Zimmermann <zimmerma+gcc@loria.fr>.
	* math/libm-test.inc (sin_test): Add test case.

2011-10-29  Ulrich Drepper  <drepper@gmail.com>

	[BZ #13337]
	* elf/sprof.c (load_shobj): Correctly NUL-terminate link name.
	Patch by Thomas Jarosch <thomas.jarosch@intra2net.com>.

	* elf/chroot_canon.c (chroot_canon): Cleanups.

	* elf/dl-lookup.c (_dl_setup_hash): Avoid warning.

	[BZ #13335]
	* elf/chroot_canon.c (chroot_canon): Fix readlink call.
	Patch by Thomas Jarosch <thomas.jarosch@intra2net.com>.

	* string/test-strchr.c: Make usable for strchrnul testing.
	* string/test-strchrnul.c: New file.
	* string/Makefile (strop-tests): Add strchrnul.

	* po/it.po: Update from translation team.
	* po/es.po: Likewise.

2011-10-28  Ulrich Drepper  <drepper@gmail.com>

	* sysdeps/x86_64/multiarch/strstr.c (__m128i_strloadu_tolower): Take
	the three constants needed as parameters.  Drop the others.
	(strcasestr_sse42): Load uclow, uchigh, and lcqword and pass to
	__m128i_strloadu_tolower.
	Create and initialize variable zero and use it in all the places
	where _mm_setzero_si128 was used.

	* sysdeps/x86_64/fpu/multiarch/Makefile: Don't build brandred-avx.c,
	doasin-avx.c, dosincos-avx.c, e_asin-avx.c, mpatan-avx.c,
	mpatan2-avx.c, mpsqrt-avx.c, mptan-avx.c, sincos32-avx.c.
	* sysdeps/x86_64/fpu/multiarch/e_asin.c: There are no _avx variants
	anymore.
	* sysdeps/x86_64/fpu/multiarch/e_atan2-avx.c: Don't redirect __mpatan2.
	* sysdeps/x86_64/fpu/multiarch/s_atan-avx.c: Don't redirect __mpatan.
	* sysdeps/x86_64/fpu/multiarch/s_sin-avx.c: Don't redirect __branred,
	__docos, __dubsin, __mpcos, __mpcos1, __mpsin, __mpsin1.
	* sysdeps/x86_64/fpu/multiarch/s_tan-avx.c: Don't redirect __branred,
	__mpranred, __mptan.
	* sysdeps/x86_64/fpu/multiarch/brandred-avx.c: Removed.
	* sysdeps/x86_64/fpu/multiarch/doasin-avx.c: Removed.
	* sysdeps/x86_64/fpu/multiarch/dosincos-avx.c: Removed.
	* sysdeps/x86_64/fpu/multiarch/e_asin-avx.c: Removed.
	* sysdeps/x86_64/fpu/multiarch/mpatan-avx.c: Removed.
	* sysdeps/x86_64/fpu/multiarch/mpatan2-avx.c: Removed.
	* sysdeps/x86_64/fpu/multiarch/mpsqrt-avx.c: Removed.
	* sysdeps/x86_64/fpu/multiarch/mptan-avx.c: Removed.
	* sysdeps/x86_64/fpu/multiarch/sincos32-avx.c: Removed.

2011-10-28  Andreas Schwab  <schwab@redhat.com>

	* sysdeps/i386/i686/multiarch/strnlen-c.c (libc_hidden_def): Only
	redefine if SHARED.
	* sysdeps/i386/i686/multiarch/wcscmp-c.c (libc_hidden_def): Likewise.

	* sysdeps/i386/i686/multiarch/Makefile (sysdep_routines): Move
	wide char related routines to wcsmbs subdir.

2011-10-27  Andreas Schwab  <schwab@redhat.com>

	[BZ #13344]
	* misc/sys/cdefs.h (__THROWNL): Define.
	* posix/unistd.h: Use __THREADNL instead of __THREAD
	for memory synchronization functions.

2011-10-26  Roland McGrath  <roland@hack.frob.com>

	[BZ #13349]
	* libio/Versions (GLIBC_2.0): Remove open_obstack_stream, which
	doesn't exist.
	* manual/stdio.texi (Obstack Streams): Node removed.

2011-10-26  Andreas Schwab  <schwab@redhat.com>

	* sysdeps/ieee754/flt-32/e_j0f.c: Fix use of math_force_eval.
	* sysdeps/ieee754/dbl-64/s_round.c: Likewise.
	* sysdeps/ieee754/flt-32/s_roundf.c: Likewise.

	* math/math_private.h (math_force_eval): Allow non-addressable
	arguments.
	* sysdeps/i386/fpu/math_private.h (math_force_eval): Likewise.

2011-10-25  Ulrich Drepper  <drepper@gmail.com>

	* sysdeps/ieee754/dbl-64/e_rem_pio2.c: Comment everything out, the
	file is not needed.

	* sysdeps/x86_64/fpu/multiarch/e_asin.c: Support AVX variants.
	* sysdeps/x86_64/fpu/multiarch/e_atan2.c: Likewise.
	* sysdeps/x86_64/fpu/multiarch/e_exp.c: Likewise.
	* sysdeps/x86_64/fpu/multiarch/e_log.c: Likewise.
	* sysdeps/x86_64/fpu/multiarch/s_atan.c: Likewise.
	* sysdeps/x86_64/fpu/multiarch/s_sin.c: Likewise.
	* sysdeps/x86_64/fpu/multiarch/s_tan.c: Likewise.
	* sysdeps/x86_64/fpu/multiarch/Makefile: Fix some CFLAGS-* variables.
	Add AVX variants.
	* sysdeps/x86_64/fpu/multiarch/brandred-avx.c: New file.
	* sysdeps/x86_64/fpu/multiarch/doasin-avx.c: New file.
	* sysdeps/x86_64/fpu/multiarch/dosincos-avx.c: New file.
	* sysdeps/x86_64/fpu/multiarch/e_asin-avx.c: New file.
	* sysdeps/x86_64/fpu/multiarch/e_atan2-avx.c: New file.
	* sysdeps/x86_64/fpu/multiarch/e_exp-avx.c: New file.
	* sysdeps/x86_64/fpu/multiarch/e_log-avx.c: New file.
	* sysdeps/x86_64/fpu/multiarch/mpa-avx.c: New file.
	* sysdeps/x86_64/fpu/multiarch/mpatan-avx.c: New file.
	* sysdeps/x86_64/fpu/multiarch/mpatan2-avx.c: New file.
	* sysdeps/x86_64/fpu/multiarch/mpexp-avx.c: New file.
	* sysdeps/x86_64/fpu/multiarch/mplog-avx.c: New file.
	* sysdeps/x86_64/fpu/multiarch/mpsqrt-avx.c: New file.
	* sysdeps/x86_64/fpu/multiarch/mptan-avx.c: New file.
	* sysdeps/x86_64/fpu/multiarch/s_atan-avx.c: New file.
	* sysdeps/x86_64/fpu/multiarch/s_sin-avx.c: New file.
	* sysdeps/x86_64/fpu/multiarch/s_tan-avx.c: New file.
	* sysdeps/x86_64/fpu/multiarch/sincos32-avx.c: New file.
	* sysdeps/x86_64/fpu/multiarch/slowexp-avx.c: New file.

	* sysdeps/x86_64/multiarch/init-arch.h: Make bit_* macros available
	all the time.  Define bit_AVX.  Define HAS_* macros using bit_* macros.

	* sysdeps/x86_64/multiarch/strcmp-sse42.S: Move common code to earlier
	place.  Use VEX encoding when compiling for AVX.

2011-10-25  Andreas Schwab  <schwab@redhat.com>

	* wcsmbs/wcscmp.c (WCSCMP): Compare as wchar_t, not wint_t.
	* wcsmbs/wmemcmp.c (WMEMCMP): Likewise.

	* string/test-strchr.c (do_test): Don't generate NUL bytes.

2011-10-25  Ulrich Drepper  <drepper@gmail.com>

	* sysdeps/ieee754/dbl-64/e_atanh.c: Use math_force_eval instead of a
	useless if() expression.
	* sysdeps/ieee754/dbl-64/e_j0.c: Likewise.
	* sysdeps/ieee754/dbl-64/s_ceil.c: Likewise.
	* sysdeps/ieee754/dbl-64/s_expm1.c: Likewise.
	* sysdeps/ieee754/dbl-64/s_floor.c: Likewise.
	* sysdeps/ieee754/dbl-64/s_log1p.c: Likewise.
	* sysdeps/ieee754/dbl-64/s_round.c: Likewise.
	* sysdeps/ieee754/dbl-64/wordsize-64/s_ceil.c: Likewise.
	* sysdeps/ieee754/dbl-64/wordsize-64/s_floor.c: Likewise.
	* sysdeps/ieee754/dbl-64/wordsize-64/s_round.c: Likewise.
	* sysdeps/ieee754/flt-32/e_atanhf.c: Likewise.
	* sysdeps/ieee754/flt-32/e_j0f.c: Likewise.
	* sysdeps/ieee754/flt-32/s_ceilf.c: Likewise.
	* sysdeps/ieee754/flt-32/s_expm1f.c: Likewise.
	* sysdeps/ieee754/flt-32/s_floorf.c: Likewise.
	* sysdeps/ieee754/flt-32/s_log1pf.c: Likewise.
	* sysdeps/ieee754/flt-32/s_roundf.c: Likewise.
	* sysdeps/ieee754/ldbl-96/e_atanhl.c: Likewise.
	* sysdeps/ieee754/ldbl-96/e_j0l.c: Likewise.
	* sysdeps/ieee754/ldbl-96/s_roundl.c: Likewise.

	* sysdeps/x86_64/fpu/math_private.h: Use VEX encoding when possible.

2011-10-25  Andreas Schwab  <schwab@redhat.com>

	* elf/dl-deps.c (_dl_map_object_deps): Remove always true
	condition.
	* elf/dl-fini.c (_dl_sort_fini): Likewise.

2011-10-25  Ulrich Drepper  <drepper@gmail.com>

	* sysdeps/ieee754/dbl-64/branred.c: Move FMA4 code into separate
	.text section.  Avoid duplicate constants.
	* sysdeps/ieee754/dbl-64/doasin.c: Likewise.
	* sysdeps/ieee754/dbl-64/dosincos.c: Likewise.
	* sysdeps/ieee754/dbl-64/e_asin.c: Likewise.
	* sysdeps/ieee754/dbl-64/e_atan2.c: Likewise.
	* sysdeps/ieee754/dbl-64/e_exp.c: Likewise.
	* sysdeps/ieee754/dbl-64/e_log.c: Likewise.
	* sysdeps/ieee754/dbl-64/e_pow.c: Likewise.
	* sysdeps/ieee754/dbl-64/halfulp.c: Likewise.
	* sysdeps/ieee754/dbl-64/mpa.c: Likewise.
	* sysdeps/ieee754/dbl-64/mpa.h: Likewise.
	* sysdeps/ieee754/dbl-64/mpatan.c: Likewise.
	* sysdeps/ieee754/dbl-64/mpatan.h: Likewise.
	* sysdeps/ieee754/dbl-64/mpatan2.c: Likewise.
	* sysdeps/ieee754/dbl-64/mpexp.c: Likewise.
	* sysdeps/ieee754/dbl-64/mpexp.h: Likewise.
	* sysdeps/ieee754/dbl-64/mpsqrt.c: Likewise.
	* sysdeps/ieee754/dbl-64/mpsqrt.h: Likewise.
	* sysdeps/ieee754/dbl-64/mptan.c: Likewise.
	* sysdeps/ieee754/dbl-64/s_sin.c: Likewise.
	* sysdeps/ieee754/dbl-64/s_tan.c: Likewise.
	* sysdeps/ieee754/dbl-64/sincos32.c: Likewise.
	* sysdeps/ieee754/dbl-64/slowexp.c: Likewise.
	* sysdeps/ieee754/dbl-64/slowpow.c: Likewise.
	* sysdeps/x86_64/fpu/multiarch/brandred-fma4.c: Likewise.
	* sysdeps/x86_64/fpu/multiarch/doasin-fma4.c: Likewise.
	* sysdeps/x86_64/fpu/multiarch/dosincos-fma4.c: Likewise.
	* sysdeps/x86_64/fpu/multiarch/e_asin-fma4.c: Likewise.
	* sysdeps/x86_64/fpu/multiarch/e_atan2-fma4.c: Likewise.
	* sysdeps/x86_64/fpu/multiarch/e_exp-fma4.c: Likewise.
	* sysdeps/x86_64/fpu/multiarch/e_log-fma4.c: Likewise.
	* sysdeps/x86_64/fpu/multiarch/e_pow-fma4.c: Likewise.
	* sysdeps/x86_64/fpu/multiarch/halfulp-fma4.c: Likewise.
	* sysdeps/x86_64/fpu/multiarch/mpa-fma4.c: Likewise.
	* sysdeps/x86_64/fpu/multiarch/mpatan-fma4.c: Likewise.
	* sysdeps/x86_64/fpu/multiarch/mpatan2-fma4.c: Likewise.
	* sysdeps/x86_64/fpu/multiarch/mpexp-fma4.c: Likewise.
	* sysdeps/x86_64/fpu/multiarch/mplog-fma4.c: Likewise.
	* sysdeps/x86_64/fpu/multiarch/mpsqrt-fma4.c: Likewise.
	* sysdeps/x86_64/fpu/multiarch/mptan-fma4.c: Likewise.
	* sysdeps/x86_64/fpu/multiarch/s_atan-fma4.c: Likewise.
	* sysdeps/x86_64/fpu/multiarch/s_sin-fma4.c: Likewise.
	* sysdeps/x86_64/fpu/multiarch/s_tan-fma4.c: Likewise.
	* sysdeps/x86_64/fpu/multiarch/sincos32-fma4.c: Likewise.
	* sysdeps/x86_64/fpu/multiarch/slowexp-fma4.c: Likewise.
	* sysdeps/x86_64/fpu/multiarch/slowpow-fma4.c: Likewise.

2011-10-24  Ulrich Drepper  <drepper@gmail.com>

	* sysdeps/x86_64/dla.h: Move to ...
	* sysdeps/x86_64/fpu/dla.h: ...here.
	(DLA_FMS): Some compilers fail to inline __builtin_fma in some
	situations.  Use __builtin_fma only for gcc 4.6 and up.

	* config.make.in: Add have-mfma4 entry.
	* configure.in: Substitute libc_cv_cc_fma4.
	* math/Makefile (dbl-only-routines): Add sincostab.
	* sysdeps/ieee754/dbl-64/dosincos.c: Don't include sincos.tbl.
	Use __sincostab not sincos.
	* sysdeps/ieee754/dbl-64/e_asin.c: Don't define aliases when function
	name is a macro.
	* sysdeps/ieee754/dbl-64/e_exp.c: Likewise.
	* sysdeps/ieee754/dbl-64/e_log.c: Likewise.
	* sysdeps/ieee754/dbl-64/e_pow.c: Likewise.
	* sysdeps/ieee754/dbl-64/e_atan2.c: Likewise.  Define singArctan2
	using __copysign.
	* sysdeps/ieee754/dbl-64/mpa.c: Don't export __acr.  Don't define
	__cr and __cpymn.  Define __cpy unless NO___CPY is defined.  Define
	norm, denorm, and __mp_dbl unless NO___MP_DBL is defined.
	* sysdeps/ieee754/dbl-64/mpa.h: Don't declare __acr, __cr, __cpymn,
	and __inv.
	* sysdeps/ieee754/dbl-64/mpsqrt.c: Make fastiroot static.
	* sysdeps/ieee754/dbl-64/s_atan.c: Define __signArctan using
	__copysign.
	* sysdeps/ieee754/dbl-64/s_sin.c: Use __sincostab not sincos.  Don't
	define aliases when function name is a macro.
	* sysdeps/ieee754/dbl-64/sincostab.c: Renamed from
	sysdeps/ieee754/dbl-64/sincos.tbl.
	* sysdeps/x86_64/fpu/multiarch/Makefile: Add entries to build
	fma4-enabled routines.
	* sysdeps/x86_64/fpu/multiarch/brandred-fma4.c: New file.
	* sysdeps/x86_64/fpu/multiarch/doasin-fma4.c: New file.
	* sysdeps/x86_64/fpu/multiarch/dosincos-fma4.c: New file.
	* sysdeps/x86_64/fpu/multiarch/e_asin-fma4.c: New file.
	* sysdeps/x86_64/fpu/multiarch/e_asin.c: New file.
	* sysdeps/x86_64/fpu/multiarch/e_atan2-fma4.c: New file.
	* sysdeps/x86_64/fpu/multiarch/e_atan2.c: New file.
	* sysdeps/x86_64/fpu/multiarch/e_exp-fma4.c: New file.
	* sysdeps/x86_64/fpu/multiarch/e_exp.c: New file.
	* sysdeps/x86_64/fpu/multiarch/e_log-fma4.c: New file.
	* sysdeps/x86_64/fpu/multiarch/e_log.c: New file.
	* sysdeps/x86_64/fpu/multiarch/e_pow-fma4.c: New file.
	* sysdeps/x86_64/fpu/multiarch/e_pow.c: New file.
	* sysdeps/x86_64/fpu/multiarch/halfulp-fma4.c: New file.
	* sysdeps/x86_64/fpu/multiarch/mpa-fma4.c: New file.
	* sysdeps/x86_64/fpu/multiarch/mpatan-fma4.c: New file.
	* sysdeps/x86_64/fpu/multiarch/mpatan2-fma4.c: New file.
	* sysdeps/x86_64/fpu/multiarch/mpexp-fma4.c: New file.
	* sysdeps/x86_64/fpu/multiarch/mplog-fma4.c: New file.
	* sysdeps/x86_64/fpu/multiarch/mpsqrt-fma4.c: New file.
	* sysdeps/x86_64/fpu/multiarch/mptan-fma4.c: New file.
	* sysdeps/x86_64/fpu/multiarch/s_atan-fma4.c: New file.
	* sysdeps/x86_64/fpu/multiarch/s_atan.c: New file.
	* sysdeps/x86_64/fpu/multiarch/s_sin-fma4.c: New file.
	* sysdeps/x86_64/fpu/multiarch/s_sin.c: New file.
	* sysdeps/x86_64/fpu/multiarch/s_tan-fma4.c: New file.
	* sysdeps/x86_64/fpu/multiarch/s_tan.c: New file.
	* sysdeps/x86_64/fpu/multiarch/sincos32-fma4.c: New file.
	* sysdeps/x86_64/fpu/multiarch/slowexp-fma4.c: New file.
	* sysdeps/x86_64/fpu/multiarch/slowpow-fma4.c: New file.

	* sysdeps/ieee754/dbl-64/doasin.c: Adjust for DLA_FMA -> DLA_FMS
	rename.
	* sysdeps/ieee754/dbl-64/dosincos.c: Likewise.
	* sysdeps/ieee754/dbl-64/dosincos.c: Likewise.
	* sysdeps/ieee754/dbl-64/e_atan2.c: Likewise.
	* sysdeps/ieee754/dbl-64/e_log.c: Likewise.
	* sysdeps/ieee754/dbl-64/e_pow.c: Likewise.
	* sysdeps/ieee754/dbl-64/halfulp.c: Likewise.
	* sysdeps/ieee754/dbl-64/s_atan.c: Likewise.
	* sysdeps/ieee754/dbl-64/s_tan.c: Likewise.

2011-10-24  Andreas Schwab  <schwab@redhat.com>

	* wcsmbs/wcslen.c: Don't define WCSLEN, reverse logic.

2011-10-23  Ulrich Drepper  <drepper@gmail.com>

	* sysdeps/ieee754/dbl-64/wordsize-64/s_remquo.c: New file.

	* sysdeps/ieee754/dbl-64/e_fmod.c (__ieee754_fmod): Add some branch
	prediction.
	* sysdeps/ieee754/dbl-64/wordsize-64/e_fmod.c: New file.

	* string/strnlen.c: Don't define STRNLEN, reverse logic.
	Remove unused variable magic_bits.
	* sysdeps/i386/i686/multiarch/rtld-strnlen.c: New file.

	* string/strnlen.c: Define and use STRNLEN macro.
	* sysdeps/i386/i686/multiarch/Makefile [string] (sysdep_routines):
	Add strnlen-sse2, strnlen-c, wcslen-sse2, and wcslen-c.
	* sysdeps/i386/i686/multiarch/strlen-sse2.S: Add support for strnlen.
	* wcsmbs/wcslen.c: Define and use WCSLEN.
	* sysdeps/i386/i686/multiarch/strnlen-c.c: New file.
	* sysdeps/i386/i686/multiarch/strnlen-sse2.S: New file.
	* sysdeps/i386/i686/multiarch/strnlen.S: New file.
	* sysdeps/i386/i686/multiarch/wcslen-c.c: New file.
	* sysdeps/i386/i686/multiarch/wcslen-sse2.S: New file.
	* sysdeps/i386/i686/multiarch/wcslen.S: New file.
	Patch by Liubov Dmitrieva <liubov.dmitrieva@gmail.com>.

2011-10-20  Liubov Dmitrieva  <liubov.dmitrieva@gmail.com>

	* sysdeps/x86_64/multiarch/Makefile (sysdep_routines): Add
	strnlen-sse2-no-bsf.
	Rename strlen-no-bsf to strlen-sse2-no-bsf.
	* sysdeps/x86_64/multiarch/strlen-no-bsf.S: Rename to
	* sysdeps/x86_64/multiarch/strlen-sse2-no-bsf.S:
	Add strnlen support.
	(USE_AS_STRNLEN): New macro.
	* sysdeps/x86_64/multiarch/strnlen-sse2-no-bsf.S: New file.
	* sysdeps/x86_64/multiarch/strcat-ssse3.S: Update.
	Rename strlen-no-bsf.S to strlen-sse2-no-bsf.S
	* sysdeps/x86_64/wcslen.S: New file.

2011-10-20  Michael Zolotukhin  <michael.v.zolotukhin@gmail.com>

	* sysdeps/i386/i686/multiarch/memcpy-ssse3.S: Update.
	XMM-moves are used for copying on small sizes.

2011-10-19  Liubov Dmitrieva  <liubov.dmitrieva@gmail.com>

	* wcsmbs/Makefile (strop-tests): Add wcschr.
	* wcsmbs/test-wcschr.c: New file.
	* string/test-strchr.c: Update.
	Add wcschr support.
	(WIDE): New macro.

2011-10-18  Liubov Dmitrieva  <liubov.dmitrieva@gmail.com>

	* wcsmbs/Makefile (strop-tests): Add wcslen.
	* wcsmbs/test-wcslen.c: New file.
	* string/test-strlen.c: Update.
	Add wcslen support.
	(WIDE): New macro.

2011-10-23  Ulrich Drepper  <drepper@gmail.com>

	* po/it.po: Update from translation team.

2011-09-22  Liubov Dmitrieva  <liubov.dmitrieva@gmail.com>

	* sysdeps/x86_64/wcscmp.S: Update.
	Fix wrong comparison semantics.
	wcscmp shall use signed comparison not unsigned.
	Don't use substraction to avoid overflow bug.
	* sysdeps/i386/i686/multiarch/wcscmp-sse2.S: Likewise.
	* wcsmbc/wcscmp.c: Likewise.
	* string/test-strcmp.c: Likewise.
	Add new tests to check cases with negative values.

2011-10-23  Ulrich Drepper  <drepper@gmail.com>

	* sysdeps/ieee754/dbl-64/dla.h: Move DLA_FMA definition to...
	* sysdeps/x86_64/dla.h: ...here.  New file.
	* sysdeps/ieee754/dbl-64/doasin.c: Use <dla.h> not "dla.h".
	* sysdeps/ieee754/dbl-64/dosincos.c: Likewise.
	* sysdeps/ieee754/dbl-64/e_atan2.c: Likewise.
	* sysdeps/ieee754/dbl-64/e_log.c: Likewise.
	* sysdeps/ieee754/dbl-64/e_pow.c: Likewise.
	* sysdeps/ieee754/dbl-64/e_sqrt.c: Likewise.
	* sysdeps/ieee754/dbl-64/halfulp.c: Likewise.
	* sysdeps/ieee754/dbl-64/s_atan.c: Likewise.
	* sysdeps/ieee754/dbl-64/s_tan.c: Likewise.

2011-10-23  Andreas Schwab  <schwab@linux-m68k.org>

	* sysdeps/ieee754/ldbl-128ibm/e_jnl.c: Add __jnl_finite and
	__ynl_finite aliases.

2011-10-22  Ulrich Drepper  <drepper@gmail.com>

	* sysdeps/x86_64/fpu/libm-test-ulps: Update.

	* sysdeps/ieee754/dbl-64/dla.h: When compiling with FMA4 support
	define DLA_FMA.
	[DLA_FMA] (EMULV): Use DLA_FMA.
	[DLA_FMA] (MUL12): Use EMULV.
	* sysdeps/ieee754/dbl-64/doasin.c [DLA_FMA]: Don't define variables
	that are not needed.
	* sysdeps/ieee754/dbl-64/dosincos.c: Likewise.
	* sysdeps/ieee754/dbl-64/e_atan2.c: Likewise.
	* sysdeps/ieee754/dbl-64/e_log.c: Likewise.
	* sysdeps/ieee754/dbl-64/e_pow.c: Likewise.
	* sysdeps/ieee754/dbl-64/halfulp.c: Likewise.
	* sysdeps/ieee754/dbl-64/s_atan.c: Likewise.
	* sysdeps/ieee754/dbl-64/s_tan.c: Likewise.

2011-10-22  Andreas Schwab  <schwab@linux-m68k.org>

	* math/s_nan.c: Undef __nan.
	* math/s_nanf.c: Undef __nanf.
	* math/s_nanl.c: Undef __nanl.
	* sysdeps/ieee754/ldbl-128ibm/s_atanl.c: Include <math.h> before
	"math_private.h".

2011-10-22  Ulrich Drepper  <drepper@gmail.com>

	* math/s_catan.c: Add branch predictions.
	* math/s_catanf.c: Likewise.
	* math/s_catanh.c: Likewise.
	* math/s_catanhf.c: Likewise.
	* math/s_catanhl.c: Likewise.
	* math/s_catanl.c: Likewise.
	* math/s_cexp.c: Likewise.
	* math/s_cexpf.c: Likewise.
	* math/s_cexpl.c: Likewise.
	* math/s_clog.c: Likewise.
	* math/s_clog10.c: Likewise.
	* math/s_clog10f.c: Likewise.
	* math/s_clog10l.c: Likewise.
	* math/s_clogf.c: Likewise.
	* math/s_clogl.c: Likewise.
	* math/s_csqrt.c: Likewise.
	* math/s_csqrtf.c: Likewise.
	* math/s_csqrtl.c: Likewise.
	* math/s_ctanf.c: Likewise.
	* math/s_ctanh.c: Likewise.
	* math/s_ctanhf.c: Likewise.
	* math/s_ctanhl.c: Likewise.
	* math/s_ctanl.c: Likewise.

	* math/math_private.h: Define __nan, __nanf, __nanl.
	* math/s_cacosh.c: Include <math_private.h>.
	* math/s_cacoshl.c: Likewise.
	* math/s_casinh.c: Likewise.
	* math/s_casinhf.c: Likewise.
	* math/s_casinhl.c: Likewise.
	* math/s_ccos.c: Rely entire on ccosh.
	* math/s_ccosf.c: Rely entire on ccoshf.
	* math/s_ccosl.c: Rely entirely on ccoshl.
	* math/s_ccosh.c: Add branch predicion helpers.  Add branch prediction.
	Remove tests for FE_INVALID.
	* math/s_ccoshf.c: Likewise.
	* math/s_ccoshl.c: Likewise.
	* math/s_csin.c: Likewise.
	* math/s_csinf.c: Likewise.
	* math/s_csinh.c Likewise.
	* math/s_csinhf.c: Likewise.
	* math/s_csinhl.c: Likewise.
	* math/s_csinl.c: Likewise.
	* math/s_ctan.c: Likewise.
	* sysdeps/ieee754/dbl-64/e_acosh.c: Use __ieee754_sqrt.
	* sysdeps/ieee754/flt-32/e_acoshf.c: Use __ieee754_sqrtf.
	* sysdeps/ieee754/ldbl-96/e_acoshl.c: Use __ieee754_sqrtl.

2011-10-21  Ulrich Drepper  <drepper@gmail.com>

	* sysdeps/x86_64/multiarch/init-arch.c (__init_cpu_features): Fix
	compilation problems.

	* sysdeps/ieee754/dbl-64/e_log.c (__ieee754_log): Add a few more
	__builtin_expect.

2011-10-20  Ulrich Drepper  <drepper@gmail.com>

	* sysdeps/i386/configure.in: Test for -mfma4 option.
	* config.h.in: Add HAVE_FMA4_SUPPORT entry.
	* sysdeps/x86_64/multiarch/init-arch.h: Define HAS_FMA4 and
	COMMON_CPUID_INDEX_80000001.
	* sysdeps/x86_64/multiarch/init-arch.c: Read 80000001 leaf for AMD.
	* sysdeps/x86_64/fpu/multiarch/s_fma.c: Test for FMA4 support and
	use it if FMA3 is not supported.
	* sysdeps/x86_64/fpu/multiarch/s_fmaf.c: Likewise.

	* sysdeps/x86_64/multiarch/s_fma.c: Moved to ../fpu/multiarch.
	* sysdeps/x86_64/multiarch/s_fmaf.c: Likewise.

2011-10-20  Andreas Schwab  <schwab@redhat.com>

	[BZ #12892]
	* elf/dl-fini.c (_dl_sort_fini): Ignore relocation dependency if
	it would create a cycle with a link time dependency.

2011-10-19  Ulrich Drepper  <drepper@gmail.com>

	* sysdeps/x86_64/multiarch/rawmemchr.S: Small optimization to safe an
	instruction.
	* string/Makefile (strop-tests): Add rawmemchr.
	* string/test-rawmemchr.c: New file.

	* sysdeps/x86_64/multiarch/init-arch.h: Define bit_AVX and index_AVX.
	* sysdeps/x86_64/multiarch/strcmp-sse42.S: New file.  Split out from...
	* sysdeps/x86_64/multiarch/strcmp.S: ...here.  Include strcmp-sse42.S
	when compiling str{,n}casecmp and when AVX is available.  Hook up
	new optimized code in initializers.

2011-10-19  Andreas Schwab  <schwab@redhat.com>

	* sysdeps/x86_64/fpu/math_private.h (libc_feupdateenv): Use
	__feraiseexcept instead of feraiseexcept.

2011-10-18  Ulrich Drepper  <drepper@gmail.com>

	* math/math_private.h: Define defaults for libc_fetestexcept and
	libc_feupdateenv.
	* sysdeps/ieee754/dbl-64/s_fma.c: Use libc_fe* interfaces.
	* sysdeps/ieee754/dbl-64/s_fmaf.c: Likewise.
	* sysdeps/ieee754/flt-32/e_exp2f.c: Likewise.
	* sysdeps/ieee754/flt-32/e_expf.c: Likewise.
	* sysdeps/ieee754/flt-32/s_nearbyintf.c: Likewise.
	* sysdeps/x86_64/fpu/math_private.h: Define special versions of
	libc_fetestexcept and libc_feupdateenv.

	* math/math_private.h: Define defaults for libc_feholdexcept_setround,
	libc_feholdexcept_setroundf, libc_feholdexcept_setroundl.
	* sysdeps/ieee754/dbl-64/e_exp2.c: Use libc_feholdexcept_setround.
	* sysdeps/x86_64/fpu/math_private.h: Define special version of
	libc_feholdexcept_setround.

	* sysdeps/x86_64/fpu/multiarch/Makefile [math] (libm-sysdep-routines):
	Add s_nearbyint-c and s_nearbyintf-c.
	* sysdeps/x86_64/fpu/bits/mathinline.h: Define nearbyint and
	nearbyintf inlines.
	* sysdeps/x86_64/fpu/multiarch/s_nearbyint-c.c: New file.
	* sysdeps/x86_64/fpu/multiarch/s_nearbyint.S: New file.
	* sysdeps/x86_64/fpu/multiarch/s_nearbyintf-c.c: New file.
	* sysdeps/x86_64/fpu/multiarch/s_nearbyintf.S: New file.

	* math/math_private.h: Define defaults for libc_fegetround,
	libc_fegetroundf, libc_fegetroundl, libc_fesetround, libc_fesetroundf,
	libc_fesetroundl, libc_feholdexcept, libc_feholdexceptf,
	libc_feholdexceptl, libc_fesetenv, libc_fesetenvf, libc_fesetenvl.
	* sysdeps/ieee754/dbl-64/wordsize-64/s_nearbyint.c: Use
	libc_feholdexcept, libc_fesetround, libc_fesetenv instead of the
	standard functions.
	* sysdeps/ieee754/dbl-64/e_exp2.c: Likewise.
	Remove comments and hacks for old compiler versions.
	* sysdeps/x86_64/fpu/math_private.h: Define special versions of
	libc_fegetround, libc_fesetround, libc_feholdexcept, and
	libc_feholdexceptl.

2011-10-18  Andreas Schwab  <schwab@redhat.com>

	* sysdeps/x86_64/fpu/bits/fenv.h: Add C linkage markers.
	(__feraiseexcept_renamed): Add __NTH.
	(feraiseexcept): Add __NTH.  Rename local variables to fix
	namespace violations.

2011-10-17  Ulrich Drepper  <drepper@gmail.com>

	* sysdeps/ieee754/dbl-64/e_exp2.c (__ieee754_exp2): Small optimization.

	* sysdeps/ieee754/dbl-64/wordsize-64/s_frexp.c: New file.

	* sysdeps/x86_64/fpu/math_private.h: Relax asm requirements for
	recently added interfaces.
	* sysdeps/x86_64/fpu/bits/mathinline.h: Likewise.

	* sysdeps/x86_64/fpu/math_private.h: Add some parenthesis to be safe
	about macro parameter expansion.

	* sysdeps/x86_64/fpu/bits/mathinline.h: Don't define inlines if
	__NO_MATH_INLINES is defined.  Cleanups.

	* sysdeps/x86_64/fpu/math_private.h: Define __rint, __rintf, __floor,
	and __floorf is target has SSE4.1.
	* sysdeps/x86_64/fpu/multiarch/s_floor-c.c: Undef first.
	* sysdeps/x86_64/fpu/multiarch/s_floorf-c.: Likewise.
	* sysdeps/x86_64/fpu/multiarch/s_rint-c.c: Likewise.
	* sysdeps/x86_64/fpu/multiarch/s_rintf-c.c: Likewise.

	* sysdeps/x86_64/fpu/bits/mathinline.h (floor): Use correct function
	name.
	(floorf): Likewise.

	* nscd/netgroupcache.c (addgetnetgrentX): Fix #ifdef nesting.

2011-10-17  Andreas Schwab  <schwab@redhat.com>

	* misc/sys/cdefs.h: Fix last change.

	* grp/initgroups.c (internal_getgrouplist): Fix initgroups
	database lookup.

2011-10-16  Ulrich Drepper  <drepper@gmail.com>

	* misc/sys/cdefs.h: Use leaf function attribute in __THROW.

	* sysdeps/ieee754/dbl-64/s_ceil.c: Avoid alias renamed.
	* sysdeps/ieee754/dbl-64/s_floor.c: Likewise.
	* sysdeps/ieee754/dbl-64/s_rint.c: Likewise.
	* sysdeps/ieee754/dbl-64/wordsize-64/s_ceil.c: Likewise.
	* sysdeps/ieee754/dbl-64/wordsize-64/s_floor.c: Likewise.
	* sysdeps/ieee754/dbl-64/wordsize-64/s_rint.c: Likewise.
	* sysdeps/ieee754/flt-32/s_ceilf.c: Likewise.
	* sysdeps/ieee754/flt-32/s_floorf.c: Likewise.
	* sysdeps/ieee754/flt-32/s_rintf.c: Likewise.
	* sysdeps/x86_64/fpu/multiarch/Makefile: New file.
	* sysdeps/x86_64/fpu/multiarch/s_ceil-c.c: New file.
	* sysdeps/x86_64/fpu/multiarch/s_ceil.S: New file.
	* sysdeps/x86_64/fpu/multiarch/s_ceilf-c.c: New file.
	* sysdeps/x86_64/fpu/multiarch/s_ceilf.S: New file.
	* sysdeps/x86_64/fpu/multiarch/s_floor-c.c: New file.
	* sysdeps/x86_64/fpu/multiarch/s_floor.S: New file.
	* sysdeps/x86_64/fpu/multiarch/s_floorf-c.c: New file.
	* sysdeps/x86_64/fpu/multiarch/s_floorf.S: New file.
	* sysdeps/x86_64/fpu/multiarch/s_rint-c.c: New file.
	* sysdeps/x86_64/fpu/multiarch/s_rint.S: New file.
	* sysdeps/x86_64/fpu/multiarch/s_rintf-c.c: New file.
	* sysdeps/x86_64/fpu/multiarch/s_rintf.S: New file.

	* sysdeps/x86_64/fpu/bits/mathinline.h: Add inlines for rint, rintf,
	ceil, ceilf, floor, floorf.

	* elf/do-rel.h (elf_dynamic_do_Rel): Work around linker problem.
	Perform IRELATIVE relocations last.

	* elf/do-rel.h: Add another parameter nrelative, replacing the
	local variable with the same name.  Change name of the function
	to end in Rel or Rela (uppercase).
	* elf/dynamic-link.h (_ELF_DYNAMIC_DO_RELOC): Add new element
	nrelative to ranges.  Only nonzero for DT_REL/DT_RELA.  Pass to the
	elf_dynamic_do_##reloc function.

2011-10-15  Ulrich Drepper  <drepper@gmail.com>

	* sysdeps/i386/i686/fpu/e_log.S: No need for the fyl2xp1 use, fyl2x
	is sufficient, at least on modern CPUs.

	* sysdeps/ieee754/dbl-64/wordsize-64/s_floor.c: New file.

	* sysdeps/ieee754/dbl-64/e_cosh.c: Cleanup.
	* sysdeps/ieee754/dbl-64/wordsize-64/e_cosh.c: New file.

	* math/Versions [libm] (GLIBC_2.15): Add __exp_finite, __expf_finite,
	__expl_finite.
	* math/bits/math-finite.h: Add entries for exp.
	* math/e_expl.c: Add __*_finite alias.
	* sysdeps/i386/fpu/e_exp.S: Likewise.
	* sysdeps/i386/fpu/e_expf.S: Likewise.
	* sysdeps/i386/fpu/e_expl.c: Likewise.
	* sysdeps/ieee754/dbl-64/e_exp.c: Likewise.
	* sysdeps/ieee754/flt-32/e_expf.c: Likewise.
	* sysdeps/ieee754/ldbl-128/e_expl.c: Likewise.
	* sysdeps/ieee754/ldbl-128ibm/e_expl.c: Likewise.
	* sysdeps/ieee754/dbl-64/w_exp.c: Complete rewrite.
	* sysdeps/ieee754/flt-32/w_expf.c: Likewise.
	* sysdeps/ieee754/ldbl-96/w_expl.c: Likewise.

	* sysdeps/i386/i686/fpu/e_logf.S: No need for the fyl2xp1 use, fyl2x
	is sufficient, at least on modern CPUs.

	* ctype/ctype-info.c (__ctype_init): Define.
	* include/ctype.h (__ctype_init): Declare.
	(__ctype_b_loc): The variable is always initialized.
	(__ctype_toupper_loc): Likewise.
	(__ctype_tolower_loc): Likewise.
	* ctype/Versions: Export __ctype_init for GLIBC_PRIVATE.
	* sysdeps/unix/sysv/linux/init-first.c (_init): Call __ctype_init.

2011-10-15  Andreas Schwab  <schwab@linux-m68k.org>

	* wcsmbs/wmemcmp.c (WMEMCMP): Define.

	* configure.in: Also look in $cxxmachine/include for C++ system
	headers.

2011-09-27  Liubov Dmitrieva  <liubov.dmitrieva@gmail.com>

	* sysdeps/x86_64/multiarch/Makefile: (sysdep_routines): Add
	memcmp-ssse3 wmemcmp-sse4 wmemcmp-ssse3 wmemcmp-c
	* sysdeps/x86_64/multiarch/memcmp-ssse3: New file.
	* sysdeps/x86_64/multiarch/memcmp.S: Update.  Add __memcmp_ssse3.
	* sysdeps/x86_64/multiarch/memcmp-sse4.S: Update.
	(USE_AS_WMEMCMP): New macro.
	Fixing indents.
	* sysdeps/x86_64/multiarch/wmemcmp.S: New file.
	* sysdeps/x86_64/multiarch/wmemcmp-ssse3.S: New file.
	* sysdeps/x86_64/multiarch/wmemcmp-sse4.S: New file.
	* sysdeps/x86_64/multiarch/wmemcmp-c.S: New file.
	* sysdeps/i386/i686/multiarch/Makefile (sysdep_routines): Add
	wmemcmp-ssse3 wmemcmp-sse4 wmemcmp-c
	* sysdeps/i386/i686/multiarch/wmemcmp.S: New file.
	* sysdeps/i386/i686/multiarch/wmemcmp-c.c: New file.
	* sysdeps/i386/i686/multiarch/wmemcmp-ssse3.S: New file.
	* sysdeps/i386/i686/multiarch/wmemcmp-sse4.S: New file.
	* sysdeps/i386/i686/multiarch/memcmp-sse4.S: Update.
	(USE_AS_WMEMCMP): New macro.
	* sysdeps/i386/i686/multiarch/memcmp-ssse3: Likewise.
	* sysdeps/string/test-memcmp.c: Update.
	Fix simple_wmemcmp.
	Add new tests.
	* wcsmbs/wmemcmp.c: Update.
	(WMEMCMP): New macro.
	Fix overflow bug.

2011-10-12  Andreas Jaeger  <aj@suse.de>

	[BZ #13268]
	* math/bits/mathcalls.h: Mark argument 2 of modf as non-null.

2011-10-15  Ulrich Drepper  <drepper@gmail.com>

	* libio/iofwide.c (do_length): Avoid warning.

	* ctype/ctype.h (__isctype_f): Add missing __THROW.

2011-10-14  Ulrich Drepper  <drepper@gmail.com>

	* elf/pldd-xx.c (find_maps): Remove leftover debug message.

	* sysdeps/i386/fpu/e_log.S: Add real definition of __log_finite.
	* sysdeps/i386/fpu/e_logf.S: Add real definition of __logf_finite.
	* sysdeps/i386/fpu/e_logl.S: Add real definition of __logl_finite.
	* sysdeps/i386/i686/fpu/e_log.S: New file.
	* sysdeps/i386/i686/fpu/e_logf.S: New file.
	* sysdeps/i386/i686/fpu/e_logl.S: New file.

	* ctype/ctype.h: Add support for inlined isXXX functions when
	compiling C++ code.

2011-10-14  Andreas Schwab  <schwab@redhat.com>

	* sysdeps/s390/fpu/libm-test-ulps: Adjust ULPs for jn tests.

	* sysdeps/x86_64/fpu/fraiseexcpt.c: Fix last change.

2011-10-13  Roland McGrath  <roland@hack.frob.com>

	[BZ #13291]
	* manual/string.texi (String/Array Comparison): Typo fix in strverscmp.

2011-10-13  Andreas Schwab  <schwab@redhat.com>

	* sysdeps/x86_64/fpu/fraiseexcpt.c: Add __feraiseexcept alias.
	* sysdeps/x86_64/fpu/feupdateenv.c: Use __feraiseexcept instead of
	feraiseexcept.

	* sysdeps/x86_64/memrchr.S: Check for zero size.

	* string/stratcliff.c: Add memrchr tests.

2011-10-12  Liubov Dmitrieva  <liubov.dmitrieva@gmail.com>

	* sysdeps/i386/i686/multiarch/Makefile (sysdep_routines): Add
	memchr-sse2 memchr-sse2-bsf memrchr-sse2 memrchr-sse2-bsf memrchr-c
	rawmemchr-sse2 rawmemchr-sse2-bsf.
	* sysdeps/i386/i686/multiarch/memchr.S: New file.
	* sysdeps/i386/i686/multiarch/memchr-sse2.S: New file.
	* sysdeps/i386/i686/multiarch/memchr-sse2-bsf.S: New file.
	* sysdeps/i386/i686/multiarch/memrchr.S: New file.
	* sysdeps/i386/i686/multiarch/memrchr-c.c: New file.
	* sysdeps/i386/i686/multiarch/memrchr-sse2.S: New file.
	* sysdeps/i386/i686/multiarch/memrchr-sse2-bsf.S: New file.
	* sysdeps/i386/i686/multiarch/rawmemchr.S: New file.
	* sysdeps/i386/i686/multiarch/rawmemchr-sse2.S: New file.
	* sysdeps/i386/i686/multiarch/rawmemchr-sse2-bsf.S: New file.
	* string/memrchr.c (MEMRCHR): New macro.

2011-10-12  Ulrich Drepper  <drepper@gmail.com>

	Add integration with gcc's -ffinite-math-only and optimize wrapper
	functions in libm.
	* Versions.def: Define GLIBC_2.15 version for libm.
	* math/Makefile (headers): Add bits/math-finite.h.
	* math/bits/math-finite.h: New file.
	* sysdeps/ia64/fpu/bits/math-finite.h: New file.
	* math/Versions [libm] (GLIBC_2.15): Export __*_finite symbols.
	* math/e_acoshl.c: Add __*_finite alias.
	* math/e_acosl.c: Likewise.
	* math/e_asinl.c: Likewise.
	* math/e_atan2l.c: Likewise.
	* math/e_atanhl.c: Likewise.
	* math/e_coshl.c: Likewise.
	* math/e_exp10.c: Likewise.
	* math/e_exp10f.c: Likewise.
	* math/e_exp10l.c: Likewise.
	* math/e_exp2l.c: Likewise.
	* math/e_fmodl.c: Likewise.
	* math/e_gammal_r.c: Likewise.
	* math/e_hypotl.c: Likewise.
	* math/e_j0l.c: Likewise.
	* math/e_j1l.c: Likewise.
	* math/e_jnl.c: Likewise.
	* math/e_lgammal_r.c: Likewise.
	* math/e_log10l.c: Likewise.
	* math/e_log2l.c: Likewise.
	* math/e_logl.c: Likewise.
	* math/e_powl.c: Likewise.
	* math/e_sinhl.c: Likewise.
	* math/e_sqrtl.c: Likewise.
	* math/e_scalb.c: Completely rewritten and optimized.
	* math/e_scalbf.c: Likewise.
	* math/e_scalbl.c: Likewise.
	* math/w_acos.c: Likewise.
	* math/w_acosf.c: Likewise.
	* math/w_acosl.c: Likewise.
	* math/w_acosh.c: Likewise.
	* math/w_acoshf.c: Likewise.
	* math/w_acoshl.c: Likewise.
	* math/w_asin.c: Likewise.
	* math/w_asinf.c: Likewise.
	* math/w_asinl.c: Likewise.
	* math/w_atan2.c: Likewise.
	* math/w_atan2f.c: Likewise.
	* math/w_atan2l.c: Likewise.
	* math/w_atanh.c: Likewise.
	* math/w_atanhf.c: Likewise.
	* math/w_atanhl.c: Likewise.
	* math/w_exp10.c: Likewise.
	* math/w_exp10f.c: Likewise.
	* math/w_exp10l.c: Likewise.
	* math/w_fmod.c: Likewise.
	* math/w_fmodf.c: Likewise.
	* math/w_fmodl.c: Likewise.
	* math/w_j0.c: Likewise.
	* math/w_j0f.c: Likewise.
	* math/w_j0l.c: Likewise.
	* math/w_j1.c: Likewise.
	* math/w_j1f.c: Likewise.
	* math/w_j1l.c: Likewise.
	* math/w_jn.c: Likewise.
	* math/w_jnf.c: Likewise.
	* math/w_log.c: Likewise.
	* math/w_logf.c: Likewise.
	* math/w_logl.c: Likewise.
	* math/w_log10.c: Likewise.
	* math/w_log10f.c: Likewise.
	* math/w_log10l.c: Likewise.
	* math/w_log2.c: Likewise.
	* math/w_log2f.c: Likewise.
	* math/w_log2l.c: Likewise.
	* math/w_pow.c: Likewise.
	* math/w_powf.c: Likewise.
	* math/w_powl.c: Likewise.
	* math/w_remainder.c: Likewise.
	* math/w_remainderf.c: Likewise.
	* math/w_remainderl.c: Likewise.
	* math/w_scalb.c: Likewise.
	* math/w_scalbf.c: Likewise.
	* math/w_scalbl.c: Likewise.
	* math/w_sqrt.c: Likewise.
	* math/w_sqrtf.c: Likewise.
	* math/w_sqrtl.c: Likewise.
	* math/math.h: Define __MATH_DECLARE_LDOUBLE if long double functions
	are declared.  Include <bits/math-finite.h> if -ffinite-math-only is
	used.
	* math/math_private.h: Declare __kernel_standard_f.
	* math/w_cosh.c: Remove cruft and optimize a bit.
	* math/w_coshf.c: Likewise.
	* math/w_coshl.c: Likewise.
	* math/w_exp2.c: Likewise.
	* math/w_exp2f.c: Likewise.
	* math/w_exp2l.c: Likewise.
	* math/w_hypot.c: Likewise.
	* math/w_hypotf.c: Likewise.
	* math/w_hypotl.c: Likewise.
	* math/w_lgamma.c: Likewise.
	* math/w_lgamma_r.c: Likewise.
	* math/w_lgammaf.c: Likewise.
	* math/w_lgammaf_r.c: Likewise.
	* math/w_lgammal.c: Likewise.
	* math/w_lgammal_r.c: Likewise.
	* math/w_sinh.c: Likewise.
	* math/w_sinhf.c: Likewise.
	* math/w_sinhl.c: Likewise.
	* math/w_tgamma.c: Likewise.
	* math/w_tgammaf.c: Likewise.
	* math/w_tgammal.c: Likewise.
	* sysdeps/ieee754/dbl-64/e_atanh.c: Likewise.
	* sysdeps/ieee754/flt-32/e_atanhf.c: Likewise.
	* sysdeps/i386/fpu/e_acos.S: Add __*_finite alias.
	Minor optimizations.  Pretty printing.  Remove cruft.
	* sysdeps/i386/fpu/e_acosf.S: Likewise.
	* sysdeps/i386/fpu/e_acosh.S: Likewise.
	* sysdeps/i386/fpu/e_acoshf.S: Likewise.
	* sysdeps/i386/fpu/e_acoshl.S: Likewise.
	* sysdeps/i386/fpu/e_acosl.c: Likewise.
	* sysdeps/i386/fpu/e_asin.S: Likewise.
	* sysdeps/i386/fpu/e_asinf.S: Likewise.
	* sysdeps/i386/fpu/e_atan2.S: Likewise.
	* sysdeps/i386/fpu/e_atan2f.S: Likewise.
	* sysdeps/i386/fpu/e_atan2l.c: Likewise.
	* sysdeps/i386/fpu/e_atanh.S: Likewise.
	* sysdeps/i386/fpu/e_atanhf.S: Likewise.
	* sysdeps/i386/fpu/e_atanhl.S: Likewise.
	* sysdeps/i386/fpu/e_exp10.S: Likewise.
	* sysdeps/i386/fpu/e_exp10f.S: Likewise.
	* sysdeps/i386/fpu/e_exp10l.S: Likewise.
	* sysdeps/i386/fpu/e_exp2.S: Likewise.
	* sysdeps/i386/fpu/e_exp2f.S: Likewise.
	* sysdeps/i386/fpu/e_exp2l.S: Likewise.
	* sysdeps/i386/fpu/e_fmod.S: Likewise.
	* sysdeps/i386/fpu/e_fmodf.S: Likewise.
	* sysdeps/i386/fpu/e_fmodl.c: Likewise.
	* sysdeps/i386/fpu/e_hypot.S: Likewise.
	* sysdeps/i386/fpu/e_hypotf.S: Likewise.
	* sysdeps/i386/fpu/e_log.S: Likewise.
	* sysdeps/i386/fpu/e_log10.S: Likewise.
	* sysdeps/i386/fpu/e_log10f.S: Likewise.
	* sysdeps/i386/fpu/e_log10l.S: Likewise.
	* sysdeps/i386/fpu/e_log2.S: Likewise.
	* sysdeps/i386/fpu/e_log2f.S: Likewise.
	* sysdeps/i386/fpu/e_log2l.S: Likewise.
	* sysdeps/i386/fpu/e_logf.S: Likewise.
	* sysdeps/i386/fpu/e_logl.S: Likewise.
	* sysdeps/i386/fpu/e_pow.S: Likewise.
	* sysdeps/i386/fpu/e_powf.S: Likewise.
	* sysdeps/i386/fpu/e_powl.S: Likewise.
	* sysdeps/i386/fpu/e_remainder.S: Likewise.
	* sysdeps/i386/fpu/e_remainderf.S: Likewise.
	* sysdeps/i386/fpu/e_remainderl.S: Likewise.
	* sysdeps/i386/fpu/e_scalb.S: Likewise.
	* sysdeps/i386/fpu/e_scalbf.S: Likewise.
	* sysdeps/i386/fpu/e_scalbl.S: Likewise.
	* sysdeps/i386/fpu/e_sqrt.S: Likewise.
	* sysdeps/i386/fpu/e_sqrtf.S: Likewise.
	* sysdeps/i386/fpu/e_sqrtl.c: Likewise.
	* sysdeps/ieee754/dbl-64/e_acosh.c: Likewise.
	* sysdeps/ieee754/dbl-64/e_asin.c: Likewise.
	* sysdeps/ieee754/dbl-64/e_atan2.c: Likewise.
	* sysdeps/ieee754/dbl-64/e_cosh.c: Likewise.
	* sysdeps/ieee754/dbl-64/e_exp2.c: Likewise.
	* sysdeps/ieee754/dbl-64/e_fmod.c: Likewise.
	* sysdeps/ieee754/dbl-64/e_gamma_r.c: Likewise.
	* sysdeps/ieee754/dbl-64/e_hypot.c: Likewise.
	* sysdeps/ieee754/dbl-64/e_j0.c: Likewise.
	* sysdeps/ieee754/dbl-64/e_j1.c: Likewise.
	* sysdeps/ieee754/dbl-64/e_jn.c: Likewise.
	* sysdeps/ieee754/dbl-64/e_lgamma_r.c: Likewise.
	* sysdeps/ieee754/dbl-64/e_log.c: Likewise.
	* sysdeps/ieee754/dbl-64/e_log10.c: Likewise.
	* sysdeps/ieee754/dbl-64/e_log2.c: Likewise.
	* sysdeps/ieee754/dbl-64/e_pow.c: Likewise.
	* sysdeps/ieee754/dbl-64/e_remainder.c: Likewise.
	* sysdeps/ieee754/dbl-64/e_sinh.c: Likewise.
	* sysdeps/ieee754/dbl-64/e_sqrt.c: Likewise.
	* sysdeps/ieee754/dbl-64/halfulp.c: Likewise.
	* sysdeps/ieee754/dbl-64/s_asinh.c: Likewise.
	* sysdeps/ieee754/flt-32/e_acosf.c: Likewise.
	* sysdeps/ieee754/flt-32/e_acoshf.c: Likewise.
	* sysdeps/ieee754/flt-32/e_asinf.c: Likewise.
	* sysdeps/ieee754/flt-32/e_atan2f.c: Likewise.
	* sysdeps/ieee754/flt-32/e_coshf.c: Likewise.
	* sysdeps/ieee754/flt-32/e_exp2f.c: Likewise.
	* sysdeps/ieee754/flt-32/e_fmodf.c: Likewise.
	* sysdeps/ieee754/flt-32/e_gammaf_r.c: Likewise.
	* sysdeps/ieee754/flt-32/e_hypotf.c: Likewise.
	* sysdeps/ieee754/flt-32/e_j0f.c: Likewise.
	* sysdeps/ieee754/flt-32/e_j1f.c: Likewise.
	* sysdeps/ieee754/flt-32/e_jnf.c: Likewise.
	* sysdeps/ieee754/flt-32/e_lgammaf_r.c: Likewise.
	* sysdeps/ieee754/flt-32/e_log10f.c: Likewise.
	* sysdeps/ieee754/flt-32/e_log2f.c: Likewise.
	* sysdeps/ieee754/flt-32/e_logf.c: Likewise.
	* sysdeps/ieee754/flt-32/e_powf.c: Likewise.
	* sysdeps/ieee754/flt-32/e_remainderf.c: Likewise.
	* sysdeps/ieee754/flt-32/e_sinhf.c: Likewise.
	* sysdeps/ieee754/flt-32/e_sqrtf.c: Likewise.
	* sysdeps/ieee754/flt-32/s_asinhf.c: Likewise.
	* sysdeps/ieee754/ldbl-128/e_acoshl.c: Likewise.
	* sysdeps/ieee754/ldbl-128/e_acosl.c: Likewise.
	* sysdeps/ieee754/ldbl-128/e_asinl.c: Likewise.
	* sysdeps/ieee754/ldbl-128/e_atan2l.c: Likewise.
	* sysdeps/ieee754/ldbl-128/e_atanhl.c: Likewise.
	* sysdeps/ieee754/ldbl-128/e_coshl.c: Likewise.
	* sysdeps/ieee754/ldbl-128/e_fmodl.c: Likewise.
	* sysdeps/ieee754/ldbl-128/e_gammal_r.c: Likewise.
	* sysdeps/ieee754/ldbl-128/e_hypotl.c: Likewise.
	* sysdeps/ieee754/ldbl-128/e_j0l.c: Likewise.
	* sysdeps/ieee754/ldbl-128/e_j1l.c: Likewise.
	* sysdeps/ieee754/ldbl-128/e_jnl.c: Likewise.
	* sysdeps/ieee754/ldbl-128/e_lgammal_r.c: Likewise.
	* sysdeps/ieee754/ldbl-128/e_log10l.c: Likewise.
	* sysdeps/ieee754/ldbl-128/e_log2l.c: Likewise.
	* sysdeps/ieee754/ldbl-128/e_logl.c: Likewise.
	* sysdeps/ieee754/ldbl-128/e_powl.c: Likewise.
	* sysdeps/ieee754/ldbl-128/e_remainderl.c: Likewise.
	* sysdeps/ieee754/ldbl-128/e_sinhl.c: Likewise.
	* sysdeps/ieee754/ldbl-128ibm/e_acoshl.c: Likewise.
	* sysdeps/ieee754/ldbl-128ibm/e_acosl.c: Likewise.
	* sysdeps/ieee754/ldbl-128ibm/e_asinl.c: Likewise.
	* sysdeps/ieee754/ldbl-128ibm/e_atan2l.c: Likewise.
	* sysdeps/ieee754/ldbl-128ibm/e_atanhl.c: Likewise.
	* sysdeps/ieee754/ldbl-128ibm/e_coshl.c: Likewise.
	* sysdeps/ieee754/ldbl-128ibm/e_fmodl.c: Likewise.
	* sysdeps/ieee754/ldbl-128ibm/e_gammal_r.c: Likewise.
	* sysdeps/ieee754/ldbl-128ibm/e_hypotl.c: Likewise.
	* sysdeps/ieee754/ldbl-128ibm/e_log10l.c: Likewise.
	* sysdeps/ieee754/ldbl-128ibm/e_log2l.c: Likewise.
	* sysdeps/ieee754/ldbl-128ibm/e_logl.c: Likewise.
	* sysdeps/ieee754/ldbl-128ibm/e_powl.c: Likewise.
	* sysdeps/ieee754/ldbl-128ibm/e_remainderl.c: Likewise.
	* sysdeps/ieee754/ldbl-128ibm/e_sinhl.c: Likewise.
	* sysdeps/ieee754/ldbl-128ibm/e_sqrtl.c: Likewise.
	* sysdeps/ieee754/ldbl-96/e_acoshl.c: Likewise.
	* sysdeps/ieee754/ldbl-96/e_asinl.c: Likewise.
	* sysdeps/ieee754/ldbl-96/e_atan2l.c: Likewise.
	* sysdeps/ieee754/ldbl-96/e_atanhl.c: Likewise.
	* sysdeps/ieee754/ldbl-96/e_coshl.c: Likewise.
	* sysdeps/ieee754/ldbl-96/e_gammal_r.c: Likewise.
	* sysdeps/ieee754/ldbl-96/e_hypotl.c: Likewise.
	* sysdeps/ieee754/ldbl-96/e_j0l.c: Likewise.
	* sysdeps/ieee754/ldbl-96/e_j1l.c: Likewise.
	* sysdeps/ieee754/ldbl-96/e_jnl.c: Likewise.
	* sysdeps/ieee754/ldbl-96/e_lgammal_r.c: Likewise.
	* sysdeps/ieee754/ldbl-96/e_remainderl.c: Likewise.
	* sysdeps/ieee754/ldbl-96/e_sinhl.c: Likewise.
	* sysdeps/ieee754/ldbl-96/s_asinhl.c: Likewise.
	* sysdeps/powerpc/fpu/e_hypot.c: Likewise.
	* sysdeps/powerpc/fpu/e_hypotf.c: Likewise.
	* sysdeps/powerpc/fpu/e_sqrt.c: Likewise.
	* sysdeps/powerpc/fpu/e_sqrtf.c: Likewise.
	* sysdeps/powerpc/powerpc64/fpu/e_sqrt.c: Likewise.
	* sysdeps/powerpc/powerpc64/fpu/e_sqrtf.c: Likewise.
	* sysdeps/s390/fpu/e_sqrt.c: Likewise.
	* sysdeps/s390/fpu/e_sqrtf.c: Likewise.
	* sysdeps/s390/fpu/e_sqrtl.c: Likewise.
	* sysdeps/sparc/sparc32/e_sqrt.c: Likewise.
	* sysdeps/sparc/sparc64/fpu/e_sqrtl.c: Likewise.
	* sysdeps/x86_64/fpu/e_exp2l.S: Likewise.
	* sysdeps/x86_64/fpu/e_fmodl.S: Likewise.
	* sysdeps/x86_64/fpu/e_log10l.S: Likewise.
	* sysdeps/x86_64/fpu/e_log2l.S: Likewise.
	* sysdeps/x86_64/fpu/e_logl.S: Likewise.
	* sysdeps/x86_64/fpu/e_powl.S: Likewise.
	* sysdeps/x86_64/fpu/e_remainderl.S: Likewise.
	* sysdeps/x86_64/fpu/e_scalbl.S: Likewise.
	* sysdeps/x86_64/fpu/e_sqrt.c: Likewise.  Fix parameter order
	* sysdeps/x86_64/fpu/e_sqrtf.c: Likewise.
	* sysdeps/x86_64/fpu/math_private.h (__isnan): Cast d parameter.
	(__isnanf): Likewise.
	(__isinf_ns): Likewise.
	(__isinf_nsf): Likewise.
	(__finite): Likewise.
	(__finitef): Likewise.
	(__ieee754_sqrt): Define as macro.
	(__ieee754_sqrtf): Define as macro.
	(__ieee754_sqrtl): Define as macro.
	* sysdeps/x86_64/fpu/bits/fenv.h (feraiseexcept): Add partially
	inlined copy.
	* sysdeps/x86_64/fpu/bits/mathinline.h: Make use of
	__FINITE_MATH_ONLY__ consistent.
	* sysdeps/ieee754/k_standard.c (__kernel_standard_f): New function.

2011-10-10  Andreas Schwab  <schwab@linux-m68k.org>

	* inet/getnetgrent_r.c (nscd_getnetgrent): Use __rawmemchr instead
	of rawmemchr.

	* sysdeps/ieee754/ldbl-128ibm/s_isinf_nsl.c: New file.

2011-10-09  Ulrich Drepper  <drepper@gmail.com>

	* po/ja.po: Update from translation team.

2011-10-08  Roland McGrath  <roland@hack.frob.com>

	* locale/programs/locarchive.c (prepare_address_space): New function.
	(create_archive, enlarge_archive, open_archive): Use it.

	* sysdeps/unix/sysv/linux/x86_64/time.c: Move #include <dl-vdso.h>
	inside [SHARED], where it is used.

	* nscd/nscd_proto.h: Declare __nscd_setnetgrent.

	* nss/getent.c (netgroup_keys): Remove unused variable.
	* sysdeps/ieee754/flt-32/s_isinf_nsf.c: Likewise.

2011-10-08  Ulrich Drepper  <drepper@gmail.com>

	* include/math.h: Declare __isinf_ns, __isinf_nsf, __isinf_nsl.
	* sysdeps/ieee754/dbl-64/s_isinf_ns.c: New file.
	* sysdeps/ieee754/dbl-64/wordsize-64/s_isinf_ns.c: New file.
	* sysdeps/ieee754/flt-32/s_isinf_nsf.c: New file.
	* sysdeps/ieee754/ldbl-128/s_isinf_nsl.c: New file.
	* sysdeps/ieee754/ldbl-96/s_isinf_nsl.c: New file.
	* math/Makefile (libm-calls): Add s_isinf_ns.
	* math/divtc3.c: Use __isinf_nsl instead of isinf.
	* math/multc3.c: Likewise.
	* math/s_casin.c: Likewise.
	* math/s_casinf.c: Likewise.
	* math/s_casinl.c: Likewise.
	* math/s_ccos.c: Likewise.
	* math/s_ccosf.c: Likewise.
	* math/s_ccosl.c: Likewise.
	* math/s_ctan.c: Likewise.
	* math/s_ctanf.c: Likewise.
	* math/s_ctanh.c: Likewise.
	* math/s_ctanhf.c: Likewise.
	* math/s_ctanhl.c: Likewise.
	* math/s_ctanl.c: Likewise.
	* math/w_fmod.c: Likewise.
	* math/w_fmodf.c: Likewise.
	* math/w_fmodl.c: Likewise.
	* math/w_remainder.c: Likewise.
	* math/w_remainderf.c: Likewise.
	* math/w_remainderl.c: Likewise.
	* sysdeps/ieee754/dbl-64/s_finite.c: Undefine __finite.
	* sysdeps/ieee754/dbl-64/s_isnan.c: Undefine __isnan.
	* sysdeps/ieee754/dbl-64/wordsize-64/s_finite.c: Undefine __finite.
	* sysdeps/ieee754/dbl-64/wordsize-64/s_isnan.c: Undefine __nan.
	* sysdeps/ieee754/flt-32/s_finitef.c: Undefine __finitef.
	* sysdeps/ieee754/flt-32/s_isnanf.c: Undefine __nan.
	* sysdeps/x86_64/fpu/math_private.h: Add optimized versions of __isnsn,
	__isnanf, __isinf_ns, __isinf_nsf, __finite, and __finitef.

	* stdio-common/printf_fp.c: Use the fact that isinf returns the sign
	of the number.
	* stdio-common/printf_fphex.c: Likewise.
	* stdio-common/printf_size.c: Likewise.

	* math/e_exp10.c: Include math_private.h using <...> not "...".
	* math/e_exp10f.c: Likewise.
	* math/e_exp10l.c: Likewise.
	* math/e_exp2l.c: Likewise.
	* math/e_j0l.c: Likewise.
	* math/e_j1l.c: Likewise.
	* math/e_jnl.c: Likewise.
	* math/e_lgammal_r.c: Likewise.
	* math/e_rem_pio2l.c: Likewise.
	* math/e_scalb.c: Likewise.
	* math/e_scalbf.c: Likewise.
	* math/e_scalbl.c: Likewise.
	* math/k_cosl.c: Likewise.
	* math/k_sinl.c: Likewise.
	* math/k_tanl.c: Likewise.
	* math/s_cacoshf.c: Likewise.
	* math/s_catan.c: Likewise.
	* math/s_catanf.c: Likewise.
	* math/s_catanh.c: Likewise.
	* math/s_catanhf.c: Likewise.
	* math/s_catanhl.c: Likewise.
	* math/s_catanl.c: Likewise.
	* math/s_ccosh.c: Likewise.
	* math/s_ccoshf.c: Likewise.
	* math/s_ccoshl.c: Likewise.
	* math/s_cexp.c: Likewise.
	* math/s_cexpf.c: Likewise.
	* math/s_cexpl.c: Likewise.
	* math/s_clog.c: Likewise.
	* math/s_clog10.c: Likewise.
	* math/s_clog10f.c: Likewise.
	* math/s_clog10l.c: Likewise.
	* math/s_clogf.c: Likewise.
	* math/s_clogl.c: Likewise.
	* math/s_csin.c: Likewise.
	* math/s_csinf.c: Likewise.
	* math/s_csinh.c: Likewise.
	* math/s_csinhf.c: Likewise.
	* math/s_csinhl.c: Likewise.
	* math/s_csinl.c: Likewise.
	* math/s_csqrt.c: Likewise.
	* math/s_csqrtf.c: Likewise.
	* math/s_csqrtl.c: Likewise.
	* math/s_ctan.c: Likewise.
	* math/s_ctanf.c: Likewise.
	* math/s_ctanh.c: Likewise.
	* math/s_ctanhf.c: Likewise.
	* math/s_ctanhl.c: Likewise.
	* math/s_ctanl.c: Likewise.
	* math/s_ldexp.c: Likewise.
	* math/s_ldexpf.c: Likewise.
	* math/s_ldexpl.c: Likewise.
	* math/s_significand.c: Likewise.
	* math/s_significandf.c: Likewise.
	* math/s_significandl.c: Likewise.
	* math/w_acos.c: Likewise.
	* math/w_acosf.c: Likewise.
	* math/w_acosh.c: Likewise.
	* math/w_acoshf.c: Likewise.
	* math/w_acoshl.c: Likewise.
	* math/w_acosl.c: Likewise.
	* math/w_asin.c: Likewise.
	* math/w_asinf.c: Likewise.
	* math/w_asinl.c: Likewise.
	* math/w_atan2.c: Likewise.
	* math/w_atan2f.c: Likewise.
	* math/w_atan2l.c: Likewise.
	* math/w_atanh.c: Likewise.
	* math/w_atanhf.c: Likewise.
	* math/w_atanhl.c: Likewise.
	* math/w_cosh.c: Likewise.
	* math/w_coshf.c: Likewise.
	* math/w_coshl.c: Likewise.
	* math/w_dremf.c: Likewise.
	* math/w_exp10.c: Likewise.
	* math/w_exp10f.c: Likewise.
	* math/w_exp10l.c: Likewise.
	* math/w_exp2.c: Likewise.
	* math/w_exp2f.c: Likewise.
	* math/w_fmod.c: Likewise.
	* math/w_fmodf.c: Likewise.
	* math/w_fmodl.c: Likewise.
	* math/w_hypot.c: Likewise.
	* math/w_hypotf.c: Likewise.
	* math/w_hypotl.c: Likewise.
	* math/w_j0.c: Likewise.
	* math/w_j0f.c: Likewise.
	* math/w_j0l.c: Likewise.
	* math/w_j1.c: Likewise.
	* math/w_j1f.c: Likewise.
	* math/w_j1l.c: Likewise.
	* math/w_jn.c: Likewise.
	* math/w_jnf.c: Likewise.
	* math/w_jnl.c: Likewise.
	* math/w_lgamma.c: Likewise.
	* math/w_lgamma_r.c: Likewise.
	* math/w_lgammaf.c: Likewise.
	* math/w_lgammaf_r.c: Likewise.
	* math/w_lgammal.c: Likewise.
	* math/w_lgammal_r.c: Likewise.
	* math/w_log.c: Likewise.
	* math/w_log10.c: Likewise.
	* math/w_log10f.c: Likewise.
	* math/w_log10l.c: Likewise.
	* math/w_log2.c: Likewise.
	* math/w_log2f.c: Likewise.
	* math/w_log2l.c: Likewise.
	* math/w_logf.c: Likewise.
	* math/w_logl.c: Likewise.
	* math/w_pow.c: Likewise.
	* math/w_powf.c: Likewise.
	* math/w_powl.c: Likewise.
	* math/w_remainder.c: Likewise.
	* math/w_remainderf.c: Likewise.
	* math/w_remainderl.c: Likewise.
	* math/w_scalb.c: Likewise.
	* math/w_scalbf.c: Likewise.
	* math/w_scalbl.c: Likewise.
	* math/w_sinh.c: Likewise.
	* math/w_sinhf.c: Likewise.
	* math/w_sinhl.c: Likewise.
	* math/w_sqrt.c: Likewise.
	* math/w_sqrtf.c: Likewise.
	* math/w_sqrtl.c: Likewise.
	* math/w_tgamma.c: Likewise.
	* math/w_tgammaf.c: Likewise.
	* math/w_tgammal.c: Likewise.

	* po/ja.po: Update from translation team.

2011-09-29  Andreas Jaeger  <aj@suse.de>

	[BZ #13179]
	* sunrpc/netname.c (netname2host): Fix logic.

	[BZ #6779]
	[BZ #6783]
	* math/w_remainderl.c (__remainderl): Handle (NaN, 0) and (Inf,y)
	correctly.
	* math/w_remainder.c (__remainder): Likewise.
	* math/w_remainderf.c (__remainderf): Likewise.
	* math/libm-test.inc (remainder_test): Add test cases.

2011-10-04  Andreas Krebbel  <Andreas.Krebbel@de.ibm.com>

	* stdlib/longlong.h: Update from GCC.  Fix zarch smul_ppmm and
	sdiv_qrnnd.

2011-10-07  Ulrich Drepper  <drepper@gmail.com>

	* string/test-memcmp.c: Avoid unncessary #defines.
	Patch by Liubov Dmitrieva <liubov.dmitrieva@gmail.com>.

2011-08-31  Liubov Dmitrieva  <liubov.dmitrieva@gmail.com>

	* sysdeps/x86_64/multiarch/rawmemchr.S: Update.
	Use new sse2 version for core i3 - i7 as it's faster
	than sse42 version.
	(bit_Prefer_PMINUB_for_stringop): New.
	* sysdeps/x86_64/rawmemchr.S: Update.
	Replace with faster SSE2 version.
	* sysdeps/x86_64/memrchr.S: New file.
	* sysdeps/x86_64/memchr.S: Update.
	Replace with faster SSE2 version.

2011-09-12  Marek Polacek  <mpolacek@redhat.com>

	* elf/dl-load.c (lose): Add cast to avoid warning.

2011-10-07  Ulrich Drepper  <drepper@gmail.com>

	* po/ca.po: Update from translation team.

	* inet/getnetgrent_r.c: Hook up nscd.
	* nscd/Makefile (routines): Add nscd_netgroup.
	(nscd-modules): Add netgroupcache.
	(CFLAGS-netgroupcache.c): Define.
	* nscd/cache.c (readdfcts): Add entries for GETNETGRENT and INNETGR.
	(cache_search): Add const to second parameter.
	* nscd/connections.c (serv2str): Add entries for GETNETGRENT and
	INNETGR.
	(dbs): Add netgrdb entry.
	(reqinfo): Add entries for GETNETGRENT, INNETGR, and GETFDNETGR.
	(verify_persistent_db): Handle netgrdb.
	(handle_request): Handle GETNETGRENT, INNETGR, and GETFDNETGR.
	* nscd/nscd-client.h (request_type): Add GETNETGRENT, INNETGR, and
	GETFDNETGR.
	(netgroup_response_header): Define.
	(innetgroup_response_header): Define.
	(datahead): Add netgroup_response_header and innetgroup_response_header
	elements.
	* nscd/nscd.conf: Add entries for netgroup cache.
	* nscd/nscd.h (dbtype): Add netgrdb.
	(_PATH_NSCD_NETGROUP_DB): Define.
	(netgroup_iov_disabled): Declare.
	(xmalloc, xcalloc, xrealloc): Move declarations here.
	(cache_search): Adjust prototype.
	Add netgroup-related prototypes.
	* nscd/nscd_conf.c (dbnames): Add netgrdb entry.
	* nscd/nscd_proto.h (__nss_not_use_nscd_netgroup): Declare.
	(__nscd_innetgr): Declare.
	* nscd/selinux.c (perms): Use access_vector_t as element type and
	add netgroup-related initializers.
	* nscd/netgroupcache.c: New file.
	* nscd/nscd_netgroup.c: New file.
	* nss/Versions [libc] (GLIBC_PRIVATE): Export __nss_lookup.
	* nss/getent.c (netgroup_keys): Use setnetgrent only for one parameter.
	For four parameters use innetgr.
	* nss/nss_files/files-init.c: Add definition and callback for netgr.
	* nss/nsswitch.c (__nss_lookup): Add libc_hidden_def.
	(__nss_disable_nscd): Set __nss_not_use_nscd_netgroup.
	* nss/nsswitch.h (__nss_lookup): Add libc_hidden_proto.

	* nscd/connections.c (register_traced_file): Don't register file
	for disabled databases.

2011-10-06  Ulrich Drepper  <drepper@gmail.com>

	* nscd/grpcache.c (cache_addgr): Initialize written in all cases.

	* nss/nsswitch.c (__nss_lookup_function): Fix order of deleting
	from tree and freeing node.

2011-09-25  Jiri Olsa  <jolsa@redhat.com>

	* nss/nsswitch.c (__nss_database_lookup): Handle
	nss_parse_service_list out of memory case.

2011-09-15  Jiri Olsa  <jolsa@redhat.com>

	* nss/nsswitch.c (__nss_lookup_function): Handle __tsearch
	out of memory case.

2011-10-04  Andreas Schwab  <schwab@redhat.com>

	* include/dlfcn.h (__RTLD_NOIFUNC): Define.
	* elf/do-rel.h (elf_dynamic_do_rel): Add parameter skip_ifunc and
	pass it down.
	* elf/dynamic-link.h: Adjust prototypes of elf_machine_rel,
	elf_machine_rela, elf_machine_lazy_rel.
	(_ELF_DYNAMIC_DO_RELOC): Add parameter skip_ifunc and pass it down.
	(ELF_DYNAMIC_DO_REL): Likewise.
	(ELF_DYNAMIC_DO_RELA): Likewise.
	(ELF_DYNAMIC_RELOCATE): Likewise.
	* elf/dl-reloc.c (_dl_relocate_object): Pass __RTLD_NOIFUNC down
	to ELF_DYNAMIC_DO_REL.
	* elf/rtld.c (_dl_start): Adjust use of ELF_DYNAMIC_RELOCATE.
	(dl_main): In trace mode always set __RTLD_NOIFUNC.
	* elf/dl-conflict.c (_dl_resolve_conflicts): Adjust call to
	elf_machine_rela.
	* sysdeps/i386/dl-machine.h (elf_machine_rel): Add parameter
	skip_ifunc, don't call ifunc function if non-zero.
	(elf_machine_rela): Likewise.
	(elf_machine_lazy_rel): Likewise.
	(elf_machine_lazy_rela): Likewise.
	* sysdeps/ia64/dl-machine.h (elf_machine_rela): Likewise.
	(elf_machine_lazy_rel): Likewise.
	* sysdeps/powerpc/powerpc32/dl-machine.h (elf_machine_rela):
	Likewise.
	(elf_machine_lazy_rel): Likewise.
	* sysdeps/powerpc/powerpc64/dl-machine.h (elf_machine_rela):
	Likewise.
	(elf_machine_lazy_rel): Likewise.
	* sysdeps/s390/s390-32/dl-machine.h (elf_machine_rela): Likewise.
	(elf_machine_lazy_rel): Likewise.
	* sysdeps/s390/s390-64/dl-machine.h (elf_machine_rela): Likewise.
	(elf_machine_lazy_rel): Likewise.
	* sysdeps/sh/dl-machine.h (elf_machine_rela): Likewise.
	(elf_machine_lazy_rel): Likewise.
	* sysdeps/sparc/sparc32/dl-machine.h (elf_machine_rela): Likewise.
	(elf_machine_lazy_rel): Likewise.
	* sysdeps/sparc/sparc64/dl-machine.h (elf_machine_rela): Likewise.
	(elf_machine_lazy_rel): Likewise.
	* sysdeps/x86_64/dl-machine.h (elf_machine_rela): Likewise.
	(elf_machine_lazy_rel): Likewise.

2011-09-28  Ulrich Drepper  <drepper@gmail.com>

	* nss/nss_files/files-init.c (_nss_files_init): Use static
	initialization for all the *_traced_file variables.

2011-09-28  Andreas Schwab  <schwab@redhat.com>

	* sysdeps/powerpc/fpu/libm-test-ulps: Adjust ULPs for jn tests.

2011-09-27  Roland McGrath  <roland@hack.frob.com>

	[BZ #13226]
	* manual/signal.texi (Longjmp in Handler): Grammar fixes.

2011-09-27  Andreas Schwab  <schwab@redhat.com>

	* nss/nss_files/files-initgroups.c (_nss_files_initgroups_dyn):
	Reread the line before reparsing it.

2011-09-26  Andreas Schwab  <schwab@redhat.com>

	* sysdeps/x86_64/fpu/bits/mathinline.h: Use __asm instead of asm.

2011-09-21  Chung-Lin Tang  <cltang@codesourcery.com>
	    Maxim Kuvyrkov  <maxim@codesourcery.com>
	    Joseph Myers  <joseph@codesourcery.com>

	* resolv/Makefile (LDLIBS-resolv.so): Link in $(elfobjdir)/ld.so
	if needed for __stack_chk_guard.

2011-09-19  Roland McGrath  <roland@hack.frob.com>

	* sysdeps/posix/spawni.c (script_execute): Always define it.
	It will be optimized away if unused.
	(maybe_script_execute): New function.
	(__spawni): Call it.

	* Makerules: Don't include tls.make.
	(config-tls): Always set to thread.
	* tls.make.c: File removed.

2011-09-19  Mike Frysinger  <vapier@gentoo.org>

	* Makeconfig (CPPFLAGS): Prepend $(CPPFLAGS-config).
	* config.make.in (CPPFLAGS-config): New substituted variable.

2011-09-15  Ulrich Drepper  <drepper@gmail.com>

	* sysdeps/ieee754/dbl-64/wordsize-64/s_finite.c: New file.

	[BZ #13192]
	* sysdeps/unix/sysv/linux/bits/in.h (IP_MULTICAST_ALL): Define.
	Patch mostly by Neil Horman <nhorman@tuxdriver.com>.

2011-09-15  Roland McGrath  <roland@hack.frob.com>

	* sysdeps/unix/sysv/linux/i386/____longjmp_chk.S
	(CALL_FAIL): Use HIDDEN_JUMPTARGET for __fortify_fail.
	* sysdeps/unix/sysv/linux/x86_64/____longjmp_chk.S
	(CALL_FAIL): Likewise.
	* sysdeps/unix/sysv/linux/ia64/____longjmp_chk.S (CHECK_RSP): Likewise.
	(CALL_FAIL): Macro removed.
	Patch mostly by Mike Frysinger <vapier@gentoo.org>.

2011-09-15  Ulrich Drepper  <drepper@gmail.com>

	* sysdeps/x86_64/fpu/bits/mathinline.h: Add fmax and fmin optimizations
	for __FINITE_MATH_ONLY__ == 1.

2011-09-15  Andreas Schwab  <schwab@redhat.com>

	* sysdeps/powerpc/fpu/e_hypot.c (__ieee754_hypot): Use
	__ieee754_sqrt instead of sqrt.
	* sysdeps/powerpc/fpu/e_hypotf.c (__ieee754_hypotf): Use
	__ieee754_sqrtf instead of sqrtf.
	* sysdeps/powerpc/fpu/e_rem_pio2f.c (__ieee754_rem_pio2f): Use
	__floorf instead of floorf.
	* sysdeps/powerpc/fpu/k_rem_pio2f.c (__fp_kernel_rem_pio2f): Use
	__floorf, __truncf instead of floorf, truncf.

2011-09-14  Ulrich Drepper  <drepper@gmail.com>

	* sysdeps/x86_64/fpu/s_copysign.S [ELF]: Use correct section.

	* sysdeps/x86_64/fpu/bits/mathinline.h (__MATH_INLINE): Use
	__extern_always_inline.
	Define lrint{f,} and llrint{f,} for 64-bit and in some situations for
	32-bit.

2011-09-14  Andreas Schwab  <schwab@redhat.com>

	* elf/rtld.c (dl_main): Also relocate in dependency order when
	doing symbol dependency testing.

2011-09-13  Andreas Schwab  <schwab@linux-m68k.org>

	* sysdeps/powerpc/powerpc64/dl-machine.h (elf_machine_rela):
	Always define `refsym'.

2011-09-13  Andreas Schwab  <schwab@redhat.com>

	* misc/sys/select.h (__FD_MASK): Renamed from __FDMASK.
	(__FD_ELT): Renamed from __FDELT.
	* misc/bits/select2.h (__FD_ELT): Likewise.
	* bits/select.h (__FD_SET, __FD_CLR, __FD_ISSET): Use __FD_ELT,
	__FD_MASK instead of __FDELT, __FDMASK.
	* sysdeps/i386/bits/select.h (__FD_SET, __FD_CLR, __FD_ISSET):
	Likewise.
	* sysdeps/x86_64/bits/select.h (__FD_SET, __FD_CLR, __FD_ISSET):
	Likewise.

	* elf/Makefile (gen-ldd): Fix pattern.

	* elf/rtld.c (dl_main): Only use USE___THREAD when defined.
	(init_tls): Likewise.

2011-09-12  Ulrich Drepper  <drepper@gmail.com>

	* sysdeps/ieee754/dbl-64/wordsize-64/s_logb.c: New file.

2011-09-12  Andreas Schwab  <schwab@redhat.com>

	* sysdeps/unix/sysv/linux/bits/socket.h (__cmsg_nxthdr): Cast to
	`struct cmsghdr *' instead of `void *'.
	* sysdeps/unix/sysv/linux/sparc/bits/socket.h (__cmsg_nxthdr):
	Likewise.

2011-09-11  Andreas Schwab  <schwab@linux-m68k.org>

	* elf/Makefile (gen-ldd): Prepend $(..) to $(ldd-rewrite-script)
	if non-absolute.
	* sysdeps/unix/sysv/linux/configure.in: Remove leading ../ from
	ldd_rewrite_script.

2011-09-11  Ulrich Drepper  <drepper@gmail.com>

	* configure.in: Remove --with-tls option.
	* config.h.in: Remove HAVE_TLS_SUPPORT entry.
	* sysdeps/i386/elf/configure.in: Always test for TLS support and err
	out in case it is missing.
	* sysdeps/ia64/elf/configure.in: Likewise.
	* sysdeps/powerpc/powerpc32/elf/configure.in: Likewise.
	* sysdeps/powerpc/powerpc64/elf/configure.in: Likewise.
	* sysdeps/s390/s390-32/elf/configure.in: Likewise.
	* sysdeps/s390/s390-64/elf/configure.in: Likewise.
	* sysdeps/sh/elf/configure.in: Likewise.
	* sysdeps/sparc/sparc32/elf/configure.in: Likewise.
	* sysdeps/sparc/sparc64/elf/configure.in: Likewise.
	* sysdeps/x86_64/elf/configure.in: Likewise.
	* sysdeps/mach/hurd/i386/tls.h: Remove test for HAVE_TLS_SUPPORT.
	* sysdeps/mach/hurd/tls.h: Likewise.

	[BZ #13067]
	* malloc/obstack.h [!GNUC] (obstack_free): Avoid cast to int.

	[BZ #13090]
	* configure.in: Fix use of AC_INIT.

	* elf/dl-support.c (_dl_pagesize): Initialize to EXEC_PAGESIZE.

2011-09-10  Ulrich Drepper  <drepper@gmail.com>

	* malloc/malloc.c: Replace MALLOC_FAILURE_ACTION with use of
	__set_errno.
	* malloc/hooks.c: Likewise.

	[BZ #11929]
	* malloc/arena.c (ptmalloc_init_minimal): Removed.  Initialize all
	variables statically.
	(narenas): Initialize.
	(list_lock): Initialize.
	(ptmalloc_init): Don't call ptmalloc_init_minimal.  Remove
	initializtion of main_arena and list_lock.  Small cleanups.
	Replace all uses of malloc_getpagesize with GLRO(dl_pagesize).
	* malloc/malloc.c: Remove malloc_getpagesize.  Include <ldsodefs.h>.
	Add initializers to main_arena and mp_.
	(malloc_state): Remove pagesize member.  Change all users to use
	GLRO(dl_pagesize).

	* elf/rtld.c (rtld_global_ro): Initialize _dl_pagesize.
	* sysdeps/unix/sysv/linux/getpagesize.c: Simplify.  GLRO(dl_pagesize)
	is always initialized.

	* malloc/malloc.c: Removed unused configurations and dead code.
	* malloc/arena.c: Likewise.
	* malloc/hooks.c: Likewise.
	* malloc/Makefile (CPPFLAGS-malloc.c): Don't add -DATOMIC_FASTBINS.

	* include/tls.h: Removed.  USE___THREAD must always be defined.
	* bits/libc-tsd.h: Don't handle !USE___THREAD.
	* elf/dl-libc.c: Likewise.
	* elf/dl-tsd.c: Likewise.
	* include/errno.h: Likewise.
	* include/netdb.h: Likewise.
	* include/resolv.h: Likewise.
	* inet/herrno-loc.c: Likewise.
	* inet/herrno.c: Likewise.
	* malloc/arena.c: Likewise.
	* malloc/hooks.c: Likewise.
	* malloc/malloc.c: Likewise.
	* resolv/res-state.c: Likewise.
	* resolv/res_libc.c: Likewise.
	* sysdeps/i386/dl-machine.h: Likewise.
	* sysdeps/ia64/dl-machine.h: Likewise.
	* sysdeps/powerpc/powerpc32/dl-machine.h: Likewise.
	* sysdeps/powerpc/powerpc64/dl-machine.h: Likewise.
	* sysdeps/s390/s390-32/dl-machine.h: Likewise.
	* sysdeps/s390/s390-64/dl-machine.h: Likewise.
	* sysdeps/sh/dl-machine.h: Likewise.
	* sysdeps/sparc/sparc32/dl-machine.h: Likewise.
	* sysdeps/sparc/sparc64/dl-machine.h: Likewise.
	* sysdeps/unix/i386/sysdep.S: Likewise.
	* sysdeps/unix/sysv/linux/i386/sysdep.h: Likewise.
	* sysdeps/unix/sysv/linux/ia64/sysdep.S: Likewise.
	* sysdeps/unix/sysv/linux/s390/s390-32/sysdep.S: Likewise.
	* sysdeps/unix/sysv/linux/s390/s390-32/sysdep.h: Likewise.
	* sysdeps/unix/sysv/linux/s390/s390-64/sysdep.S: Likewise.
	* sysdeps/unix/sysv/linux/s390/s390-64/sysdep.h: Likewise.
	* sysdeps/unix/sysv/linux/sh/sysdep.h: Likewise.
	* sysdeps/unix/sysv/linux/sparc/sparc32/sysdep.h: Likewise.
	* sysdeps/unix/sysv/linux/sparc/sparc64/sysdep.h: Likewise.
	* sysdeps/unix/sysv/linux/x86_64/sysdep.h: Likewise.
	* sysdeps/unix/x86_64/sysdep.S: Likewise.
	* sysdeps/x86_64/dl-machine.h: Likewise.
	* tls.make.c: Likewise.

	* configure.in: Remove --with-__thread option.  Make tests for
	--no-whole-archive, __builtin_expect, symbol redirection, __thread,
	tls_model attribute fail if no support is available.  Remove
	USE_IN_LIBIO.
	* Makeconfig: Adjust for dropped configure option.  All features are
	now mandatory.
	* Makerules: Likewise.
	* Versions.def: Likewise.
	* argp/argp-fmtstream.c: Likewise.
	* argp/argp-fmtstream.h: Likewise.
	* argp/argp-help.c: Likewise.
	* assert/assert.c: Likewise.
	* config.h.in: Likewise.
	* config.make.in: Likewise.
	* configure: Likewise.
	* configure.in: Likewise.
	* csu/Versions: Likewise.
	* csu/init.c: Likewise.
	* elf/tst-audit2.c: Likewise.
	* elf/tst-tls10.c: Likewise.
	* elf/tst-tls10.h: Likewise.
	* elf/tst-tls11.c: Likewise.
	* elf/tst-tls12.c: Likewise.
	* elf/tst-tls14.c: Likewise.
	* elf/tst-tlsmod11.c: Likewise.
	* elf/tst-tlsmod12.c: Likewise.
	* elf/tst-tlsmod13.c: Likewise.
	* elf/tst-tlsmod13a.c: Likewise.
	* elf/tst-tlsmod14a.c: Likewise.
	* elf/tst-tlsmod15b.c: Likewise.
	* elf/tst-tlsmod16a.c: Likewise.
	* elf/tst-tlsmod16b.c: Likewise.
	* elf/tst-tlsmod7.c: Likewise.
	* elf/tst-tlsmod8.c: Likewise.
	* elf/tst-tlsmod9.c: Likewise.
	* gmon/gmon.c: Likewise.
	* grp/fgetgrent_r.c: Likewise.
	* grp/putgrent.c: Likewise.
	* hurd/fopenport.c: Likewise.
	* include/libc-symbols.h: Likewise.
	* include/tls.h: Likewise.
	* intl/gettextP.h: Likewise.
	* intl/loadinfo.h: Likewise.
	* locale/global-locale.c: Likewise.
	* locale/localeinfo.h: Likewise.
	* mach/devstream.c: Likewise.
	* malloc/arena.c: Likewise.
	* malloc/set-freeres.c: Likewise.
	* misc/err.c: Likewise.
	* misc/getttyent.c: Likewise.
	* misc/mntent_r.c: Likewise.
	* posix/getopt.c: Likewise.
	* posix/wordexp.c: Likewise.
	* pwd/fgetpwent_r.c: Likewise.
	* resolv/Versions: Likewise.
	* resolv/res_hconf.c: Likewise.
	* shadow/fgetspent_r.c: Likewise.
	* shadow/putspent.c: Likewise.
	* stdio-common/printf_fphex.c: Likewise.
	* stdio-common/tmpfile.c: Likewise.
	* stdlib/abort.c: Likewise.
	* stdlib/fmtmsg.c: Likewise.
	* sunrpc/auth_unix.c: Likewise.
	* sunrpc/clnt_perr.c: Likewise.
	* sunrpc/clnt_tcp.c: Likewise.
	* sunrpc/clnt_udp.c: Likewise.
	* sunrpc/clnt_unix.c: Likewise.
	* sunrpc/openchild.c: Likewise.
	* sunrpc/svc_simple.c: Likewise.
	* sunrpc/svc_tcp.c: Likewise.
	* sunrpc/svc_udp.c: Likewise.
	* sunrpc/svc_unix.c: Likewise.
	* sunrpc/xdr.c: Likewise.
	* sunrpc/xdr_array.c: Likewise.
	* sunrpc/xdr_rec.c: Likewise.
	* sunrpc/xdr_ref.c: Likewise.
	* sunrpc/xdr_stdio.c: Likewise.

2011-09-09  Ulrich Drepper  <drepper@gmail.com>

	* sysdeps/i386/fpu/libm-test-ulps: Adjust ULPs for jn tests.

2011-07-03  Andreas Jaeger  <aj@suse.de>

	* math/libm-test.inc (jn_test): Add tests for BZ#11589.
	* sysdeps/x86_64/fpu/libm-test-ulps: Add new ULPs for jn_test,
	regenerate with gen-libm-tests.pl.

2010-05-12  Petr Baudis  <pasky@suse.cz>

	[BZ #11589]
	* sysdeps/ieee754/dbl-64/e_jn.c: Compensate major precision loss
	around j0() zero points by switching to j1().
	* sysdeps/ieee754/flt-32/e_jnf.c: Likewise.
	* sysdeps/ieee754/ldbl-128/e_jnl.c: Likewise.
	* sysdeps/ieee754/ldbl-128ibm/e_jnl.c: Likewise.
	* sysdeps/ieee754/ldbl-96/e_jnl.c: Likewise.

2011-09-09  Ulrich Drepper  <drepper@gmail.com>

	* sysdeps/unix/bsd/bsd4.4/bits/socket.h (__cmsg_nxthdr): Use NULL
	instead of 0.
	* sysdeps/unix/sysv/linux/bits/socket.h (__cmsg_nxthdr): Use (void*)0
	instead of 0.                              .
	* sysdeps/unix/sysv/linux/sparc/bits/socket.h: Likewise.
	Patch in part by Pavel Roskin <proski@gnu.org>.

	[BZ #13138]
	* stdio-common/vfscanf.c (ADDW): Allocate large memory block with
	realloc.
	(_IO_vfscanf_internal): Remove reteof.  Use errout after setting done.
	Free memory block if necessary.

	[BZ #12847]
	* libio/genops.c (INTDEF): For string streams the _lock pointer can
	be NULL.  Don't lock in this case.

2011-09-09  Roland McGrath  <roland@hack.frob.com>

	* elf/elf.h (ELFOSABI_GNU): New macro.
	(ELFOSABI_LINUX): Define to that.

2011-07-29  Denis Zaitceff  <zaitceff@gmail.com>

	* string/strncat.c (strncat): Undef the symbol in case it has been
	defined in bits/string.h.

2011-09-09  Ulrich Drepper  <drepper@gmail.com>

	* elf/sotruss.ksh: Clean up, fix, and complete help messages.

	* elf/dl-iteratephdr.c (__dl_iterate_phdr): Fill in data from the real
	link map.

2011-08-17  Andreas Jaeger  <aj@suse.de>

	* elf/sprof.c (load_shobj): Remove unused variable log_hashfraction.

2011-08-18  Paul Pluzhnikov  <ppluzhnikov@google.com>
	    Ian Lance Taylor  <iant@google.com>

	* math/libm-test.inc (lround_test): New testcase.
	* sysdeps/ieee754/dbl-64/s_lround.c (__lround): Don't lose precision.

2011-09-08  Ulrich Drepper  <drepper@gmail.com>

	* Makefile: Remove support for automatic cvs check-ins.
	* Makerules: Likewise.
	* config.make.in: Likewise.
	* configure.in: Likewise.
	* intl/Makefile: Likewise.
	* locale/Makefile: Likewise.
	* po/Makefile: Likewise.
	* posix/Makefile: Likewise.
	* sysdeps/gnu/Makefile: Likewise.
	* sysdeps/mach/hurd/Makefile: Likewise.
	* sysdeps/sparc/sparc32/Makefile: Likewise.

	[BZ #13118]
	* posix/Makefile (bug-regex32-ENV): Define.
	Patch by John Stanley <jpsinthemix@verizon.net>.

	* misc/Makefile (headers): Add bits/select2.h.
	* misc/sys/select.h: Include bits/select2.h for _FORTIFY_SOURCE.
	* misc/bits/select2.h: New file.
	* include/bits/select2.h: New file.
	* debug/Makefile (routines): Add fdelt_chk.
	* debug/Versions: Export __fdelt_chk and __fdelt_warn for GLIBC_2.15.
	* debug/tst-chk1.c (do_test): Add tests for FD_SET, FD_CLR, and
	FD_ISSET.
	* debug/fdelt_chk.c: New file.

	* wcsmbs/test-wcscmp.c: Moved from string/*.  Adjust.
	* wcsmbs/test-wmemcmp.c: Likewise.
	* string/Makefile (strop-tests): Remove wcscmp and wmemcmp.
	* wcsmbs/Makefile (strop-tests): Add wcscmp and wmemcmp.

2011-09-08  Liubov Dmitrieva  <liubov.dmitrieva@gmail.com>

	* string/Makefile (strop-tests): Add memcmp.
	* string/test-wmemcmp.c: New file.
	* string/test-memcmp.c: Add wmemcmp support.

2011-09-08  Roland McGrath  <roland@hack.frob.com>

	[BZ #13153]
	* manual/libc.texinfo (EDITION, VERSION, UPDATED): Update for
	2011-07-19 change.

	* sysdeps/mach/hurd/fork.c (__fork): Initialize REFS so we don't use a
	garbage value in a __mach_port_mod_refs call in the cases of the
	task-self and thread-self ports.

2011-09-06  Samuel Thibault  <samuel.thibault@ens-lyon.org>

	* sysdeps/mach/hurd/sys/param.h (DEV_BSIZE): New macro.

2011-09-08  Andreas Schwab  <schwab@redhat.com>

	* elf/dl-load.c (lose): Check for non-null L.

2011-09-07  Ulrich Drepper  <drepper@gmail.com>

	* elf/dl-load.c (open_verify): Use O_CLOEXEC.

	* elf/dl-libc.c (dlerror_run): Pass back error code from
	dl_catch_error.

	[BZ #13123]
	* elf/dl-load.c (lose): Free l_origin if it is valid.

	* sysdeps/i386/i686/multiarch/strchr-sse2-bsf.S: Fix mixup in section
	names.
	* sysdeps/i386/i686/multiarch/strchr-sse2.S: Likewise.
	* sysdeps/i386/i686/multiarch/strlen-sse2-bsf.S: Likewise.
	* sysdeps/i386/i686/multiarch/strlen-sse2.S: Likewise.
	* sysdeps/i386/i686/multiarch/strrchr-sse2-bsf.S: Likewise.
	* sysdeps/i386/i686/multiarch/strrchr-sse2.S: Likewise.
	Patch by Liubov Dmitrieva <liubov.dmitrieva@intel.com>.

2011-08-01  Adhemerval Zanella  <azanella@linux.vnet.ibm.com>

	* sysdeps/powerpc/fpu/e_hypot.c: New file.
	* sysdeps/powerpc/fpu/e_hypotf.c: New file.
	* sysdeps/powerpc/fpu/e_rem_pio2f.c: New file.
	* sysdeps/powerpc/fpu/k_rem_pio2f.c: New file.
	* sysdeps/powerpc/fpu/k_cosf.c: New file.
	* sysdeps/powerpc/fpu/k_sinf.c: New file.
	* sysdeps/powerpc/fpu/s_cosf.c: New file.
	* sysdeps/powerpc/fpu/s_sinf.c: New file.
	* sysdeps/powerpc/fpu/s_scalbnf.c: New file.
	* sysdeps/powerpc/fpu/s_float_bitwise.h: New file.

2011-08-15  Alan Modra  <amodra@gmail.com>

	[BZ #13092]
	* sysdeps/powerpc/Makefile (gmon): Move sysdep_routines to..
	* sysdeps/powerpc/powerpc64/Makefile (gmon): ..here..
	* sysdeps/powerpc/powerpc32/Makefile (gmon): ..and here.  Add
	ppc_mcount to static-only-routines.
	* sysdeps/powerpc/powerpc32/Versions: Export GLIBC_PRIVATE
	__mcount_internal.
	* sysdeps/powerpc/powerpc32/ppc-mcount.S (_mcount): Call
	__mcount_internal with usual JUMPTARGET.  Remove useless nop.

2011-08-18  David Flaherty  <flaherty@linux.vnet.ibm.com>

	* sysdeps/ieee754/ldbl-128ibm/s_fmal.c: New file which checks
	for finite and infinity parameters.

2011-08-04  Will Schmidt  <will_schmidt@vnet.ibm.com>

	* sysdeps/powerpc/powerpc32/power7/strncmp.S: Adjust the alignment
	and add nop instructions for throughput optimization.
	* sysdeps/powerpc/powerpc64/power7/strncmp.S: Likewise.

2011-07-28  Will Schmidt  <will_schmidt@vnet.ibm.com>

	* sysdeps/powerpc/powerpc32/power7/memcpy.S: Optimize the
	aligned copy for power7 with vector-scalar instructions.
	* sysdeps/powerpc/powerpc64/power7/memcpy.S: Likewise.

2011-07-24  H.J. Lu  <hongjiu.lu@intel.com>

	* sysdeps/x86_64/dl-trampoline.S (_dl_runtime_profile): Simplify
	AVX check.

2011-09-07  Andreas Schwab  <schwab@redhat.com>

	[BZ #13144]
	* sysdeps/unix/sysv/linux/x86_64/bits/sem.h (semdid_ds): Revert
	last change.

2011-09-07  Ulrich Drepper  <drepper@gmail.com>

	* sysdeps/unix/sysv/linux/x86_64/init-first.c
	(_libc_vdso_platform_setup): If vDSO is not present store pointer to
	syscall wrapper around clock_gettime in __vdso_clock_gettime.
	* sysdeps/unix/sysv/linux/x86_64/syscalls.list: Add entry for
	clock_gettime.

2011-09-06  Ulrich Drepper  <drepper@gmail.com>

	* sysdeps/unix/sysv/linux/x86_64/clock_gettime.c (INTERNAL_GETTIME):
	Forgot to demangle the pointer.

	* sysdeps/i386/sysdep.h: Define atom_text_section.
	* sysdeps/x86_64/sysdep.h: Likewise.
	* sysdeps/i386/i686/multiarch/strchr-sse2-bsf.S: Place function in
	section with atom_text_section.
	* sysdeps/i386/i686/multiarch/strlen-sse2-bsf.S: Likewise.
	* sysdeps/i386/i686/multiarch/strrchr-sse2-bsf.S: Likewise.
	* sysdeps/x86_64/multiarch/strchr-sse2-no-bsf.S: Likewise.
	* sysdeps/x86_64/multiarch/strlen-no-bsf.S: Likewise.
	* sysdeps/x86_64/multiarch/strrchr-sse2-no-bsf.S: Likewise.

	* sysdeps/unix/sysv/linux/x86_64/clock_gettime.c: New file.
	* sysdeps/unix/sysv/linux/clock_gettime.c (SYSCALL_GETTIME): Allow
	already be defined.  Change to take two parameters and don't assign
	result to variable.  Adjust all users.
	Define INTERNAL_GETTIME if not already defined.
	Use INTERNAL_GETTIME instead of INTERNAL_VSYSCALL got clock_gettime
	call.
	* sysdeps/unix/sysv/linux/x86_64/sysdep.h: Don't define
	HAVE_CLOCK_GETTIME_VSYSCALL.
	* sysdeps/unix/clock_gettime.c: Adjust use of SYSDEP_GETTIME_CPU.

	* sysdeps/unix/sysv/linux/getsysstats.c (__get_nprocs): Don't use
	gettimeofday vsyscall, just use time.

2011-09-06  Andreas Schwab  <schwab@redhat.com>

	* sysdeps/unix/sysv/linux/x86_64/gettimeofday.c [!SHARED]: Include
	<errno.h>.

2011-09-06  Ulrich Drepper  <drepper@gmail.com>

	* sysdeps/unix/sysv/linux/kernel-features.h: Add entry for getcpu
	syscall on x86-64.
	* sysdeps/unix/sysv/linux/x86_64/gettimeofday.c [!SHARED]: Use real
	syscall.
	* sysdeps/unix/sysv/linux/x86_64/time.c: Likewise.
	* sysdeps/unix/sysv/linux/x86_64/sched_getcpu.S [!SHARED]: Use real
	syscall if possible.

2011-09-05  Ulrich Drepper  <drepper@gmail.com>

	* elf/pldd.c (get_process_info): Don't read whole ELF header, just
	e_ident.  Don't pass to find_mapsXX.
	* elf/pldd-xx.c (find_mapsXX): Remove second parameter.

2011-07-20  Liubov Dmitrieva  <liubov.dmitrieva@intel.com>

	* sysdeps/x86_64/multiarch/Makefile (sysdep_routines): Add
	strchr-sse2-no-bsf strrchr-sse2-no-bsf
	* sysdeps/x86_64/multiarch/strchr.S: Update.
	Check bit_slow_BSF bit.
	* sysdeps/x86_64/multiarch/strrchr.S: Likewise.
	* sysdeps/x86_64/multiarch/strchr-sse2-no-bsf.S: New file.
	* sysdeps/x86_64/multiarch/strrchr-sse2-no-bsf.S: New file.

2011-09-05  Ulrich Drepper  <drepper@gmail.com>

	[BZ #13134]
	* sysdeps/posix/spawni.c (script_execute): Define only for compatibility
	before glibc 2.15.
	(tryshell): Define.
	(__spawni): Change last parameter to be flag.  Test
	SPAWN_XFLAGS_USE_PATH flag to use path or not.
	Don't try to use shell unless SPAWN_XFLAGS_TRY_SHELL is set.
	* sysdeps/mach/hurd/spawni.c: Change last parameter and adjust user.
	* posix/spawni.c: Likewise.
	* posix/spawn.c: Add compat version which passed SPAWN_XFLAGS_TRY_SHELL.
	* posix/spawnp.c: Likewise.  Change normal version to use
	SPAWN_XFLAGS_USE_PATH.
	* posix/spawn_int.c: Define SPAWN_XFLAGS_USE_PATH and
	SPAWN_XFLAGS_TRY_SHELL.

	[BZ #13150]
	* posix/glob.h: Remove gcc 1.x support.

	[BZ #13068]
	* elf/dl-misc.c (_dl_sysdep_read_whole_file): Use O_CLOEXEC.

2011-07-20  Liubov Dmitrieva  <liubov.dmitrieva@intel.com>

	* sysdeps/i386/i686/multiarch/Makefile (sysdep_routines): Add
	strchr-sse2 strrchr-sse2 strchr-sse2-bsf
	strrchr-sse2-bsf
	* sysdeps/i386/i686/multiarch/strchr.S: New file.
	* sysdeps/i386/i686/multiarch/strrchr.S: New file.
	* sysdeps/i386/i686/multiarch/strchr-sse2.S: New file.
	* sysdeps/i386/i686/multiarch/strchr-sse2-bsf.S: New file.
	* sysdeps/i386/i686/multiarch/strrchr-sse2.S: New file.
	* sysdeps/i386/i686/multiarch/strrchr-sse2-bsf.S: New file.

2011-08-29  Liubov Dmitrieva  <liubov.dmitrieva@gmail.com>

	* sysdeps/x86_64/wcscmp.S: New file.

	* sysdeps/i386/i686/multiarch/Makefile: (sysdep_routines): Add
	wcscmp-c wcscmp-sse2
	* sysdeps/i386/i686/multiarch/wcscmp-c.c: New file.
	* sysdeps/i386/i686/multiarch/wcscmp.S: New file.
	* sysdeps/i386/i686/multiarch/wcscmp-sse2.S: New file.
	* wcsmbs/wcscmp.c: Allow renaming.

2011-09-05  David S. Miller  <davem@davemloft.net>

	* sysdeps/sparc/sparc32/fpu/s_fabsf.S: Use first argument
	stack slot, rather than the struct return pointer slot.
	* sysdeps/sparc/sparc32/fpu/s_fabs.c: Delete.
	* sysdeps/sparc/sparc32/fpu/s_fabs.S: New file.
	* sysdeps/sparc/sparc32/sparcv9/fpu/s_fabs.S: Likewise.
	* sysdeps/unix/sysv/linux/sparc/sparc32/sparcv9/fpu/Implies: Likewise.

2011-09-05  Ulrich Drepper  <drepper@gmail.com>

	* po/ja.po: Update from translation team.

	[BZ #13144]
	* sysdeps/unix/sysv/linux/x86_64/bits/sem.h (semdid_ds): Fix to match
	kernel in 64-bit binaries.

2011-09-01  David S. Miller  <davem@davemloft.net>

	* elf/elf.h (HWCAP_SPARC_*): Move to..
	* sysdeps/sparc/sysdep.h: this new file and add new values.
	* sysdeps/unix/sparc/sysdep.h: Include sysdeps/sparc/sysdep.h
	* sysdeps/sparc/dl-procinfo.h: Include sysdep.h and increase
	_DL_HWCAP_COUNT to 24.
	* sysdeps/sparc/dl-procinfo.c (_dl_sparc_cap_flags): Add new
	entries.
	* sysdeps/sparc/sparc32/bits/atomic.h: Don't use magic local
	__ATOMIC_HWCAP_SPARC_V9 define, use sysdep.h one instead.
	* sysdeps/sparc/sparc32/dl-machine.h: Include sysdep.h
	* sysdeps/sparc/sparc64/multiarch/memcpy.S: Use HWCAP_SPARC_*
	instead of magic constants.
	* sysdeps/sparc/sparc64/multiarch/memset.S: Likewise.

2011-08-31  David S. Miller  <davem@davemloft.net>

	* sysdeps/unix/sparc/sysdep.h (SETUP_PIC_REG): Define.
	* sysdeps/unix/sysv/linux/sparc/sparc32/sysdep.h (PSEUDO):
	Reimplement to do errno handling inline.
	(SYSCALL_ERROR_HANDLER): New macro.
	(__SYSCALL_STRING): Do not do errno handling in asm.
	(__CLONE_SYSCALL_STRING): Delete.
	(__INTERNAL_SYSCALL_STRING): Delete.
	* sysdeps/unix/sysv/linux/sparc/sparc64/sysdep.h: Include
	sysdeps/unix/sparc/sysdep.h instead of sysdeps/unix/sysdep.h
	(PSEUDO): Reimplement to do errno handling inline.
	(ret, ret_NOERRNO, ret_ERRVAL, r0, r1, MOVE): Don't redefine.
	(SYSCALL_ERROR_HANDLER): New macro.
	(__SYSCALL_STRING): Do not do errno handling in asm.
	(__CLONE_SYSCALL_STRING): Delete.
	(__INTERNAL_SYSCALL_STRING): Delete.
	* sysdeps/unix/sysv/linux/sparc/sysdep.h (INLINE_SYSCALL):
	Implement in terms of INTERNAL_SYSCALL and __set_errno, just like
	i386.
	(INTERNAL_SYSCALL_DECL): Declare %g1 var for err state.
	(inline_syscall*): Add 'err' argument.
	(INTERNAL_SYSCALL, INTERNAL_SYSCALL_NCS,
	INTERNAL_SYSCALL_ERROR_P): Likewise and pass it down.
	(INLINE_CLONE_SYSCALL): Reimplement in terms of __SYSCALL_STRING,
	INTERNAL_SYSCALL_ERRNO, and INTERNAL_SYSCALL_ERROR_P.

	* scripts/data/localplt-sparc-linux-gnu.data: Remove 'ffs'.
	* scripts/data/localplt-sparc64-linux-gnu.data: Likewise.

2011-08-30  Andreas Schwab  <schwab@redhat.com>

	* elf/rtld.c (dl_main): Relocate objects in dependency order.

2011-08-29  Jiri Olsa <jolsa@redhat.com>

	* sysdeps/i386/dl-trampoline.S (_dl_runtime_profile): Fix cfi
	directive.

2011-08-24  David S. Miller  <davem@davemloft.net>

	* sysdeps/sparc/sparc64/strcmp.S: Rewrite.

2011-08-24  Andreas Schwab  <schwab@redhat.com>

	* elf/Makefile: Add rules to build and run unload8 test.
	* elf/unload8.c: New file.
	* elf/unload8mod1.c: New file.
	* elf/unload8mod1x.c: New file.
	* elf/unload8mod2.c: New file.
	* elf/unload8mod3.c: New file.

	* elf/dl-close.c (_dl_close_worker): Reset private search list if
	it wasn't used.

2011-08-23  David S. Miller  <davem@davemloft.net>

	* sysdeps/sparc/sparc64/dl-machine.h (DL_STACK_END): Do not
	subtract stack bias.
	* sysdeps/sparc/sparc64/jmpbuf-unwind.h (_JMPBUF_UNWINDS): Use
	%sp not %fp in calculations.
	(_JMPBUF_UNWINDS_ADJ): Likewise.

	* sysdeps/pthread/aio_suspend.c (do_aio_misc_wait): New function.
	(aio_suspend): Call it to force an exception region around the
	AIO_MISC_WAIT() invocation.

2011-08-23  Andreas Schwab  <schwab@redhat.com>

	* sysdeps/i386/i686/multiarch/strspn.S (ENTRY): Add missing
	backslash.

2011-07-04  Aurelien Jarno  <aurelien@aurel32.net>

	* sysdeps/powerpc/dl-tls.h: Add _PPC_DL_TLS_H inclusion
	protection macro.
	* sysdeps/powerpc/powerpc64/dl-irel.h: Include <ldsodefs.h>
	and <dl-machine.h>.
	(Elf64_FuncDesc): Remove.

2011-08-22  David S. Miller  <davem@davemloft.net>

	* sysdeps/unix/sysv/linux/sparc/sparc32/____longjmp_chk.S: Fix
	sigaltstack check, add missing cfi directives.
	* sysdeps/unix/sysv/linux/sparc/sparc64/____longjmp_chk.S: Add
	missing cfi directives, and sigaltstack handling.

2011-08-16  Andreas Schwab  <schwab@redhat.com>

	[BZ #11724]
	* elf/dl-deps.c (_dl_map_object_deps): Only assume cycle when
	object is seen twice.
	* elf/dl-fini.c (_dl_sort_fini): Likewise.

	* elf/Makefile (distribute): Add tst-initorder2.c.
	(tests): Add tst-initorder2.
	(modules-names): Add tst-initorder2a tst-initorder2b
	tst-initorder2c tst-initorder2d.  Add rules to build them.
	($(objpfx)tst-initorder2.out): New rule.
	* elf/tst-initorder2.c: New file.
	* elf/tst-initorder2.exp: New file.

2011-08-22  Andreas Schwab  <schwab@redhat.com>

	* sysdeps/unix/sysv/linux/i386/scandir64.c: Include <string.h>.

	* elf/dl-deps.c (_dl_map_object_deps): Move check for missing
	dependencies back to end of function.

	* dlfcn/Makefile (LDLIBS-bug-atexit3-lib.so): Readd
	$(elfobjdir)/ld.so.

2011-08-21  Ulrich Drepper  <drepper@gmail.com>

	* sysdeps/unix/sysv/linux/x86_64/gettimeofday.S: Removed.
	* sysdeps/unix/sysv/linux/x86_64/time.S: Removed.
	* sysdeps/unix/sysv/linux/x86_64/gettimeofday.c: New file.
	* sysdeps/unix/sysv/linux/x86_64/time.c: New file.
	* sysdeps/unix/sysv/linux/x86_64/bits/libc-vdso.h: Remove declaration
	of __vdso_gettimeofday.
	* sysdeps/unix/sysv/linux/x86_64/init-first.c: Remove definition of
	__vdso_gettimeofday and __vdso_time.  Define __vdso_getcpu with
	attribute_hidden.
	(_libc_vdso_platform_setup): Remove initialization of
	__vdso_gettimeofday and __vdso_time.

2011-08-20  Ulrich Drepper  <drepper@gmail.com>

	* nss/nss_files/files-alias.c (get_next_alias): Use feof_unlocked
	and fgetc_unlocked.
	* nss/nss_files/files-key.c (search): Use fgets_unlocked and
	getc_unlocked.

	* elf/dl-open.c (add_to_global): Report additions to the global scope
	for LD_DEBUG=scopes.
	(dl_open_worker): Also print scope of newly loaded dependencies.
	(_dl_show_scope): Indicate if there is no scope.

	[BZ #13114]
	* stdio-common/Makefile (tests): Add bug24.
	* stdio-common/bug24.c: New file.

2011-08-19  Andreas Jaeger  <aj@suse.de>

	[BZ #13114]
	* libio/fileops.c (_IO_new_file_fopen): Fix handling of
	non-existant file when using close-on-exec mode.

2011-08-20  Ulrich Drepper  <drepper@gmail.com>

	* sysdeps/x86_64/dl-trampoline.S (_dl_runtime_resolve): Fix CFI for
	the very first instruction.

	* sysdeps/x86_64/dl-trampoline.h: If MORE_CODE is defined, restore
	the CFI state in the end.
	* sysdeps/x86_64/dl-trampoline.S: Define MORE_CODE before first
	inclusion of dl-trampoline.h.
	Based on a patch by Jiri Olsa <jolsa@redhat.com>.

2011-08-19  Andreas Schwab  <schwab@redhat.com>

	* sysdeps/powerpc/fpu/libm-test-ulps: Relax ctan (0.75 + 1.25 i)
	expectations for long double.

	* sysdeps/unix/sysv/linux/powerpc/powerpc32/scandir64.c: Renamed
	from sysdeps/unix/sysv/linux/powerpc/scandir64.c.

2011-08-14  David S. Miller  <davem@davemloft.net>

	* sysdeps/unix/sysv/linux/Makefile (CFLAGS-tst-writev.c): The
	artificual limit depends upon the system page size.

2011-08-17  Ulrich Drepper  <drepper@gmail.com>

	* Makeconfig (override CFLAGS): Add library-specific CFLAGS.
	* resolv/Makefile: Define CFLAGS-libresolv.

2011-08-17  Andreas Schwab  <schwab@redhat.com>

	* nss/makedb.c (compute_tables): Make variables used in nested
	function static.

2011-08-17  Ulrich Drepper  <drepper@gmail.com>

	* elf/pldd-xx.c (r_debug): Explicitly add padding when needed.
	* elf/pldd.c (get_process_info): Use pread to re-read auxiliary vector
	if buffer was too small.

	* elf/pldd.c (main): Attach to all threads in the process.
	Rewrite /proc handling to use *at functions.

2011-08-16  Ulrich Drepper  <drepper@gmail.com>

	* elf/dl-open.c (_dl_show_scope): Take additional parameter which
	specifies first scope to show.
	(dl_open_worker): Update callers.  Move printing scope of new
	object to before the relocation.
	* elf/rtld.c (dl_main): Update _dl_show_scope call.
	* sysdeps/generic/ldsodefs.h: Update declaration.

	* elf/dl-open.c (_dl_show_scope): Use _dl_debug_printf to generate the
	string for the scope number.

2011-08-14  Ulrich Drepper  <drepper@gmail.com>

	* nscd/servicescache.c (cache_addserv): Make sure written is always
	initialized.

2011-08-14  Roland McGrath  <roland@hack.frob.com>

	* sysdeps/i386/i486/bits/atomic.h
	(__arch_compare_and_exchange_val_64_acq): Use RET alone at end of
	statement expression, so as to suppress "set but not used" warning.
	(__arch_c_compare_and_exchange_val_64_acq): Likewise.

	* string/strncat.c (STRNCAT): Use prototype definition.

	* locale/Makefile (locale-CPPFLAGS): Renamed CPPFLAGS-locale-programs.
	(locale-CPPFLAGS): New variable; put LOCALEDIR, LOCALE_ALIAS_PATH and
	-Iprograms here.
	(cppflags-iterator.mk sequence): Use locale-programs in place of nonlib.
	(localedef-modules): Add localedef.
	(locale-modules): Add locale.

	* sysdeps/generic/ldsodefs.h (struct unique_sym): Add a const.
	* elf/rtld.c (dl_main): Invert order of assignment in last change,
	to avoid a warning.

2011-08-14  David S. Miller  <davem@davemloft.net>

	* sysdeps/unix/sysv/linux/sparc/bits/resource.h (RLIM_INFINITY,
	RLIM64_INFINITY): Fix 64-bit values for 32-bit sparc.

2011-08-13  Ulrich Drepper  <drepper@gmail.com>

	* elf/dl-open.c: Rename show_scope to _dl_show_scope and export.
	(dl_open_worker): Call _dl_show_scope when DL_DEBUG_SCOPES is set.
	* elf/rtld.c (dl_main): Set l_name of vDSO.
	Call _dl_show_scope when DL_DEBUG_SCOPES.
	(process_dl_debug): Recognize scopes flag and also set it for all.
	* sysdeps/generic/ldsodefs.h: Define DL_DEBUG_SCOPES.
	Declare _dl_show_scope.

	* elf/dl-libc.c (do_dlopen_args): Add caller_dlopen.
	(do_dlopen): Pass caller_dlopen to dl_open.
	(__libc_dlopen_mode): Initialize caller_dlopen.

	* intl/l10nflist.c (_nl_normalize_codeset): Make it compile outside
	of libc.  Make tolower call locale-independent.  Optimize a bit by
	using isdigit instead of isalnum.
	* locale/Makefile (locale-CPPFLAGS): Add -DNOT_IN_libc.

2011-08-12  Ulrich Drepper  <drepper@gmail.com>

	* elf/dl-load.c (_dl_map_object): Show in debug output whether a DSO
	was a dependency or dynamically loaded.

2011-08-11  Ulrich Drepper  <drepper@gmail.com>

	* intl/l10nflist.c: Allow architecture-specific pop function.
	* sysdeps/x86_64/l10nflist.c: New file.

	* intl/l10nflist.c (_nl_make_l10nflist): Use locale-independent
	classification.

2011-08-10  Andreas Schwab  <schwab@redhat.com>

	* include/dirent.h: Add libc_hidden_proto for scandirat and
	scandirat64.  Don't declare __scandirat64.
	* dirent/scandirat.c: Add libc_hidden_def.
	* dirent/scandirat64.c (SCANDIRAT): Remove underscores.
	* sysdeps/unix/sysv/linux/i386/scandir64.c (SCANDIRAT): Likewise.

2011-08-10  David S. Miller  <davem@davemloft.net>

	* sysdeps/unix/sysv/linux/ia64/sys/ptrace.h: Add missing comma in
	enum.
	* sysdeps/unix/sysv/linux/powerpc/sys/ptrace.h: Likewise.
	* sysdeps/unix/sysv/linux/s390/sys/ptrace.h: Likewise.
	* sysdeps/unix/sysv/linux/sparc/sys/ptrace.h: Likewise.

2011-08-09  Ulrich Drepper  <drepper@gmail.com>

	* Versions.def [libc]: Add GLIBC_2.15.
	* dirent/Makefile (routines): Add scandirat and scandirat64.
	* dirent/Versions [libc]: Export scandirat and scandirat64 for
	GLIBC_2.15.
	* dirent/dirent.h: Declare scandirat and scandirat64.
	* dirent/scandirat.c: New file.
	* dirent/scandirat64.c: New file.
	* sysdeps/wordsize-64/scandirat.c: New file.
	* sysdeps/wordsize-64/scandirat64.c: New file.
	* dirent/opendir.c: Define opendirat.
	* dirent/scandir.c: Move code to scandirat.c.  Implement scandir
	using scandirat.
	* dirent/scandir64.c: Adjust for scandir.c change.
	* include/dirent.h: Define scandir_cancel_struct.  Declare __opendirat,
	__scandirat64, and __scandir_cancel_handler.
	* sysdeps/unix/opendir.c: Rename __opendir to __opendirat.  Take
	additional parameter and use openat instead of open (outside of ld.so).
	Add new __opendir as wrapper around __opendirat.
	* sysdeps/unix/sysv/linux/i386/scandir64.c: Reimplement __old_scandir64
	here without requiring old scandirat implementation.

2011-08-08  Ulrich Drepper  <drepper@gmail.com>

	* dirent/scandir.c (cancel_handler): Renamed to
	__scandir_cancel_handler.  Do not define if SKIP_SCANDIR_CANCEL is
	defined.  Adjust users.
	* dirent/scandir64.c: Define SKIP_SCANDIR_CANCEL.
	* sysdeps/unix/sysv/linux/i386/scandir64.c: Likewise.

2011-08-04  Ulrich Drepper  <drepper@gmail.com>

	* string/test-string.h (IMPL): Use __STRING to expand name and then
	stringify it.

	* string/test-strcmp.c: Unify most of the WIDE and !WIDE code.  Lots
	of cleanups.

2011-07-22  Liubov Dmitrieva  <liubov.dmitrieva@gmail.com>

	* string/Makefile: Update.
	(strop-tests): Append strncat.
	* string/test-wcscmp.c: New file.
	New comprehensive test for wcscmp.
	* string/test-strcmp.c: Update.
	(WIDE): New define.

2011-07-22  Andreas Schwab  <schwab@redhat.com>

	* resolv/res_init.c (__res_vinit): Properly tokenize nameserver
	line.

2011-07-26  Andreas Schwab  <schwab@redhat.com>

	* sysdeps/posix/getaddrinfo.c (gaih_inet): Don't discard result of
	encoding to ACE if AI_IDN.

2011-08-01  Jakub Jelinek  <jakub@redhat.com>

	* sysdeps/ieee754/dbl-64/k_rem_pio2.c (__kernel_rem_pio2): Fix up fq
	to y conversion for prec 3 and __FLT_EVAL_METHOD__ != 0.

2011-07-22  Liubov Dmitrieva  <liubov.dmitrieva@intel.com>

	* sysdeps/i386/i686/multiarch/strcat-sse2.S: Update.
	Fix overflow bug in strncat.
	* sysdeps/i386/i686/multiarch/strcpy-ssse3.S: Likewise.

	* string/test-strncat.c: Update.
	Add new tests for checking overflow bugs.

2011-07-15  Liubov Dmitrieva  <liubov.dmitrieva@intel.com>

	* sysdeps/i386/i686/multiarch/Makefile (sysdep_routines): Add
	strcat-ssse3 strcat-sse2 strncat-ssse3 strncat-sse2 strncat-c.
	* sysdeps/i386/i686/multiarch/strcat.S: New file.
	* sysdeps/i386/i686/multiarch/strcat-c.c: New file.
	* sysdeps/i386/i686/multiarch/strcat-sse2.S: New file.
	* sysdeps/i386/i686/multiarch/strcat-ssse3.S: New file.
	* sysdeps/i386/i686/multiarch/strncat.S: New file.
	* sysdeps/i386/i686/multiarch/strncat-sse2.S: New file.
	* sysdeps/i386/i686/multiarch/strncat-ssse3.S: New file.

	* sysdeps/i386/i686/multiarch/strcpy-ssse3.S
	(USE_AS_STRCAT): Define.
	Add strcat and strncat support.
	* sysdeps/i386/i686/multiarch/strlen-sse2.S: Likewise.

2011-07-25  Andreas Schwab  <schwab@redhat.com>

	* sysdeps/i386/i486/bits/string.h (__strncat_g): Correctly handle
	__n bigger than INT_MAX+1.
	(__strncmp_g): Likewise.

2011-07-23  Ulrich Drepper  <drepper@gmail.com>

	* posix/unistd.h: Define SEEK_DATA and SEEK_HOLE.
	* libio/stido.h: Likewise.

	* sysdeps/unix/sysv/linux/bits/socket.h (PF_NFC): Define.
	(AF_NFC): Define.
	* sysdeps/unix/sysv/linux/sparc/bits/socket.h (PF_NFC): Define.
	(AF_NFC): Define.

	* sysdeps/unix/sysv/linux/sys/ptrace.h: Add new constants.
	* sysdeps/unix/sysv/linux/sparc/sys/ptrace.h: Likewise.
	* sysdeps/unix/sysv/linux/powerpc/sys/ptrace.h: Likewise.
	* sysdeps/unix/sysv/linux/ia64/sys/ptrace.h: Likewise.
	* sysdeps/unix/sysv/linux/s390/sys/ptrace.h: Likewise.

	[BZ #13021]
	* scripts/test-installation.pl: Don't expect libnss_test1 to be
	installed.

	* sysdeps/x86_64/dl-trampoline.S (_dl_runtime_profile): Fix one more
	typo.
	(_dl_x86_64_save_sse): Likewise.

2011-07-22  Ulrich Drepper  <drepper@gmail.com>

	* sysdeps/x86_64/dl-trampoline.S (_dl_runtime_profile): Fix test for
	OSXSAVE.
	(_dl_x86_64_save_sse): Likewise.

	* crypt/crypt_util.c (__init_des_r): Optimize memset calls.

	* crypt/crypt_util.c (__init_des_r): Add read barrier as well.

2011-07-21  Andreas Schwab  <schwab@redhat.com>

	* sysdeps/x86_64/dl-trampoline.S (_dl_runtime_profile): Fix last
	change.
	(_dl_x86_64_save_sse): Use correct AVX check.

2011-07-21  Liubov Dmitrieva  <liubov.dmitrieva@gmail.com>

	* sysdeps/x86_64/multiarch/strcpy-sse2-unaligned.S: Fix overfow
	bug in strncpy/strncat.
	* sysdeps/x86_64/multiarch/strcpy-ssse3.S: Likewise.

2011-07-21  Ulrich Drepper  <drepper@gmail.com>

	* string/tester.c (test_strcat): Add tests for different alignments
	of source and destination.
	(test_strncat): Likewise.

2011-07-20  Ulrich Drepper  <drepper@gmail.com>

	[BZ #12852]
	* posix/glob.c (glob): Check passed in values before using them in
	expressions to avoid some overflows.
	(glob_in_dir): Likewise.

	[BZ #13007]
	* sysdeps/x86_64/dl-trampoline.S (_dl_runtime_profile): More complete
	check for AVX enablement so that we don't crash with old kernels and
	new hardware.
	* elf/tst-audit4.c: Add same checks here.
	* elf/tst-audit6.c: Likewise.

	* sysdeps/x86_64/bits/link.h (La_x86_64_ymm): Force 16-byte alignment.

2011-07-09  Andreas Schwab  <schwab@linux-m68k.org>

	* sysdeps/unix/sysv/linux/pathconf.c: Include <string.h>.

2011-07-20  Ulrich Drepper  <drepper@gmail.com>

	* po/cs.po: Update from translation team.
	* po/bg.po: Likewise.

2011-07-12  Marek Polacek  <mpolacek@redhat.com>

	* misc/sys/cdefs.h: Add support for const attribute.
	* sysdeps/unix/sysv/linux/sys/sysmacros.h: Add __attribute_const__
	to gnu_dev_{major,minor,makedev} functions.

2011-07-20  Marek Polacek  <mpolacek@redhat.com>

	* intl/dcigettext.c (get_output_charset): Add missing bracket.

2011-07-20  Andreas Schwab  <schwab@redhat.com>

	* resolv/res_query.c (__libc_res_nquerydomain): Use size_t for
	strlen results.

2011-07-13  Andreas Krebbel  <Andreas.Krebbel@de.ibm.com>

	* sysdeps/unix/sysv/linux/s390/s390-32/sysdep.h
	(INTERNAL_VSYSCALL_NCS): Use r10 for backing up the return address
	register in order to avoid conflicts with the soft frame pointer
	being held in r11 when necessary.
	* sysdeps/unix/sysv/linux/s390/s390-64/sysdep.h
	(INTERNAL_VSYSCALL_NCS): Likewise.

2011-07-14  Marek Polacek  <mpolacek@redhat.com>

	* elf/dl-fini.c (_dl_sort_fini): Remove unused link_map *l argument,
	* elf/dl-fini.c (_dl_fini): Adjust caller.
	* elf/dl-close.c (_dl_close_worker): Likewise.
	* sysdeps/generic/ldsodefs.h: Adjust declaration.

2011-07-15  Marek Polacek  <mpolacek@redhat.com>

	* elf/cache.c (load_aux_cache): Remove unnecessary condition of
	"aux_cache->nlibs < 0".

	* nscd/nscd_conf.c (nscd_parse_file): Remove unnecessary condition
	in the reload-count case.

2011-07-15  Liubov Dmitrieva  <liubov.dmitrieva@intel.com>

	* sysdeps/x86_64/multiarch/Makefile (sysdep_routines): Add
	strcat-ssse3 strcat-sse2-unaligned strncat-ssse3
	strncat-sse2-unaligned strncat-c strlen-sse2-pminub
	* sysdeps/x86_64/multiarch/strcat-sse2-unaligned.S: New file.
	* sysdeps/x86_64/multiarch/strcat.S: New file.
	* sysdeps/x86_64/multiarch/strncat.S: New file.
	* sysdeps/x86_64/multiarch/strncat-c.c: New file.
	* sysdeps/x86_64/multiarch/strcat-ssse3.S: New file.
	* sysdeps/x86_64/multiarch/strncat-sse2-unaligned.S: New file.
	* sysdeps/x86_64/multiarch/strncat-ssse3.S: New file.
	* sysdeps/x86_64/multiarch/strcpy-ssse3.S
	(USE_AS_STRCAT): Define.
	Add strcat and strncat support.
	* sysdeps/x86_64/multiarch/strlen-no-bsf.S: Likewise.
	* sysdeps/x86_64/multiarch/strcpy-sse2-unaligned.S: Likewise.
	* sysdeps/x86_64/multiarch/strlen-sse2-pminub.S: New file.
	* string/strncat.c: Update.
	(USE_AS_STRNCAT): Define.
	* sysdeps/x86_64/multiarch/init-arch.c (__init_cpu_features):
	Turn on bit_Prefer_PMINUB_for_stringop for Intel Core i3, i5
	and i7.
	* sysdeps/x86_64/multiarch/init-arch.h
	(bit_Prefer_PMINUB_for_stringop): New.
	(index_Prefer_PMINUB_for_stringop): Likewise.
	* sysdeps/x86_64/multiarch/strlen.S (strlen): Check
	bit_Prefer_PMINUB_for_stringop.

2011-07-19  Ulrich Drepper  <drepper@gmail.com>

	* crypt/sha512.h (struct sha512_ctx): Move buffer into union and add
	buffer64.
	* crypt/sha512.c (__sha512_finish_ctx): Use buffer64 for writes instead
	of casting of buffer.
	* crypt/sha256.h (struct sha256_ctx): Move buffer into union and add
	buffer32 and buffer64.
	* crypt/sha256.c (__sha256_finish_ctx): Use buffer32 or buffer64 for
	writes instead of casting of buffer.
	* crypt/md5.h (struct md5_ctx): Move buffer into union and add
	buffer32.
	* crypt/md5.c (md5_finish_ctx): Use buffer32 for writes instead of
	casting of buffer.

2011-07-19  Andreas Schwab  <schwab@redhat.com>

	* string/strxfrm_l.c (STRXFRM): Fix alloca accounting.

2011-07-19  Ulrich Drepper  <drepper@gmail.com>

	* nscd/nscd.c (termination_handler): Don't do anything for a database
	if it has not yet been initialized.

2011-07-18  Ulrich Drepper  <drepper@gmail.com>

	* sysdeps/unix/sysv/linux/bits/sched.h (__CPU_EQUAL_S): Fix a typo.

2011-07-15  Marek Polacek  <mpolacek@redhat.com>

	* bits/sched.h (__CPU_EQUAL_S): Fix a typo.

2011-07-18  Ulrich Drepper  <drepper@gmail.com>

	* po/nl.po: Update from translation team.
	* po/sv.po: Likewise.

2011-07-16  Roland McGrath  <roland@hack.frob.com>

	* sysdeps/i386/Makefile: Never use -mpreferred-stack-boundary=2,
	now disallowed by GCC.

	* configure.in (use-default-link): Default to yes if a test -shared
	link meets our qualifications.
	* configure: Regenerated.

	* config.make.in (output-format): New variable.
	* configure.in: Check for ld --print-output-format support.
	* configure: Regenerated.
	* Makerules ($(common-objpfx)format.lds)
	[$(output-format) != unknown]: Just use $(output-format),
	instead of the linker-script munging.

2011-07-14  Roland McGrath  <roland@hack.frob.com>

	* Makefile ($(common-objpfx)linkobj/libc.so): Use $(shlib-lds) instead
	of $(common-objpfx)shlib.lds.
	* elf/Makefile ($(objpfx)sotruss-lib.so): Likewise.

	* sysdeps/i386/i686/multiarch/strstr-c.c (libc_hidden_builtin_def):
	Conditionalize redefinition on [SHARED && DO_VERSIONING && !NO_HIDDEN].

	* configure.in (-z relro check): Adjust test code to add a large
	writable data section after it.
	* configure: Regenerated.

2011-07-11  Roland McGrath  <roland@hack.frob.com>

	* configure.in (-z relro check): Fix test code to make the variable
	truly const.
	* configure: Regenerated.

2011-07-11  Ulrich Drepper  <drepper@gmail.com>

	* nscd/nscd.h (struct traced_file): Define.
	(struct database_dyn): Remove inotify_descr, reset_res, and filename
	elements.  Add traced_files.
	(inotify_fd): Declare.
	(register_traced_file): Declare.
	* nscd/connections.c (dbs): Remove reset_res and filename initializers.
	(inotify_fd): Export.
	(resolv_conf_descr): Remove.
	(nscd_init): Move inotify descriptor creation to main.
	Don't register files for notification here.
	(register_traced_file): New function.
	(invalidate_cache): Don't use reset_res to determine whether to call
	res_init, go through the list of registered files.
	(main_loop_poll): The inotify descriptors are now stored in the
	structures for the traced files.
	(main_loop_epoll): Likewise
	* nscd/nscd.c (main): Create inotify socket here.  Pass extra argument
	to __nss_disable_nscd.
	* nscd/cache.c (prune_cache): There is no single inotify descriptor
	for a database anymore.  Check the records for all the registered
	files instead.
	* nss/Makefile (libnss_files-routines): Add files-init.
	(libnss_db-routines): Add db-init.
	* nss/Versions [libnss_files] (GLIBC_PRIVATE): Add _nss_files_init.
	[libnss_db] (GLIBC_PRIVATE): Add _nss_db_init.
	* nss/nss_db/db-init.c: New file.
	* nss/nss_files/files-init.c: New file.
	* nss/nsswitch.c (nss_load_library): New function.  Broken out of
	__nss_lookup_function.
	(__nss_lookup_function): Call nss_load_library.
	(nss_load_all_libraries): New function.
	(__nss_disable_nscd): Take parameter with callback function for files
	to register.  Set is_nscd.  Load all the DSOs for the NSS modules
	used for the cached services.
	* nss/nsswitch.h (__nss_disable_nscd): Adjust prototype.
	* sysdeps/unix/sysv/linux/Makefile [subdir=nscd]: Pass the various -D
	options for features to all the files in nscd.

	* nss/nsswitch.c (nss_parse_file): Add missing fclose.

2011-07-10  Roland McGrath  <roland@hack.frob.com>

	* csu/elf-init.c (__libc_csu_init): Comment typo.

2011-07-09  Ulrich Drepper  <drepper@gmail.com>

	* po/pl.po: Update from translation team.
	* po/ja.po: Likewise.
	* po/ru.po: Likewise.
	* po/ko.po: Likewise.
	* po/fr.po: Likewise.

2011-07-09  Roland McGrath  <roland@hack.frob.com>

	* configure.in (.ctors/.dtors header and trailer check):
	Use an empirical test on a built program.
	* configure: Regenerated.

	* configure.in (-z relro check): Use an empirical test on a built DSO.
	Detect, but do not require, on ia64.
	* configure: Regenerated.

	* configure.in (READELF): Find it with AC_CHECK_TOOL.
	Update tests that use readelf to use $READELF instead.
	* configure: Regenerated.

2011-07-08  Ulrich Drepper  <drepper@gmail.com>

	* malloc/hooks.c (memalign_check): Avoid using checked_request2size
	if the result is not used.

2011-07-05  Andreas Jaeger  <aj@suse.de>

	[BZ#9696]
	* stdlib/tst-strtod.c: Add testcase.

2011-07-07  Ulrich Drepper  <drepper@gmail.com>

	* sysdeps/unix/sysv/linux/pathconf.c (distinguish_extX): New function.
	(__statfs_link_max): Use it to distinguish between ext2/3 and ext4.
	The latter has a higher limit.  Take additional parameter to pass to
	the new function.
	(__pathconf): Pass file to __statfs_link_max.
	* sysdeps/unix/sysv/linux/fpathconf.c (__fpathconf): Pass fd to
	__statfs_link_max.
	* sysdeps/unix/sysv/linux/pathconf.h: Adjust prototype of
	__statfs_link_max.

	[BZ #12868]
	* sysdeps/unix/sysv/linux/linux_fsinfo.h: Define Lustre constants.
	* sysdeps/unix/sysv/linux/internal_statvfs.c (__statvfs_getflags):
	Handle Lustre.
	* sysdeps/unix/sysv/linux/pathconf.c (__statfs_link_max): Likewise.
	(__statfs_filesize_max): Likewise.
	Patch mostly by Andreas Dilger <adilger@whamcloud.com>.

2011-07-05  Andreas Jaeger  <aj@suse.de>

	* resolv/res_comp.c (dn_skipname): Remove unused variable.

2011-07-06  Marek Polacek  <mpolacek@redhat.com>

	* nis/nss_nisplus/nisplus-spwd.c (_nss_nisplus_setspent): Honour the
	`status' variable.
	* nis/nss_nisplus/nisplus-ethers.c (_nss_nisplus_setetherent):
	Likewise.

2011-07-04  H.J. Lu  <hongjiu.lu@intel.com>

	* Makefile (strop-tests): Add strncat.
	* string/test-strncat.c: New file.

2011-06-30  Marek Polacek  <mpolacek@redhat.com>

	* iconvdata/johab.c: Don't inline `johab_sym_hanja_to_ucs' function.

2011-06-21  Andreas Jaeger  <aj@suse.de>

	* sysdeps/s390/s390-64/Makefile ($(inst_gconvdir)/gconv-modules):
	Copy rule from iconvdata/Makefile.

2011-07-06  Ulrich Drepper  <drepper@gmail.com>

	[BZ #12922]
	* posix/getopt.c (_getopt_internal_r): When "W;" is in short options
	but no long options are defined, just return 'W'.

2011-06-22  Marek Polacek  <mpolacek@redhat.com>

	[BZ #9696]
	* stdlib/strtod_l.c (round_and_return): Set ERANGE instead of EDOM.

2011-07-06  Ulrich Drepper  <drepper@gmail.com>

	* inet/getnetgrent_r.c (internal_getnetgrent_r): Fix check for known
	netgroups to read.
	(innetgr): Likewise.

2011-07-05  Roland McGrath  <roland@hack.frob.com>

	* config.make.in (install_root): Default to $(DESTDIR).

2011-07-05  Ulrich Drepper  <drepper@gmail.com>

	* nscd/nscd_getserv_r.c (nscd_getserv_r): Add cast to avoid warning.

2011-07-02  Roland McGrath  <roland@hack.frob.com>

	* Makerules ($(common-objpfx)format.lds): Fail if result is empty.

	* Makefile ($(common-objpfx)testrun.sh): Generate to work relative to
	containing directory rather than embedding absolute directory names.

	* scripts/check-local-headers.sh: Rewritten using awk.
	Match by word, not by line.  Print error messages for matches.
	* Makefile ($(objpfx)check-local-headers.out): Pass AWK in to it.

	* Makerules [shlib-lds-flags empty]:
	($(common-objpfx)libc_pic.opts): New target.
	($(common-objpfx)libc_pic.os.clean): New target.
	($(common-objpfx)libc.so): Link it instead of libc_pic.os.

	* config.make.in (OBJCOPY): New variable.
	* aclocal.m4 (LIBC_PROG_BINUTILS): Substitute OBJCOPY too.
	* configure: Regenerated.

	* config.make.in (use-default-link): New variable.
	* configure.in (use_default_link): Grok --with-default-link to set it.
	* configure: Regenerated.
	* Makerules [$(elf) = yes] [$(use-default-link) = yes]:
	(shlib-lds, shlib-lds-flags): Define to empty.

	* Makerules (shlib-lds): New variable.
	(shlib-lds-flags): New variable.
	(build-shlib, build-moduile, build-module-asneeded): Use it.
	($(common-objpfx)libc.so): Use $(shlib-lds).
	($(extra-modules-build:%=$(objpfx)%.so)): Likewise.
	* iconvdata/extra-module.mk ($(objpfx)$(mod).so): Likewise.

	* elf/dynamic-link.h (elf_get_dynamic_info): Make asserts accept
	DT_FLAGS/DT_FLAGS_1 with zero flags.

	* elf/Makefile ($(objpfx)ld.so): Use -defsym=_begin=0 instead of
	linker script munging.

2011-07-02  Ulrich Drepper  <drepper@gmail.com>

	* crypt/sha512.h (struct sha512_ctx): Add union to access total also
	as 128-bit value.
	* crypt/sha512.c (sha512_process_block): Perform total addition using
	128-bit if possible.
	(__sha512_finish_ctx): Likewise.
	* crypt/sha256.h (struct sha256_ctx): Add union to access total also
	as 64-bit value.
	* crypt/sha256.c (SWAP64): Define.
	(sha256_process_block): Perform total addition using 64-bit if
	possible.
	(__sha256_finish_ctx): Likewise.

2011-07-01  Ulrich Drepper  <drepper@gmail.com>

	* nscd/pwdcache.c (cache_addpw): Cleanup.  Add branch prediction.
	* nscd/initgrcache.c (addinitgroupsX): Likewise.
	* nscd/hstcache.c (cache_addhst): Likewise.
	* nscd/grpcache.c (cache_addgr): Likewise.
	* nscd/aicache.c (addhstaiX): Likewise
	* nscd/servicescache.c (cache_addserv): Handle zero negtimeout.

2011-07-01  Thorsten Kukuk  <kukuk@suse.de>

	* nscd/pwdcache.c (cache_addpw): Handle zero negtimeout.
	* nscd/initgrcache.c (addinitgroupsX): Likewise.
	* nscd/hstcache.c (cache_addhst): Likewise.
	* nscd/grpcache.c (cache_addgr): Likewise.
	* nscd/aicache.c (addhstaiX): Likewise

2011-07-01  Andreas Schwab  <schwab@redhat.com>

	* nis/nss_compat/compat-pwd.c (getpwent_next_nss_netgr): Query NIS
	domain only when needed.

2011-06-30  Andreas Schwab  <schwab@redhat.com>

	* sysdeps/posix/getaddrinfo.c (gaih_inet): Make sure RES_USE_INET6
	is always restored.

2011-06-29  Ulrich Drepper  <drepper@gmail.com>

	* nscd/grpcache.c (cache_addgr): Don't write notfound reply if we
	are re-adding the entry.
	* nscd/servicescache.c (cache_addserv): Likewise.

2011-06-30  Aurelien Jarno  <aurelien@aurel32.net>

	* sysdeps/generic/dl-irel.h: fix protection against multiple
	inclusions.
	* sysdeps/generic/dl-irel.h (elf_ifunc_invoke): New.

2011-06-28  Ulrich Drepper  <drepper@gmail.com>

	[BZ #12935]
	* malloc/memusage.sh: Fix quoting in message.
	* debug/xtrace.sh: Likewise.

	* configure.in: Remove support for --experimental-malloc option, make
	it the default.
	* config.make.in: Likewise.
	* malloc/Makefile: Likewise.

2011-06-27  Andreas Schwab  <schwab@redhat.com>

	* iconvdata/gb18030.c (BODY for TO_LOOP): Fix encoding of non-BMP
	two-byte characters.

2011-06-27  Roland McGrath  <roland@hack.frob.com>

	* configure.in (NO_CTORS_DTORS_SECTIONS): Give this check its own
	AC_CACHE_CHECK invocation.
	* configure: Regenerated.

	* elf/soinit.c (__CTOR_LIST__, __DTOR_LIST__): Add used attribute.

2011-06-27  Ulrich Drepper  <drepper@gmail.com>

	[BZ #12350]
	* nscd/aicache.c (addhstaiX):  Restore only RES_USE_INET6
	bit from old_res_options.

	* sysdeps/unix/sysv/linux/Makefile (CFLAGS-servicescache.c): Define.

	* inet/getnetgrent_r.c (innetgr): Minimal cleanup, use correct return
	value type for setfct.

2011-06-23  H.J. Lu  <hongjiu.lu@intel.com>

	* sysdeps/unix/sysv/linux/getsysstats.c (__get_nprocs): Use
	__gettimeofday instead of gettimeofday.

2011-06-26  Ulrich Drepper  <drepper@gmail.com>

	* elf/Makefile (all-built-dso): No need to check linkobj/libc.so.

2011-06-24  H.J. Lu  <hongjiu.lu@intel.com>

	* sysdeps/i386/i686/multiarch/strcpy-sse2.S (RETURN): Fix a typo.

	* sysdeps/i386/i686/multiarch/strcpy-ssse3.S: Correct unwind
	info.

2011-06-22  H.J. Lu  <hongjiu.lu@intel.com>

	* sysdeps/x86_64/multiarch/Makefile (sysdep_routines): Add
	strcpy-ssse3 strncpy-ssse3 stpcpy-ssse3 stpncpy-ssse3
	strcpy-sse2-unaligned strncpy-sse2-unaligned
	stpcpy-sse2-unaligned stpncpy-sse2-unaligned.
	* sysdeps/x86_64/multiarch/stpcpy-sse2-unaligned.S: New file.
	* sysdeps/x86_64/multiarch/stpcpy-ssse3.S: New file.
	* sysdeps/x86_64/multiarch/stpncpy-sse2-unaligned.S: New file.
	* sysdeps/x86_64/multiarch/stpncpy-ssse3.S: New file.
	* sysdeps/x86_64/multiarch/strcpy-sse2-unaligned.S: New file.
	* sysdeps/x86_64/multiarch/strcpy-ssse3.S: New file.
	* sysdeps/x86_64/multiarch/strncpy-sse2-unaligned.S: New file.
	* sysdeps/x86_64/multiarch/strncpy-ssse3.S: New file.
	* sysdeps/x86_64/multiarch/strcpy.S: Remove strcpy with SSSE3.
	(STRCPY): Support SSE2 and SSSE3 versions.

2011-06-24  Ulrich Drepper  <drepper@gmail.com>

	[BZ #12874]
	* sysdeps/unix/sysv/linux/Makefile (CFLAGS-tst-writev.c): Define.
	* sysdeps/wordsize-64/tst-writev.c: Work around problem with 2.6.38+
	kernels which artificially limit size of requests.

2011-06-22  H.J. Lu  <hongjiu.lu@intel.com>

	* sysdeps/i386/i686/multiarch/Makefile (sysdep_routines): Add
	strncpy-c strcpy-ssse3 strncpy-ssse3 stpcpy-ssse3 stpncpy-ssse3
	strcpy-sse2 strncpy-sse2 stpcpy-sse2 stpncpy-sse2.
	* sysdeps/i386/i686/multiarch/stpcpy-sse2.S: New file.
	* sysdeps/i386/i686/multiarch/stpcpy-ssse3.S: New file.
	* sysdeps/i386/i686/multiarch/stpncpy-sse2.S: New file.
	* sysdeps/i386/i686/multiarch/stpncpy-ssse3.S: New file.
	* sysdeps/i386/i686/multiarch/stpncpy.S : New file.
	* sysdeps/i386/i686/multiarch/strcpy-sse2.S : New file.
	* sysdeps/i386/i686/multiarch/strcpy-ssse3.S: New file.
	* sysdeps/i386/i686/multiarch/strcpy.S: New file.
	* sysdeps/i386/i686/multiarch/strncpy-c.c: New file.
	* sysdeps/i386/i686/multiarch/strncpy-sse2.S: New file.
	* sysdeps/i386/i686/multiarch/strncpy-ssse3.S: New file.
	* sysdeps/i386/i686/multiarch/strncpy.S: New file.
	* sysdeps/x86_64/multiarch/init-arch.c (__init_cpu_features):
	Enable unaligned load optimization for Intel Core i3, i5 and i7
	processors.
	* sysdeps/x86_64/multiarch/init-arch.h (bit_Fast_Unaligned_Load):
	Define.
	(index_Fast_Unaligned_Load): Define.
	(HAS_FAST_UNALIGNED_LOAD): Define.

2011-06-23  Marek Polacek  <mpolacek@redhat.com>

	* nss/nss_db/db-open.c: Include <unistd.h> for read declaration.

2011-06-22  Ulrich Drepper  <drepper@gmail.com>

	[BZ #12907]
	* sysdeps/posix/getaddrinfo.c (getaddrinfo): Avoid calling __check_pf
	until it is clear that the information is realy needed.
	Patch mostly by David Hanisch <david.hanisch@nsn.com>.

2011-06-22  Andreas Schwab  <schwab@redhat.com>

	* sysdeps/posix/getaddrinfo.c (gaih_inet): Fix last change.

2011-06-22  Ulrich Drepper  <drepper@gmail.com>

	* sysdeps/unix/sysv/linux/getsysstats.c (__get_nprocs): Use
	/sys/devices/system/cpu/online if it is usable.

	* sysdeps/unix/sysv/linux/getsysstats.c (__get_nprocs): Rate limit
	reading the information from the /proc filesystem to once a second.

2011-06-21  Andreas Jaeger  <aj@suse.de>

	* sysdeps/unix/sysv/linux/bits/sigcontext.h: Fix definition of
	NULL after inclusion of kernel headers.

2011-06-21  Ulrich Drepper  <drepper@gmail.com>

	* nss/nss_db/db-XXX.c (nss_db_setENT): Only set entidx for successful
	calls to internal_setent.

	[BZ #12885]
	* sysdeps/posix/getaddrinfo.c (gaih_inet): When looking up only IPv6
	addresses using gethostbyname4_r ignore IPv4 addresses.

	* sysdeps/posix/getaddrinfo.c (gaih_inet): After the last change the
	branch using gethostbyname2 is only for AF_INET.  Optimize accordingly.

	* inet/getnetgrent_r.c: Use DL_CALL_FCT in several places.

2011-06-20  David S. Miller  <davem@davemloft.net>

	* sysdeps/sparc/sparc32/dl-plt.h: Protect against multiple
	inclusions.
	* sysdeps/sparc/sparc64/dl-plt.h: Likewise.

	* sysdeps/i386/dl-irel.h (elf_ifunc_invoke): New.
	(elf_irel): Use it.
	* sysdeps/powerpc/powerpc32/dl-irel.h: Likewise.
	* sysdeps/powerpc/powerpc64/dl-irel.h: Likewise.
	* sysdeps/sparc/sparc32/dl-irel.h: Likewise.
	* sysdeps/sparc/sparc64/dl-irel.h: Likewise.
	* sysdeps/x86_64/dl-irel.h: Likewise.

	* elf/dl-runtime.c: Use elf_ifunc_invoke.
	* elf/dl-sym.c: Likewise.

2011-06-15  Ulrich Drepper  <drepper@gmail.com>

	* resolv/res_send.c (__libc_res_nsend): Fix typos in last patch.  We
	need to dereference resplen2.

2011-06-14  Andreas Schwab  <schwab@redhat.com>

	* sysdeps/unix/sysv/linux/wordsize-64/dl-fxstatat64.c: New file.

2011-06-15  Ulrich Drepper  <drepper@gmail.com>

	* Makeconfig: Define vardbdir and inst_vardbdir.
	* nss/Makefile: Add rules to install db-Makefile.

	* nss/nss_db/db-XXX.c: Cleanup.

	* nss/Makefile (libnss_db-dbs): Add db-initgroups.
	* nss/Versions [libnss_db]: Add _nss_db_initgroups_dyn for
	GLIBC_PRIVATE.
	* nss/db-Makefile (groups.db): Emit entries for initgroups lookups.
	* nss/makedb.c: Implement -g option to specify that value strings
	are generated and should not be added to table iterated over for
	get*ent calls.
	* nss/nss_db/db-initgroups.c: New file.

	* nss/getent.c: Add support for initgroups lookups through getgrouplist
	interface.

	* grp/initgroups.c (__nss_initgroups_database): Renamed and exported.
	(internal_getgrouplist): Adjust to name change.
	Update use_initgroups_entry if this is not the first call.
	* nss/databases.def: Add initgroups entry.

	* nss/makedb.c (compute_tables): Check result of multiple hash table
	sizes to minimize maximum chain length.

2011-06-14  Ulrich Drepper  <drepper@gmail.com>

	* Versions.def: Add entry for libnss_db.
	* shlib-versions: Likewise.
	* nss/Makefile: Add rules to build libnss_db.
	* nss/Versions: Add libnss_db information.  Organize libnss_files
	entries better.
	* nss/db-Makefile: Add gshadow support.  Change rules for the new
	makedb progra.  Some minor improvements to generate smaller files.
	* nss/nss_db/nss_db.h: Move NSS database header data structures to
	here from...
	* nss/makedb.c: ...here.
	Improve database format to be smaller and require less memory at
	runtime.
	* nss/nss_db/db-XXX.x: Adjust for new database format.  Don't use
	db anymore.
	* nss/nss_db/db-netgrp.c: Likewise.
	* nss/nss_db/db-open.c: Likewise.
	* nss/nss_files/flies-XXX.x: Adjust comments.
	* nss/nss_files/files-ethers.c: Adjust for new DB_LOOKUP definition.
	* nss/nss_files/files-grp.c: Likewise.
	* nss/nss_files/files-hosts.c: Likewise.
	* nss/nss_files/files-network.c: Likewise.
	* nss/nss_files/files-proto.c: Likewise.
	* nss/nss_files/files-pwd.c: Likewise.
	* nss/nss_files/files-rpc.c: Likewise.
	* nss/nss_files/files-service.c: Likewise.
	* nss/nss_files/files-sgrp.c: Likewise.
	* nss/nss_files/files-spwd.c: Likewise.
	* nss/nss_db/db-alias.c: Removed.
	* nss/nss_db/dummy-db.h: Removed.

2011-06-02  Ulrich Drepper  <drepper@gmail.com>

	* nss/makedb.c: Rewritten to not use database library.
	* nss/Makefile: Update to build new makedb program.

2011-06-14  Andreas Jaeger  <aj@suse.de>

	* sysdeps/unix/sysv/linux/check_native.c: Include <string.h> for
	memset declaration.

2011-06-10  Andreas Schwab  <schwab@redhat.com>

	* sysdeps/posix/getaddrinfo.c (gaih_inet): Fix logic allocating
	tmpbuf.

2011-06-10  Roland McGrath  <roland@hack.frob.com>

	* Makerules (shlib.lds): Fail if the linker script comes out empty.
	* elf/Makefile ($(objpfx)ld.so): Likewise.

	* Makefile ($(common-objpfx)linkobj/libc.so): Break long lines with \.
	Don't list ld.so twice in dependencies.

	* posix/bug-regex31.c: Include <stdlib.h>.

	* nscd/hstcache.c (cache_addhst): Remove unused variable.

	* nis/nss_compat/compat-spwd.c
	(getspent_next_nss_netgr): Remove unused variable.
	* nis/nss_compat/compat-pwd.c (getpwent_next_nss_netgr): Likewise.

	* nis/nis_print_group_entry.c (nis_print_group_entry): Fix "Implicit
	nonmembers" output to use the right array.

	* resolv/nss_dns/dns-network.c (getanswer_r): Remove unused variable.

	* elf/dl-open.c (_dl_open): Quash warnings when DL_NNS==1.

	* locale/programs/ld-ctype.c (ctype_read): Remove unused variable.
	* locale/programs/ld-collate.c (add_to_tablewc): Likewise.
	* catgets/gencat.c (read_input_file): Likewise.
	* locale/programs/locarchive.c (enlarge_archive): Likewise.

	* sunrpc/clnt_udp.c (__libc_clntudp_bufcreate): Move DONTBLOCK
	variable definition inside #if's controlling its use.

	* inet/getnetgrent_r.c (innetgr): Remove unused variable.

	* resolv/res_hconf.c (_res_hconf_reorder_addrs): Fix errno restoration.

	* misc/syslog.c (__vsyslog_chk): Remove unused variable.

	* io/fts.c (fts_build): Use if (0 && ...) rather than #if 0 for
	unreachable code.

	* stdio-common/printf_fp.c (___printf_fp): Remove unused variable.

	* configure.in (nss-crypt check): Use AC_LANG_PROGRAM.
	* configure: Regenerated.

	* Makerules: Revert last change.
	* elf/Makefile: Likewise.

2011-06-09  Roland McGrath  <roland@hack.frob.com>

	* Makerules ($(common-objpfx)libc_pic.os): Use -Wl, before -r.
	* elf/Makefile ($(objpfx)librtld.os): Likewise.
	(reloc-link): Likewise.

2011-06-09  Ulrich Drepper  <drepper@gmail.com>

	* elf/Makefile: Add rules to build pldd.
	* elf/pldd.c: New file.
	* elf/pldd-xx.c: New file.

2011-06-07  Ulrich Drepper  <drepper@gmail.com>

	* version.h: Update for 2.15 development version.

2011-06-07  David S. Miller  <davem@davemloft.net>

	* sysdeps/sparc/sparc32/dl-irel.h (elf_irela): Pass dl_hwcap to
	ifuncs.
	* sysdeps/sparc/sparc32/dl-machine.h (elf_machine_rela,
	elf_machine_lazy_rel): Likewise.
	* sysdeps/sparc/sparc64/dl-irel.h (elf_irela): Likewise.
	* sysdeps/sparc/sparc64/dl-machine.h (elf_machine_rela,
	elf_machine_lazy_rel): Likewise.
	* sysdeps/sparc/sparc64/multiarch/memcpy.S (memcpy): Fetch
	dl_hwcap via passed in argument.
	* sysdeps/sparc/sparc64/multiarch/memset.S (memset, bzero):
	Likewise.

2011-06-06  Andreas Krebbel  <Andreas.Krebbel@de.ibm.com>

	* stdlib/longlong.h: Update from GCC.  Fix smul_ppmm for S/390.

2011-06-06  Roland McGrath  <roland@hack.frob.com>

	[BZ #12849]
	* manual/fdl-1.1.texi: New file, verbatim from:
	http://www.gnu.org/licenses/old-licenses/fdl-1.1.texi
	* manual/lgpl-2.1.texi: New file, verbatim from:
	http://www.gnu.org/licenses/old-licenses/lgpl-2.1.texi
	* manual/Makefile (licenses): New variable, list those new file names.
	(texis): Use it.
	(chapters.% top-menu.%): Include $(licenses) with $(appendices).

	* manual/fdl.texi: File removed.
	* manual/lesser.texi: File removed.
	* manual/libc.texinfo (Copying, Documentation License):
	Use new @include file names, put @appendix directive before @include.

2011-06-04  Jakub Jelinek  <jakub@redhat.com>

	[BZ #12841]
	* rt/bits/mqueue2.h (__mq_open_2): Add __THROW.
	(__mq_open_alias): Use __REDIRECT_NTH instead of __REDIRECT.
	(mq_open): Add __NTH.

2011-06-02  H.J. Lu  <hongjiu.lu@intel.com>

	* sysdeps/x86_64/multiarch/init-arch.c (__init_cpu_features):
	Assume Intel Core i3/i5/i7 processor if AVX is available.

2011-05-31  Ulrich Drepper  <drepper@gmail.com>

	* sysdeps/unix/sysv/linux/dl-osinfo.h (_dl_setup_stack_chk_guard): Fix
	typo.

2011-05-31  Andreas Schwab  <schwab@redhat.com>

	* nscd/nscd_getserv_r.c (nscd_getserv_r): Don't free non-malloced
	memory.  Use alloca_account.  Fix memory leak when retrying.

2011-05-31  Ulrich Drepper  <drepper@gmail.com>

	* version.h (RELEASE): Bump for 2.14 release.
	* include/features.h (__GLIBC_MINOR__): Bump to 14.

	* config.make.in (RANLIB): Remove entry.

2011-05-30  Ulrich Drepper  <drepper@gmail.com>

	* po/Makefile (po-sed-cmd): Add ksh to extensions.
	(libc.pot): Work around missing support for .ksh extension in xgettext.

	[BZ #12684]
	* resolv/res_send.c (__libc_res_nsend): Only go to the next name server
	if both request failed.
	(send_dg): In case of server errors clear resplen or *resplen2.

	[BZ #12454]
	* elf/dl-deps.c (_dl_map_object_deps): Run initializer sorting only
	when there are multiple maps.
	* elf/dl-fini.c (_dl_sort_fini): Check for list of one.
	(_dl_fini): Remove test here.

	* elf/rtld.c (dl_main): Don't allow the loader to load itself.

2011-05-29  Ulrich Drepper  <drepper@gmail.com>

	[BZ #12350]
	* sysdeps/posix/getaddrinfo.c (gethosts): Restore only RES_USE_IENT6
	bit from old_res_options.
	(gaih_inet): Likewise.

	[BZ #11099]
	* shadow/sgetspent_r.c (LINE_PARSER): Interpret numeric field values
	as signed.

	* resolv/res_init.c (res_setoptions): Make the code more compact.

	[BZ #11558]
	* resolv/res_init.c (res_setoptions): Recognize use-vc option and
	set RES_USEVC.

	[BZ #11634]
	* elf/Makefile (tests): Don't add tst-audit[67] without working -mavx.

	* malloc/malloc.h: Mark malloc hook variables as deprecated.

	[BZ #11781]
	* malloc/malloc.h: Declare malloc hook variables as volatile.

	* locale/programs/locarchive.c (add_locale_to_archive): Fix typo
	in last patch.

	[BZ #11799]
	* sysdeps/unix/sysv/linux/bits/siginfo.h (SI_USER): Don't mention
	raise in the comment.
	* sysdeps/unix/sysv/linux/s390/bits/siginfo.h: Likewise.
	* sysdeps/unix/sysv/linux/sparc/bits/siginfo.h: Likewise.
	* sysdeps/unix/sysv/linux/ia64/bits/siginfo.h: Likewise.

2011-05-28  Ulrich Drepper  <drepper@gmail.com>

	[BZ #12811]
	* posix/regex_internal.c (build_wcs_buffer): Don't signal we have to
	grow the buffers more if it already has to be sufficient.
	(build_wcs_upper_buffer): Likewise.
	* posix/regexec.c (check_matching): Likewise.
	(clean_state_log_if_needed): Likewise.
	(extend_buffers): Don't enlarge buffers beyond size of the input
	buffer.
	Patches mostly by Emil Wojak <emil@wojak.eu>.
	* posix/bug-regex32.c: New file.
	* posix/Makefile (tests): Add bug-regex32.

	* locale/findlocale.c (_nl_find_locale): Return right away if
	_nl_explode_name failed.
	* locale/programs/locarchive.c (add_locale_to_archive): Likewise.

	* sysdeps/unix/sysv/linux/socketcall.h (SOCKOP_sendmmsg): Define.

	* debug/xtrace.sh: Unify messages.
	* malloc/memusage.sh: Likewise.

	[BZ #12813]
	* sysdeps/unix/sysv/linux/x86_64/init-first.c (__vdso_time): Retrieve
	time symbol from vDSO.  Substitute with vsyscall if not available.
	* sysdeps/unix/sysv/linux/x86_64/time.S [SHARED]: Use
	__vdso_time.

	* sysdeps/unix/sysv/linux/internal_sendmmsg.S: New file.
	* sysdeps/unix/sysv/linux/sendmmsg.c: New file.
	* sysdeps/unix/sysv/linux/Makefile [subdir=socket] (sysdep_routines):
	Add sendmmsg and internal_sendmmsg.
	* sysdeps/unix/sysv/linux/Versions [GLIBC_2.14]: Add sendmmsg.
	* sysdeps/unix/sysv/linux/bits/socket.h: Declare sendmmsg.
	* sysdeps/unix/sysv/linux/kernel-features.h: Define __ASSUME_SENDMMSG.

	* sysdeps/unix/sysv/linux/syscalls.list: Add setns entry.
	* sysdeps/unix/sysv/linux/bits/sched.h: Declare setns.
	* sysdeps/unix/sysv/linux/Versions [GLIBC_2.14]: Add setns.

2011-05-27  Ulrich Drepper  <drepper@gmail.com>

	[BZ #12813]
	* sysdeps/unix/sysv/linux/x86_64/init-first.c (__vdso_getcpu):
	Retrieve getcpu symbol from vDSO.  Substitute with vsyscall if not
	available.
	* sysdeps/unix/sysv/linux/x86_64/sched_getcpu.S [SHARED]: Use
	__vdso_getcpu.

	[BZ #12814]
	* iconvdata/Makefile (tests): Add bug-iconv9.
	* iconvdata/bug-iconv9.c: New file.

2011-05-27  Andreas Schwab  <schwab@redhat.com>

	[BZ #12814]
	* iconvdata/iso-2022-jp.c (BODY): Fix invalid variable shadowing.

2011-05-25  Jakub Jelinek  <jakub@redhat.com>

	* sysdeps/unix/sysv/linux/x86_64/sys/user.h
	(struct user_regs_struct): Change intcs field back to cs.

2011-05-25  Ulrich Drepper  <drepper@gmail.com>

	* po/ja.po: Update from translation team.

2011-05-23  Ulrich Drepper  <drepper@gmail.com>

	[BZ #12795]
	* sysdeps/unix/sysv/linux/bits/resource.h (RLIMIT_RTTIME): Define.
	* sysdeps/unix/sysv/linux/sparc/bits/resource.h: Likewise.

2011-05-20  Andreas Schwab  <schwab@redhat.com>

	* stdlib/longlong.h: Update from GCC.

2011-05-23  Andreas Schwab  <schwab@redhat.com>

	* sysdeps/unix/sysv/linux/ia64/sysconf.c (HAS_CPUCLOCK): Add
	parameter name.
	* sysdeps/unix/sysv/linux/sysconf.c (has_cpuclock, HAS_CPUCLOCK):
	Add parameter name.
	(__sysconf): Pass it down.

2011-05-22  Ulrich Drepper  <drepper@gmail.com>

	[BZ #12671]
	* nis/nss_nis/nis-alias.c (_nss_nis_getaliasbyname_r): Use malloc in
	some situations.
	* nscd/nscd_getserv_r.c (nscd_getserv_r): Likewise.
	* posix/glob.c (glob_in_dir): Take additional parameter alloca_used.
	add in in __libc_use_alloca calls.  Adjust callers.
	(glob): Use malloc in some situations.

	* elf/dl-runtime.c (_dl_profile_fixup): Also store LA_SYMB_NOPLTENTER
	and LA_SYMB_NOPLTEXIT in flags which are passed to pltenter and
	pltexit.

2011-05-21  Ulrich Drepper  <drepper@gmail.com>

	* sysdeps/unix/sysv/linux/bits/time.h: Define CLOCK_REALTIME_ALARM
	and CLOCK_BOOTTIME_ALARM.

	[BZ #12782]
	* string/xpg-strerror.c (__xpg_strerror_r): Fill buffer even if error
	is returned.

	* string/_strerror.c (__strerror_r): Print negative errors as signed
	numbers.

	[BZ #12777]
	* iconvdata/cp1258.c (comp_table_data): Remove entry 0x00A5 0xEC.
	(decomp_table): Change U0385 entry to emit 0xA5 0xEC.
	* iconvdata/CP1258.irreversible: Adjust entry 0xA8EC.

	* configure.in: Fix typo in redirection and correct removal of test
	files in two cases.

	[BZ #12788]
	* locale/setlocale.c (new_composite_name): Fix test to check for
	identical name of all categories.

	[BZ #12792]
	* libio/filedoalloc.c (local_isatty): New function.
	(_IO_file_doallocate): Use local_isatty.
	* stdio-common/perror.c (perror): In case a new stream is used
	forward the stream error.
	* stdio-common/vfprintf.c (ARGCHECK): For read-only streams also set
	error flag.

2011-05-20  Ulrich Drepper  <drepper@gmail.com>

	[BZ #11869]
	* sysdeps/posix/getaddrinfo.c (gaih_inet): Don't unconditionally use
	alloca.
	* include/alloca.h (extend_alloca_account): Define.

	[BZ #11857]
	* posix/regex.h: Fix comments with documentation of user-accessible
	fields after compilation and describe correct free'ing of pattern
	after re_compile_pattern.
	Patch by Reuben Thomas <rrt@sc3d.org>.

2011-05-18  Ryan S. Arnold  <rsa@us.ibm.com>

	* sysdeps/powerpc/powerpc64/Makefile (no-special-regs): Add -mno-vsx
	and -mno-altivec to prevent the compiler from using Altivec and/or
	VSX instructions when the corresponding registers are not available.

2011-05-19  Andreas Schwab  <schwab@redhat.com>

	* grp/compat-initgroups.c (__libc_use_alloca): Don't define.

2011-05-19  Ulrich Drepper  <drepper@gmail.com>

	* libio/freopen.c (freopen): Use __dup2, not dup2.
	* libio/freopen64.c (freopen64): Likewise.

2011-05-17  H.J. Lu  <hongjiu.lu@intel.com>

	[BZ #12775]
	* sysdeps/x86_64/fpu/e_powl.S: Fix a typo.
	* math/Makefile (tests): Add test-powl.
	(CFLAGS-test-powl.c): Define.
	* math/test-powl.c: New file.

2011-05-16  H.J. Lu  <hongjiu.lu@intel.com>

	* fileops.c (_IO_new_file_fopen): Get fd from _IO_fileno.

2011-05-17  Ulrich Drepper  <drepper@gmail.com>

	[BZ #11837]
	* iconvdata/gb18030.c: Update to GB18020-2005.

2011-05-16  Ulrich Drepper  <drepper@gmail.com>

	* posix/regex.h (RE_SYNTAX_AWK, RE_SYNTAX_GNU_AWK,
	RE_SYNTAX_POSIX_AWK): Update to match recent development.
	Patch by Aharon Robbins <arnold@skeeve.com>.

	[BZ #11892]
	* stdlib/putenv.c (putenv): Don't always create copy of the variable
	on the stack.

	[BZ #11895]
	* misc/pselect.c (__pselect): Handle timeout value errors hidden
	through underflows.

	[BZ #12766]
	* misc/error.c (error_at_line): Ensure file_name and old_file_name
	point to strings before performing equality test for error_one_per_line
	mode.

	[BZ #11697]
	* login/programs/pt_chown.c (do_pt_chown): Always call chown.

	[BZ #11820]
	* sysdeps/unix/sysv/linux/x86_64/sys/user.h
	(struct user_fpregs_struct): Avoid __uint*_t types.

	[BZ #6420]
	* malloc/mtrace.c (tr_where): Add additional parameter to point to
	symbol info.  Use it instead of calling _dl_addr locally.
	(lock_and_info): New function.
	(tr_freehook): Call lock_and_info and pass symbol info as additional
	parameter to tr_where.
	(tr_mallochook): Likewise.
	(tr_reallochook): Likewise.
	(tr_memalignhook): Likewise.

	* malloc/mtrace.c: Remove support for USE_MTRACE_FILE.  It is not
	used and couldn't be at all thread-safe.

2011-05-15  Ulrich Drepper  <drepper@gmail.com>

	* libio/freopen.c (freopen): Don't close old file descriptor
	before the new one is opened.  Instead dup the new file descriptor
	to the old one after the new stream is created.
	* libio/freopen64.c (freopen64): Likewise.
	* libio/libio.h: Define _IO_FLAGS2_NOCLOSE and _IO_FLAGS2_CLOEXEC.
	* libio/fileops.c (_IO_new_file_close_it): Handle new
	_IO_FLAGS2_NOCLOSE flag.
	(_IO_new_file_fopen): Set _IO_FLAGS2_CLOEXEC for "e" mode.
	If _IO_file_open didn't set FD_CLOEXEC do it after the call.
	* libio/oldfileops.c (_IO_old_file_close_it): Handle new
	_IO_FLAGS2_NOCLOSE flag.
	* include/unistd.h: Add hidden_proto for dup3.
	Define __have_dup3.
	* io/dup3.c: Define hidden symbol.
	* sysdeps/unix/sysv/linux/kernel-features.h: Define __ASSUME_DUP3.

	[BZ #7101]
	* posix/getopt.c (_getopt_internal_r): List all ambigious possibilities
	when an incomplete long option is used.
	* posix/tst-getopt_long1.c: New file.
	* posix/Makefile (tests): Add tst-getopt_long1.

	[BZ #10138]
	* scripts/config.guess: Update from autoconf-2.68.
	* scripts/config.sub: Likewise.

	[BZ #10157]
	* sysdeps/unix/sysv/linux/sysconf.c (__sysconf): Split out CPUTIME
	tests into ...
	(has_cpuclock): ...this.  New function.
	* sysdeps/unix/sysv/linux/ia64/sysconf.c: Just define HAS_CPUCLOCK
	macro here based on has_cpuclock code.

	[BZ #10149]
	* sysdeps/unix/sysv/linux/dl-osinfo.h (_dl_setup_stack_chk_guard):
	First byte (not low byte) is now always NUL.
	* sysdeps/generic/dl-osinfo.h (_dl_setup_stack_chk_guard): Likewise.

	* sysdeps/unix/sysv/linux/dl-osinfo.h (_dl_setup_stack_chk_guard):
	Use non-cancelable interfaces.

	[BZ #9809]
	* locale/iso-639.def: Add entry for Sorani.

	[BZ #11901]
	* include/stdlib.h: Move include protection to the right place.
	Define abort_msg_s.  Declare __abort_msg with it.
	* stdlib/abort.c (__abort_msg): Adjust type.
	* assert/assert.c (__assert_fail_base): New function.  Majority
	of code from __assert_fail.  Allocate memory for __abort_msg with
	mmap.
	(__assert_fail): Now call __assert_fail_base.
	* assert/assert-perr.c: Remove bulk of implementation.  Use
	__assert_fail_base.
	* include/assert.hL Declare __assert_fail_base.
	* sysdeps/posix/libc_fatal.c: Allocate memory for __abort_msg with
	mmap.
	* sysdeps/unix/sysv/linux/libc_fatal.c: Likewise.

2011-05-14  Ulrich Drepper  <drepper@gmail.com>

	[BZ #11952]
	[BZ #12453]
	* elf/dl-open.c (dl_open_worker): Delay calls to _dl_update_slotinfo
	until all modules are registered in the DTV.
	* elf/Makefile: Add rules to build and run tst-tls19.
	* elf/tst-tls19.c: New file.
	* elf/tst-tls19mod1.c: New file.
	* elf/tst-tls19mod2.c: New file.
	* elf/tst-tls19mod3.c: New file.
	Patch mostly by Martin von Gagern <Martin.vGagern@gmx.net>.

	[BZ #12083]
	* sysdeps/pthread/aio_misc.c (__aio_init): Compute optim.aio_num
	correctly.

	[BZ #12601]
	* iconvdata/cp932.c (BODY to UCS4): Fix incrementing inptr in case of
	two-byte sequence errors.
	* iconvdata/Makefile (tests): Add bug-iconv8.
	* iconvdata/bug-iconv8.c: New file.

	[BZ #12626]
	* sysdeps/generic/elf/backtracesymsfd.c (__backtrace_symbols_fd): Move
	buf2 definition.

	* libio/fileops.c (_IO_new_file_close_it): Initialize write_status.

	[BZ #12432]
	* sysdeps/ia64/backtrace.c (struct trace_reg): Add cfa element.
	(dummy_getcfa): New function.
	(init): Get _Unwind_GetCFA address, use dummy if not found.
	(backtrace_helper): In recursion check, also check whether CFA changes.
	(__backtrace): Completely initialize arg.

	* iconv/loop.c (SINGLE) [STORE_REST]: Add input bytes to bytebuf before
	storing incomplete byte sequence in state object.  Avoid testing for
	guaranteed too small input if we know there is enough data available.

2011-05-11  Andreas Schwab  <schwab@redhat.com>

	* Makeconfig (+link-pie): Indent.
	* Rules (binaries-pie): Define if $(have-fpie) and
	$(build-shared).
	(binaries-shared): Also filter out $(binaries-pie).
	($(addprefix $(objpfx),$(binaries-pie))): New rule.
	* nscd/Makefile (others-pie): Add nscd.
	(LDFLAGS-nscd): Set this instead of relro-LDFLAGS.
	($(objpfx)nscd): Remove command override.
	* login/Makefile (others-pie): Add pt_chown.
	($(objpfx)pt_chown): Remove command override.
	* elf/Makefile: Add PIE tests to tests and tests-pie variables and
	remove command overrides.

2011-05-13  Ulrich Drepper  <drepper@gmail.com>

	* libio/tst_putwc.c: Fix error messages.

	[BZ #12724]
	* libio/fileops.c (_IO_new_file_close_it): Always flush when
	currently writing and seek to current position when not.
	* libio/Makefile (tests): Add bug-fclose1.
	* libio/bug-fclose1.c: New file.

2011-05-12  Ulrich Drepper  <drepper@gmail.com>

	[BZ #12511]
	* elf/dl-lookup.c (enter): Don't test for copy relocation here and
	don't set DF_1_NODELETE here.
	(do_lookup_x): When entering new entry test for copy relocation
	and if necessary set DF_1_NODELETE flag.
	* elf/tst-unique4.cc: New file.
	* elf/tst-unique4.h: New file.
	* elf/tst-unique4lib.cc: New file.
	* elf/Makefile: Add rules to build and run tst-unique4.
	Patch by Piotr Bury <pbury@goahead.com>.

2011-05-11  Ulrich Drepper  <drepper@gmail.com>

	[BZ #12052]
	* sysdeps/posix/spawni.c (__spawni): Fix sched_setscheduler call.

	[BZ #12625]
	* misc/mntent_r.c (addmntent): Flush the stream after the output

	[BZ #12393]
	* elf/dl-load.c (is_trusted_path): Remove unnecessary test.
	(is_trusted_path_normalize): Skip initial colon.  Append slash
	to empty buffer.  Duplicate is_trusted_path code but allow
	constructed patch to be prefix.
	(is_dst): Allow $ORIGIN followed by /.
	(_dl_dst_substitute): Correct clearing of check_for_trusted.
	Correct testing of result of is_trusted_path_normalize
	(decompose_rpath): Fix warning.

2011-05-10  Ulrich Drepper  <drepper@gmail.com>

	[BZ #11257]
	* grp/initgroups.c (internal_getgrouplist): When we found the service
	list through the initgroups entry in nsswitch.conf do not always
	continue on a successful lookup.  Don't always use the
	__nss_group_database value if it is set.
	* nss/nsswitch.conf (initgroups): Change action for successful db
	lookup to continue for compatibility.

2011-05-09  Ulrich Drepper  <drepper@gmail.com>

	[BZ #11532]
	* iconvdata/Makefile: Add rules to build CP770, CP771, CP772, CP773,
	and CP774 modules.
	* iconvdata/gconv-modules: Add entries for CP770, CP771, CP772, CP773,
	and CP774 modules.
	* iconvdata/tst-tables.sh: Likewise.
	* iconvdata/cp770.c: New file.
	* iconvdata/cp771.c: New file.
	* iconvdata/cp772.c: New file.
	* iconvdata/cp773.c: New file.
	* iconvdata/cp774.c: New file.
	* iconvdata/testdata/CP770: New file.
	* iconvdata/testdata/CP770..UTF8: New file.
	* iconvdata/testdata/CP771: New file.
	* iconvdata/testdata/CP771..UTF8: New file.
	* iconvdata/testdata/CP772: New file.
	* iconvdata/testdata/CP772..UTF8: New file.
	* iconvdata/testdata/CP773: New file.
	* iconvdata/testdata/CP773..UTF8: New file.
	* iconvdata/testdata/CP774: New file.
	* iconvdata/testdata/CP774..UTF8: New file.

	* iconvdata/gen-8bit-gap-1.sh: End reading of charmap file at
	END CHARMAP line.
	* iconvdata/gen-8bit-gap.sh: Likewise.
	* iconvdata/gen-8bit.sh: Likewise.

	* locale/iso-639.def: Add ary entry.

	[BZ #11258]
	* locale/C-translit.h.in: Add U20A1 transliteration.

	[BZ #12178]
	* locale/iso-639.def: Add wae entry.
	Patch by Kevin Bortis <bortis@translate-wae.ch>.

	[BZ #12545]
	* locale/programs/localedef.c (construct_output_path): Use ssize_t
	for n.

	[BZ #12711]
	* locale/C-translit.h.in: Add entry for U20B9.
	Patch by pravin.d.s@gmail.com.

2011-05-08  Ulrich Drepper  <drepper@gmail.com>

	[BZ #12713]
	* sysdeps/unix/sysv/linux/getcwd.c: If getcwd syscall report
	ENAMETOOLONG use generic getcwd.
	* sysdeps/posix/getcwd.c: Add support to use openat.  Make usable
	in rtld.  Use *stat64.
	* sysdeps/unix/sysv/linux/Makefile [subdir=elf] (sysdep-rtld-routines):
	Add dl-getcwd, dl-openat64, dl-opendir, dl-fxstatat64.
	* sysdeps/unix/sysv/linux/dl-getcwd.c: New file.
	* sysdeps/unix/sysv/linux/dl-openat64.c: New file.
	* sysdeps/unix/sysv/linux/dl-opendir.c: New file.
	* sysdeps/unix/sysv/linux/dl-fxstat64.c: New file.
	* include/sys/stat.h: Define __fstatat, __lstat64, __fstat64, and
	__fstatat64 macros.
	* include/dirent.h: Add libc_hidden_proto for rewinddir.
	* dirent/rewinddir.c: Add libc_hidden_def.
	* sysdeps/mach/hurd/rewinddir.c: Likewise.
	* sysdeps/unix/rewinddir.c: Likewise.  Don't do locking outside libc.

	* include/dirent.h (__alloc_dir): Add flags parameter.
	* sysdeps/unix/fdopendir.c (__fdopendir): Pass flags to __alloc_dir.
	* sysdeps/unix/opendir.c (__opendir): Pass 0 in new parameter to
	__alloc_dir.
	(__alloc_dir): Take new parameter.  Don't call fcntl for invocations
	from fdopendir if O_CLOEXEC is already set.

2011-03-15  Alan Modra  <amodra@gmail.com>

	* elf/dl-reloc.c (_dl_try_allocate_static_tls <TLS_DTV_AT_TP>): Handle
	l_tls_firstbyte_offset non-zero.  Save padding offset in
	l_tls_firstbyte_offset for later use.
	* elf/dl-close.c (_dl_close_worker <TLS_DTV_AT_TP>): Correct code
	freeing static tls block.

2011-03-05  Jonathan Nieder  <jrnieder@gmail.com>

	* sysdeps/unix/sysv/linux/sys/param.h: Fix an #ifndef __undef_ARG_MAX
	where #ifdef was intended.  The intent is to prevent ARG_MAX from
	being defined by the kernel headers.

2011-05-07  Ulrich Drepper  <drepper@gmail.com>

	[BZ #12734]
	* resolv/resolv.h: Define RES_NOTLDQUERY.
	* resolv/res_init.c (res_setoptions): Recognize no_tld_query and
	no-tld-query and set RES_NOTLDQUERY.
	* resolv/res_debug.c (p_option): Handle RES_NOTLDQUERY.
	* resolv/res_query.c (__libc_res_nsearch): Backport changes from
	modern BIND to search name as TLD unless forbidden.

2011-05-07  Petr Baudis  <pasky@suse.cz>
	    Ulrich Drepper  <drepper@gmail.com>

	[BZ #12393]
	* elf/dl-load.c (fillin_rpath): Move trusted path check...
	(is_trusted_path): ...to here.
	(is_trusted_path_normalize): Wrapper for /../ and /./ normalization.
	(_dl_dst_substitute): Verify expanded $ORIGIN path elements
	using is_trusted_path_normalize() in setuid scripts.

2011-05-06  Paul Pluzhnikov  <ppluzhnikov@google.com>

	* sysdeps/unix/sysv/linux/sys/sysmacros.h: Add missing
	__BEGIN/__END_DECLS.

2011-05-06  Ulrich Drepper  <drepper@gmail.com>

	* nss/nss_files/files-initgroups.c (_nss_files_initgroups_dyn): Return
	NSS_STATUS_NOTFOUND if no record was found.

2011-05-05  Andreas Schwab  <schwab@redhat.com>

	* sunrpc/Makefile (headers): Add rpc/netdb.h.
	(headers-not-in-tirpc): Remove rpc/netdb.h
	* resolv/netdb.h: Revert last change.

2011-05-05  Paul Pluzhnikov  <ppluzhnikov@google.com>

	* Makeconfig (link-libc-static): Use --{start,end}-group to handle
	circular dependency between libgcc.a and libc.a.

2011-05-05  Andreas Schwab  <schwab@redhat.com>

	* resolv/netdb.h: Don't include <rpc/netdb.h>.
	* nis/Makefile: Don't install rpcsvc/*.
	* inet/protocols/timed.h: Include <sys/types.h> and <sys/time.h>
	instead of <rpc/types.h>.
	(MAXHOSTNAMELEN): Define.

2011-05-03  Andreas Schwab  <schwab@redhat.com>

	* elf/ldconfig.c (add_dir): Don't crash on empty path.

2011-04-28  Maciej Babinski  <mbabinski@google.com>

	[BZ #12714]
	* sysdeps/posix/getaddrinfo.c (gaih_inet): Don't bypass
	gethostbyname4_r when IPv6 results are possible.

2011-05-02  Ulrich Drepper  <drepper@gmail.com>

	[BZ #12723]
	* sysdeps/unix/sysv/linux/pathconf.c (__pathconf): Implement
	_PC_PIPE_BUF handling.

2011-04-30  Bruno Haible  <bruno@clisp.org>

	[BZ #12717]
	* conform/data/netdb.h-data (getnameinfo): Make POSIX compliant.
	* resolv/netdb.h (getnameinfo): Change type of flags parameter
	to 'int'.
	* inet/getnameinfo.c (getnameinfo): Likewise.

2011-04-29  Ulrich Drepper  <drepper@gmail.com>

	* grp/initgroups.c (internal_getgrouplist): Prefer initgroups setting
	to groups setting in database lookup.
	* nss/nsswitch.conf: Add initgroups entry.

2011-04-22  Ulrich Drepper  <drepper@gmail.com>

	[BZ #12685]
	* libio/fileops.c (_IO_new_file_fopen): Scan up to 7 bytes of the
	mode string.
	Patch by Eric Blake <eblake@redhat.com>.

2011-04-20  H.J. Lu  <hongjiu.lu@intel.com>

	* sunrpc/Makefile (need-export-routines): Add svc_run.
	(routines): Remove svc_run.
	($(objpfx)thrsvc): Add $(common-objpfx)linkobj/libc.so.
	* sunrpc/clnt_perr.c (clnt_perrno): Export.
	* sunrpc/svc_run.c (svc_run): Likewise.
	* sunrpc/svc_udp.c (svcudp_create): Likewise.

2011-04-21  Ulrich Drepper  <drepper@gmail.com>

	* nss/nss_files/files-initgroups.c (_nss_files_initgroups_dyn): Fix
	problem in reallocation in last patch.

2011-04-20  Ulrich Drepper  <drepper@gmail.com>

	* sunrpc/Makefile: Move inclusion of Rules.

2011-04-19  Ulrich Drepper  <drepper@gmail.com>

	* nss/nss_files/files-initgroups.c: New file.
	* nss/Makefile (libnss_files-routines): Add files-initgroups.
	* nss/Versions (libnss_files) [GLIBC_PRIVATE]: Export
	_nss_files_initgroups_dyn.

2011-03-31  Richard Sandiford  <richard.sandiford@linaro.org>

	* elf/elf.h (R_ARM_IRELATIVE): Define.

2011-04-19  Ulrich Drepper  <drepper@gmail.com>

	* po/ru.po: Update from translation team.

2011-04-17  Ulrich Drepper  <drepper@gmail.com>

	* sunrpc/Makefile ($(rpc-compat-routines.os)): Add before-compile to
	dependencies.

2011-02-06  Mike Frysinger  <vapier@gentoo.org>

	[BZ #12653]
	* sysdeps/i386/i686/multiarch/memcpy-ssse3-rep.S: Only protect
	MEMCPY_CHK with USE_AS_BCOPY ifdef check.
	* sysdeps/i386/i686/multiarch/memcpy-ssse3.S: Likewise.
	* sysdeps/x86_64/multiarch/memcpy-ssse3.S: Likewise.
	* sysdeps/x86_64/multiarch/memcpy-ssse3-back.S: Likewise.

2011-03-28  Andreas Schwab  <schwab@linux-m68k.org>

	* sysdeps/powerpc/powerpc32/power4/strncmp.S: Don't read past
	differing bytes.
	* sysdeps/powerpc/powerpc64/power4/strncmp.S: Likewise.
	* sysdeps/powerpc/powerpc32/power7/strncmp.S: Likewise.
	* sysdeps/powerpc/powerpc64/power7/strncmp.S: Likewise.

2011-04-17  Ulrich Drepper  <drepper@gmail.com>

	[BZ #12420]
	* sysdeps/unix/sysv/linux/x86_64/getcontext.S: Reload context after
	storing it.
	* stdlib/bug-getcontext.c: New file.
	* stdlib/Makefile: Add rules to build and run bug-getcontext.

2011-04-13  Andreas Krebbel  <Andreas.Krebbel@de.ibm.com>

	* sysdeps/s390/s390-64/utf16-utf32-z9.c: Wrap the z9-109
	instructions into .machine "z9-109".
	* sysdeps/s390/s390-64/utf8-utf16-z9.c: Likewise.
	* sysdeps/s390/s390-64/utf8-utf32-z9.c: Likewise.

2011-04-11  Andreas Krebbel  <Andreas.Krebbel@de.ibm.com>

	* sysdeps/s390/s390-32/elf/start.S (_start): Skip extra zeroes
	between environment variables and auxiliary vector.

2011-04-16  Ulrich Drepper  <drepper@gmail.com>

	* Makefile: Add rules to build linkobj/libc.so.
	* include/libc-symbols.h: Define libc_hidden_nolink.
	* include/rpc/auth.h: Mark functions which are to be hidden.
	* include/rpc/auth_des.h: Likewise.
	* include/rpc/auth_unix.h: Likewise.
	* include/rpc/clnt.h: Likewise.
	* include/rpc/des_crypt.h: Likewise.
	* include/rpc/key_prot.h: Likewise.
	* include/rpc/pmap_clnt.h: Likewise.
	* include/rpc/pmap_prot.h: Likewise.
	* include/rpc/pmap_rmt.h: Likewise.
	* include/rpc/rpc_msg.h: Likewise.
	* include/rpc/svc.h: Likewise.
	* include/rpc/svc_auth.h: Likewise.
	* include/rpc/xdr.h: Likewise.
	* nis/Makefile: Link all DSOs against linkobj/libc.so.
	* nss/Makefile: Likewise.
	* sunrpc/Makefile: Don't install headers.  Build library with normal
	entry points.  Don't build rpcinfo.  Link RPC tests appropriately.
	* sunrpc/auth_des.c: Hide exported symbols by default, export some
	for the compat linking library.  Remove use of INTDEF/INTUSE.
	* sunrpc/auth_none.c: Likewise.
	* sunrpc/auth_unix.c: Likewise.
	* sunrpc/authdes_prot.c: Likewise.
	* sunrpc/authuxprot.c: Likewise.
	* sunrpc/clnt_gen.c: Likewise.
	* sunrpc/clnt_perr.c: Likewise.
	* sunrpc/clnt_raw.c: Likewise.
	* sunrpc/clnt_simp.c: Likewise.
	* sunrpc/clnt_tcp.c: Likewise.
	* sunrpc/clnt_udp.c: Likewise.
	* sunrpc/clnt_unix.c: Likewise.
	* sunrpc/des_crypt.c: Likewise.
	* sunrpc/des_soft.c: Likewise.
	* sunrpc/get_myaddr.c: Likewise.
	* sunrpc/key_call.c: Likewise.
	* sunrpc/key_prot.c: Likewise.
	* sunrpc/netname.c: Likewise.
	* sunrpc/pm_getmaps.c: Likewise.
	* sunrpc/pm_getport.c: Likewise.
	* sunrpc/pmap_clnt.c: Likewise.
	* sunrpc/pmap_prot.c: Likewise.
	* sunrpc/pmap_prot2.c: Likewise.
	* sunrpc/pmap_rmt.c: Likewise.
	* sunrpc/publickey.c: Likewise.
	* sunrpc/rpc_cmsg.c: Likewise.
	* sunrpc/rpc_common.c: Likewise.
	* sunrpc/rpc_dtable.c: Likewise.
	* sunrpc/rpc_prot.c: Likewise.
	* sunrpc/rpc_thread.c: Likewise.
	* sunrpc/rtime.c: Likewise.
	* sunrpc/svc.c: Likewise.
	* sunrpc/svc_auth.c: Likewise.
	* sunrpc/svc_authux.c: Likewise.
	* sunrpc/svc_raw.c: Likewise.
	* sunrpc/svc_run.c: Likewise.
	* sunrpc/svc_simple.c: Likewise.
	* sunrpc/svc_tcp.c: Likewise.
	* sunrpc/svc_udp.c: Likewise.
	* sunrpc/svc_unix.c: Likewise.
	* sunrpc/svcauth_des.c: Likewise.
	* sunrpc/xcrypt.c: Likewise.
	* sunrpc/xdr.c: Likewise.
	* sunrpc/xdr_array.c: Likewise.
	* sunrpc/xdr_float.c: Likewise.
	* sunrpc/xdr_intXX_t.c: Likewise.
	* sunrpc/xdr_mem.c: Likewise.
	* sunrpc/xdr_rec.c: Likewise.
	* sunrpc/xdr_ref.c: Likewise.
	* sunrpc/xdr_sizeof.c: Likewise.
	* sunrpc/xdr_stdio.c: Likewise.

2011-04-10  Ulrich Drepper  <drepper@gmail.com>

	[BZ #12650]
	* sysdeps/i386/dl-tls.h: Define TLS_DTV_UNALLOCATED.
	* sysdeps/ia64/dl-tls.h: Likewise.
	* sysdeps/powerpc/dl-tls.h: Likewise.
	* sysdeps/s390/dl-tls.h: Likewise.
	* sysdeps/sh/dl-tls.h: Likewise.
	* sysdeps/sparc/dl-tls.h: Likewise.
	* sysdeps/x86_64/dl-tls.h: Likewise.
	* elf/dl-tls.c: Don't define TLS_DTV_UNALLOCATED here.

2011-03-14  Andreas Schwab  <schwab@redhat.com>

	* elf/dl-load.c (_dl_dst_substitute): When skipping the first
	rpath element also skip the following colon.
	(expand_dynamic_string_token): Add is_path parameter and pass
	down to DL_DST_REQUIRED and _dl_dst_substitute.
	(decompose_rpath): Call expand_dynamic_string_token with
	non-zero is_path.  Ignore empty rpaths.
	(_dl_map_object_from_fd): Call expand_dynamic_string_token
	with zero is_path.

2011-04-08  Andreas Schwab  <schwab@linux-m68k.org>

	* sysdeps/unix/sysv/linux/powerpc/powerpc64/sync_file_range.c:
	Make cancelable.

2011-04-09  Ulrich Drepper  <drepper@gmail.com>

	[BZ #12655]
	* sysdeps/unix/sysv/linux/sys/syscall.h: Fix comment.
	Patch by Filipe David Manana <fdmanana@apache.org>.

2011-04-07  Andreas Schwab  <schwab@redhat.com>

	* sysdeps/unix/sysv/linux/x86_64/____longjmp_chk.S (CALL_FAIL):
	Maintain aligned stack.
	(CHECK_RSP): Remove unused macro.

2011-04-03  Ulrich Drepper  <drepper@gmail.com>

	* sysdeps/x86_64/cacheinfo.c (intel_02_known): Fix typo in table.
	* sysdeps/unix/sysv/linux/i386/sysconf.c (intel_02_known): Likewise.

2011-04-02  Ulrich Drepper  <drepper@gmail.com>

	* sysdeps/unix/sysv/linux/bits/time.h (CLOCK_BOOTTIME): Define.

	* include/features.h: Mention __USE_XOPEN2K8 in comment.

2011-03-26  H.J. Lu  <hongjiu.lu@intel.com>

	[BZ #12518]
	* sysdeps/x86_64/Versions: Add memcpy to GLIBC_2.14.
	* sysdeps/x86_64/memcpy.S: Provide GLIBC_2_14 memcpy.
	* sysdeps/x86_64/memmove.c: New file.
	* sysdeps/x86_64/multiarch/memcpy.S: Include <shlib-compat.h>.
	(memcpy): Renamed to ...
	(__new_memcpy): This.
	(memcpy): Provide GLIBC_2_14 memcpy.
	* sysdeps/x86_64/multiarch/memmove.c: Include <shlib-compat.h>.
	(memcpy): Provide GLIBC_2_2_5 memcpy.

2011-04-01  Ulrich Drepper  <drepper@gmail.com>

	[BZ #12631]
	* wcsmbs/wchar.h: Make wcpcpy and wcpncpy visible for __USE_XOPEN2K8.

2011-03-30  Andreas Schwab  <schwab@redhat.com>

	* misc/syncfs.c: New file.
	* misc/Makefile (routines): Add syncfs.
	* posix/unistd.h: Declare syncfs.
	* sysdeps/unix/syscalls.list: Add syncfs.

2011-04-01  Andreas Schwab  <schwab@redhat.com>

	* sysdeps/unix/sysv/linux/Versions: Rename open_by_handle to
	open_by_handle_at.
	* sysdeps/unix/sysv/linux/i386/bits/fcntl.h: Likewise.
	* sysdeps/unix/sysv/linux/ia64/bits/fcntl.h: Likewise.
	* sysdeps/unix/sysv/linux/s390/bits/fcntl.h: Likewise.
	* sysdeps/unix/sysv/linux/sh/bits/fcntl.h: Likewise.
	* sysdeps/unix/sysv/linux/sparc/bits/fcntl.h: Likewise.
	* sysdeps/unix/sysv/linux/syscalls.list: Likewise.
	* sysdeps/unix/sysv/linux/x86_64/bits/fcntl.h: Likewise.

2011-04-01  Ulrich Drepper  <drepper@gmail.com>

	* sysdeps/unix/sysv/linux/i386/bits/fcntl.h: Define O_PATH.
	* sysdeps/unix/sysv/linux/ia64/bits/fcntl.h: Likewise.
	* sysdeps/unix/sysv/linux/powerpc/bits/fcntl.h: Likewise.
	* sysdeps/unix/sysv/linux/s390/bits/fcntl.h: Likewise.
	* sysdeps/unix/sysv/linux/sh/bits/fcntl.h: Likewise.
	* sysdeps/unix/sysv/linux/sparc/bits/fcntl.h: Likewise.
	* sysdeps/unix/sysv/linux/x86_64/bits/fcntl.h: Likewise.

	* io/Makefile: Compile fallocate.c, fallocate64.c, and
	sync_file_range.c with -fexceptions.
	* sysdeps/unix/sysv/linux/fallocate.c: Make cancelable.
	* sysdeps/unix/sysv/linux/fallocate64.c: Likewise.
	* sysdeps/unix/sysv/linux/i386/fallocate.c: Likewise.
	* sysdeps/unix/sysv/linux/i386/fallocate64.c: Likewise.
	* sysdeps/unix/sysv/linux/wordsize-64/fallocate.c: Likewise.
	* sysdeps/unix/sysv/linux/sync_file_range.c: Likewise.
	* sysdeps/unix/sysv/linux/wordsize-64/syscalls.list: Mark
	sync_file_range as cancellation point
	* sysdeps/unix/sysv/linux/i386/sync_file_range.c: New file.  This is
	now a wrapper around __call_sync_file_range with cancellation handling.
	* sysdeps/unix/sysv/linux/i386/sync_file_range.S: Renamed to ...
	* sysdeps/unix/sysv/linux/i386/call_sync_file_range.S: ...this.  Change
	function name to __call_sync_file_range.
	* sysdeps/unix/sysv/linux/i386/Makefile [subdir=io] (sysdep_routines):
	Add call_sync_file_range.

2011-04-01  Andreas Schwab  <schwab@redhat.com>

	* sysdeps/unix/sysv/linux/Makefile (sysdep_headers): Add
	bits/timex.h.

2011-04-01  Ulrich Drepper  <drepper@gmail.com>

	* iconv/iconv.h: Fix typo in comment.
	* io/fcntl.h: Likewise.
	* libio/stdio.h: Likewise.
	* posix/spawn.h: Likewise.
	* posix/unistd.h: Likewise.
	* stdlib/stdlib.h: Likewise.
	* time/time.h: Likewise.
	* wcsmbs/wchar.h: Likewise.

	* sysdeps/unix/sysv/linux/Versions [GLIBC_2.14] (name_to_handle_at,
	open_by_handle): Add.
	* sysdeps/unix/sysv/linux/i386/bits/fcntl.h: Define struct file_handle
	and MAX_HANDLE_SZ.  Declare name_to_handle_at and open_by_handle.
	Augment a few comments.
	* sysdeps/unix/sysv/linux/ia64/bits/fcntl.h: Likewise.
	* sysdeps/unix/sysv/linux/s390/bits/fcntl.h: Likewise.
	* sysdeps/unix/sysv/linux/sh/bits/fcntl.h: Likewise.
	* sysdeps/unix/sysv/linux/sparc/bits/fcntl.h: Likewise.
	* sysdeps/unix/sysv/linux/x86_64/bits/fcntl.h: Likewise.
	* sysdeps/unix/sysv/linux/syscalls.list: Add name_to_handle_at and
	open_by_handle.

	* io/fcntl.h (AT_EMPTY_PATH): Define.

2011-03-30  Ulrich Drepper  <drepper@gmail.com>

	* sysdeps/unix/sysv/linux/syscalls.list: Add clock_adjtime.
	* sysdeps/unix/sysv/linux/bits/time.h: New file.
	* sysdeps/unix/sysv/linux/sys/timex.h: Move struct timex definition
	to...
	* sysdeps/unix/sysv/linux/bits/timex.h: ...here.  New file.
	* Versions.def: Add GLIBC_2.14.
	* sysdeps/unix/sysv/linux/Versions [GLIBC_2.14] (clock_adjtime):
	Export.

2011-03-22  Ulrich Drepper  <drepper@gmail.com>

	* sysdeps/unix/sysv/linux/i386/sysconf.c (intel_check_word): Increment
	round counter.
	* sysdeps/x86_64/cacheinfo.c (intel_check_word): Likewise.

2011-03-20  H.J. Lu  <hongjiu.lu@intel.com>

	[BZ #12597]
	* string/test-strncmp.c (do_page_test): New function.
	(check2): Likewise.
	(test_main): Call check2.
	* sysdeps/x86_64/multiarch/strcmp.S: Properly cross page boundary.

2011-03-20  Ulrich Drepper  <drepper@gmail.com>

	[BZ #12587]
	* sysdeps/unix/sysv/linux/i386/sysconf.c (intel_check_word):
	Handle cache information in CPU leaf 4.
	* sysdeps/x86_64/cacheinfo.c (intel_check_word): Likewise.

2011-03-18  Ulrich Drepper  <drepper@gmail.com>

	[BZ #12583]
	* posix/fnmatch.c (fnmatch): Check size of pattern in wide
	character representation.
	Partly based on a patch by Tomas Hoger <thoger@redhat.com>.

2011-03-16  Ryan S. Arnold  <rsa@us.ibm.com>

	* sysdeps/powerpc/powerpc32/power6/fpu/s_isnanf.S (isnanf): Fix
	END(__isnan) to END(__isnanf) to match function entry point/label
	EALIGN(__isnanf,...).

2011-03-10  Jakub Jelinek  <jakub@redhat.com>

	* wcsmbs/wchar.h (wmemcmp): Remove __restrict qualifiers.

2011-03-10  Ulrich Drepper  <drepper@gmail.com>

	[BZ #12510]
	* elf/dl-lookup.c (do_lookup_x): For copy relocations of unique objects
	copy from the symbol referenced in the relocation to initialize the
	used variable.
	Patch by Piotr Bury <pbury@goahead.com>.
	* elf/Makefile: Add rules to build and tst-unique3.
	* include/bits/dlfcn.h: Remove _dl_mcount_wrapper_check declaration.
	* elf/tst-unique3.cc: New file.
	* elf/tst-unique3.h: New file.
	* elf/tst-unique3lib.cc: New file.
	* elf/tst-unique3lib2.cc: New file.

	* elf/Makefile: Don't run tst-execstack* tests of SELinux is enabled.

2011-03-10  Mike Frysinger  <vapier@gentoo.org>

	* sysdeps/sparc/sparc64/elf/configure.in (libc_cv_sparc64_tls): Add
	$LDFLAGS and -nostdlib -nostartfiles to linking step.  Change main
	to _start.

2011-03-06  Ulrich Drepper  <drepper@gmail.com>

	* elf/dl-load.c (_dl_map_object): If we are looking for the first
	to-be-loaded object along a path to loader is ld.so.

2011-03-02  Harsha Jagasia  <harsha.jagasia@amd.com>
	    Ulrich Drepper  <drepper@gmail.com>

	* sysdeps/x86_64/memset.S: After aligning destination, code
	branches to different locations depending on the value of
	misalignment, when multiarch is enabled. Fix this.

2011-03-02  Harsha Jagasia  <harsha.jagasia@amd.com>

	* sysdeps/x86_64/cacheinfo.c (init_cacheinfo):
	Set _x86_64_preferred_memory_instruction for AMD processsors.
	* sysdeps/x86_64/multiarch/init-arch.c (__init_cpu_features):
	Set bit_Prefer_SSE_for_memop for AMD processors.

2011-03-04  Ulrich Drepper  <drepper@gmail.com>

	* libio/fmemopen.c (fmemopen): Optimize a bit.

2011-03-03  Andreas Schwab  <schwab@redhat.com>

	* libio/fmemopen.c (fmemopen): Don't read past end of buffer.

2011-03-03  Roland McGrath  <roland@redhat.com>

	* setjmp/bits/setjmp2.h: Canonicalize comment formatting.

2011-02-28  Aurelien Jarno  <aurelien@aurel32.net>

	* sysdeps/sparc/sparc64/multiarch/memset.S(__bzero): Call
	__bzero_ultra1 instead of __memset_ultra1.

2011-02-23  Andreas Schwab  <schwab@redhat.com>
	    Ulrich Drepper  <drepper@gmail.com>

	[BZ #12509]
	* include/link.h (struct link_map): Add l_orig_initfini.
	* elf/dl-load.c (_dl_map_object_from_fd): Free realname before
	returning unsuccessfully.
	* elf/dl-close.c (_dl_close_worker): If this is the last explicit
	close of a file loaded at startup, restore the original l_initfini
	list.
	* elf/dl-deps.c (_dl_map_object_deps): Don't free old l_initfini
	list, store the pointer.
	* elf/Makefile ($(objpfx)noload-mem): New rule.
	(noload-ENV): Define.
	(tests): Add $(objpfx)noload-mem.
	* elf/noload.c: Include <memcheck.h>.
	(main): Call mtrace.  Close all opened handles.

2011-02-17  Andreas Schwab  <schwab@redhat.com>

	[BZ #12454]
	* elf/dl-deps.c (_dl_map_object_deps): Signal error early when
	dependencies are missing.

2011-02-22  Samuel Thibault  <samuel.thibault@ens-lyon.org>

	Fix __if_freereq crash: Unlike the generic version which uses free,
	Hurd needs munmap.
	* sysdeps/mach/hurd/ifreq.h: New file.

2011-01-27  Petr Baudis  <pasky@suse.cz>
	    Ulrich Drepper  <drepper@gmail.com>

	[BZ 12445]#
	* stdio-common/vfprintf.c (vfprintf): Pass correct newlen
	to extend_alloca().
	* stdio-common/bug23.c: New file.
	* stdio-common/Makefile (tests): Add bug23.

2010-09-28  Andreas Schwab  <schwab@redhat.com>
	    Ulrich Drepper  <drepper@gmail.com>

	[BZ #12489]
	* elf/rtld.c (dl_main): Move setting of GLRO(dl_init_all_dirs)
	before performing relro protection.  At old place add assertion
	to make sure nothing changed.

2011-02-17  Nathan Sidwell  <nathan@codesourcery.com>
	    Glauber de Oliveira Costa  <glommer@gmail.com>

	* elf/elf.h: Add new ARM TLS relocs.

2011-02-16  Ryan S. Arnold  <rsa@us.ibm.com>

	* sysdeps/unix/sysv/linux/powerpc/powerpc64/sysdep.h:
	(INTERNAL_VSYSCALL_NCS INTERNAL_SYSCALL_NCS): Remove erroneous (int)
	cast from r3.
	* sysdeps/wordsize-64/Makefile: New file.  Add tst-writev to
	'tests' variable.
	* sysdeps/wordsize-64/tst-writev.c: New file.

2011-02-15  Ryan S. Arnold  <rsa@us.ibm.com>

	* sysdeps/powerpc/powerpc64/power7/Makefile: New file which adds
	-mno-vsx to the CFLAGS-rtld.c variable to avoid using VSX registers and
	insns in _dl_start to prevent a TOC reference before relocs are
	resolved.

2011-02-15  Ulrich Drepper  <drepper@gmail.com>

	[BZ #12469]
	* Makeconfig: Remove RANLIB definition.
	* Makerules: Don't use RANLIB.
	* aclocal.m4: Remove ranlib test.
	* configure.in: No need to check for ranlib.
	* elf/rtld-Rules: Don't use RANLIB.

2011-02-16  Samuel Thibault  <samuel.thibault@ens-lyon.org>

	* sysdeps/mach/i386/sysdep.h: Add _MACH_I386_SYSDEP_H inclusion
	protection macro.
	* sysdeps/mach/i386/thread_state.h: Add _MACH_I386_THREAD_STATE_H
	inclusion protection macro.

	* stdio-common/psiginfo.c (psiginfo): Check pinfo->si_signo against
	SIGRTMIN and SIGRTMAX and print information in that case only when
	SIGRTMIN is defined.

2011-02-11  Jakub Jelinek  <jakub@redhat.com>

	* stdio-common/printf-parsemb.c (__parse_one_specmb): Handle
	arginfo fn returning -1.

	* stdio-common/_i18n_number.h (_i18n_number_rewrite): Ensure decimal
	and thousands string is zero terminated.

2011-02-03  Andreas Schwab  <schwab@redhat.com>

	* sysdeps/unix/sysv/linux/sparc/bits/socket.h: Sync with
	sysdeps/unix/sysv/linux/bits/socket.h.

2011-01-30  Samuel Thibault  <samuel.thibault@ens-lyon.org>

	* bits/sched.h (__CPU_ZERO, __CPU_SET, __CPU_CLR, __CPU_ISSET)
	(__CPU_COUNT): Remove old macros.
	(__CPU_ZERO_S, __CPU_SET_S, __CPU_CLR_S, __CPU_ISSET_S)
	(__CPU_COUNT, __CPU_EQUAL_S, __CPU_OP_S, __CPU_ALLOC_SIZE)
	(__CPU_ALLOC, __CPU_FREE): Add macros.
	(__sched_cpualloc, __sched_cpufree): Add declarations.

2011-02-05  Ulrich Drepper  <drepper@gmail.com>

	* nscd/nscd-client.h: Define MAX_TIMEOUT_VALUE.
	(struct datahead): Reuse 32 bits of the alignment for a TTL field.
	* nscd/aicache.c (addhstaiX): Return timeout of added value.
	(readdhstai): Return value of addhstaiX call.
	* nscd/grpcache.c (cache_addgr): Return timeout of added value.
	(addgrbyX): Return value returned by cache_addgr.
	(readdgrbyname): Return value returned by addgrbyX.
	(readdgrbygid): Likewise.
	* nscd/pwdcache.c (cache_addpw): Return timeout of added value.
	(addpwbyX): Return value returned by cache_addpw.
	(readdpwbyname): Return value returned by addhstbyX.
	(readdpwbyuid): Likewise.
	* nscd/servicescache.c (cache_addserv): Return timeout of added value.
	(addservbyX): Return value returned by cache_addserv.
	(readdservbyname): Return value returned by addservbyX:
	(readdservbyport): Likewise.
	* nscd/hstcache.c (cache_addhst): Return timeout of added value.
	(addhstbyX): Return value returned by cache_addhst.
	(readdhstbyname): Return value returned by addhstbyX.
	(readdhstbyaddr): Likewise.
	(readdhstbynamev6): Likewise.
	(readdhstbyaddrv6): Likewise.
	* nscd/initgrcache.c (addinitgroupsX): Return timeout of added value.
	(readdinitgroups): Return value returned by addinitgroupsX.
	* nscd/cache.c (readdfcts): Change return value of functions to time_t.
	(prune_cache): Keep track of timeout value of re-added entries.
	* nscd/connections.c (nscd_run_prune): Use MAX_TIMEOUT_VALUE.
	* nscd/nscd.h: Adjust prototypes of readd* functions.

2011-02-04  Roland McGrath  <roland@redhat.com>

	* nis/nis_server.c (nis_servstate): Use the right name for 0.
	(nis_stats): Likewise.
	* nis/nis_modify.c (nis_modify): Likewise.
	* nis/nis_remove.c (nis_remove): Likewise.
	* nis/nis_add.c (nis_add): Likewise.

	* elf/dl-object.c (_dl_new_object): Remove unused variable L.

	* posix/fnmatch_loop.c: Add some consts.

	* sysdeps/x86_64/multiarch/memset-x86-64.S: Add an #undef.

2011-02-02  H.J. Lu  <hongjiu.lu@intel.com>

	[BZ #12460]
	* config.make.in (config-cflags-novzeroupper): Define.
	* configure.in: Substitute libc_cv_cc_novzeroupper.
	* elf/Makefile (AVX-CFLAGS): Define.
	(CFLAGS-tst-audit4.c): Replace -mavx with $(AVX-CFLAGS).
	(CFLAGS-tst-auditmod4a.c): Likewise.
	(CFLAGS-tst-auditmod4b.c): Likewise.
	(CFLAGS-tst-auditmod6b.c): Likewise.
	(CFLAGS-tst-auditmod6c.c): Likewise.
	(CFLAGS-tst-auditmod7b.c): Likewise.
	* sysdeps/i386/configure.in: Check -mno-vzeroupper.

2011-02-02  Ulrich Drepper  <drepper@gmail.com>

	* elf/dl-runtime.c (_dl_call_pltexit): Pass correct address of the
	function to the callback.
	Patch partly by Jiri Olsa <jolsa@redhat.com>.

2011-02-02  Andreas Schwab  <schwab@redhat.com>

	* shadow/sgetspent.c: Check return value of __sgetspent_r instead
	of errno.

2011-01-19  Ulrich Drepper  <drepper@gmail.com>

	[BZ #11724]
	* elf/dl-deps.c (_dl_map_object_deps): Rewrite sorting determining order
	of constructors.
	* elf/dl-fini.c (_dl_sort_fini): Rewrite sorting determining order
	of destructors.
	(_dl_fini): Don't call _dl_sort_fini if there is only one object.

	[BZ #11724]
	* elf/Makefile: Add rules to build and run new test.
	* elf/tst-initorder.c: New file.
	* elf/tst-initorder.exp: New file.
	* elf/tst-initordera1.c: New file.
	* elf/tst-initordera2.c: New file.
	* elf/tst-initordera3.c: New file.
	* elf/tst-initordera4.c: New file.
	* elf/tst-initorderb1.c: New file.
	* elf/tst-initorderb2.c: New file.
	* elf/tst-order-a1.c: New file.
	* elf/tst-order-a2.c: New file.
	* elf/tst-order-a3.c: New file.
	* elf/tst-order-a4.c: New file.
	* elf/tst-order-b1.c: New file.
	* elf/tst-order-b2.c: New file.
	* elf/tst-order-main.c: New file.
	New test case by George Gensure <werkt0@gmail.com>.

2010-10-01  Andreas Schwab  <schwab@redhat.com>

	* sysdeps/posix/getaddrinfo.c (gaih_inet): Don't discard result of
	decoding ACE if AI_CANONIDN.

2011-01-18  Ulrich Drepper  <drepper@gmail.com>

	* elf/Makefile: Build IFUNC tests unless multi-arch = no.

2011-01-17  Ulrich Drepper  <drepper@gmail.com>

	* version.h (RELEASE): Bump for 2.13 release.
	* include/features.h: (__GLIBC_MINOR__): Bump to 13.

	* io/fcntl.h: Define AT_NO_AUTOMOUNT.

	* sysdeps/unix/sysv/linux/i386/bits/mman.h: Define MADV_HUGEPAGE and
	MADV_NOHUGEPAGE.
	* sysdeps/unix/sysv/linux/ia64/bits/mman.h: Likewise.
	* sysdeps/unix/sysv/linux/powerpc/bits/mman.h: Likewise.
	* sysdeps/unix/sysv/linux/s390/bits/mman.h: Likewise.
	* sysdeps/unix/sysv/linux/sh/bits/mman.h: Likewise.
	* sysdeps/unix/sysv/linux/sparc/bits/mman.h: Likewise.
	* sysdeps/unix/sysv/linux/x86_64/bits/mman.h: Likewise.

	* posix/getconf.c: Update copyright year.
	* catgets/gencat.c: Likewise.
	* csu/version.c: Likewise.
	* debug/catchsegv.sh: Likewise.
	* debug/xtrace.sh: Likewise.
	* elf/ldconfig.c: Likewise.
	* elf/ldd.bash.in: Likewise.
	* elf/sprof.c (print_version): Likewise.
	* iconv/iconv_prog.c: Likewise.
	* iconv/iconvconfig.c: Likewise.
	* locale/programs/locale.c: Likewise.
	* locale/programs/localedef.c: Likewise.
	* malloc/memusage.sh: Likewise.
	* malloc/mtrace.pl: Likewise.
	* nscd/nscd.c (print_version): Likewise.
	* nss/getent.c: Likewise.

	* sysdeps/unix/sysv/linux/bits/socket.h: Define AF_CAIF, AF_ALG,
	PF_CAIF, and PF_ALG.
	* sysdeps/unix/sysv/linux/sparc/bits/socket.h: Likewise.

2011-01-16  Andreas Schwab  <schwab@linux-m68k.org>

	* elf/Makefile (tlsmod17a-modules, tlsmod18a-modules): Define.
	(modules-names): Use them.
	(ifunc-test-modules, ifunc-pie-tests): Define.
	(extra-test-objs): Add tlsmod17a-modules, tlsmod18a-modules,
	tst-pie1, ifunc-test-modules and ifunc-pie-tests objects.
	(test-extras): Likewise.
	($(patsubst %,$(objpfx)%.os,$(tlsmod17a-modules))): Use
	$(compile-command.c).
	($(patsubst %,$(objpfx)%.os,$(tlsmod18a-modules))): Likewise.
	(all-built-dso): Define.
	(check-textrel.out, check-execstack.out): Depend on it.

	* configure.in: Don't override --enable-multi-arch.

2011-01-15  Ulrich Drepper  <drepper@gmail.com>

	[BZ #6812]
	* nscd/hstcache.c (tryagain): Define.
	(cache_addhst): Return tryagain not notfound for temporary errors.
	(addhstbyX): Also set h_errno to TRY_AGAIN when memory allocation
	failed.

2011-01-14  Ulrich Drepper  <drepper@gmail.com>

	[BZ #10563]
	* sysdeps/unix/sysv/linux/i386/setgroups.c: Use INLINE_SETXID_SYSCALL
	to make the syscall.
	* sysdeps/unix/sysv/linux/setgroups.c: New file.

	[BZ #12378]
	* posix/fnmatch_loop.c (FCT): When matching '[' keep track of beginning
	and fall back to matching as normal character if the string ends before
	the matching ']' is found.  This is what POSIX requires.
	* posix/testfnm.c: Adjust test result.
	* posix/globtest.sh: Adjust test result.  Add new test.
	* posix/tst-fnmatch.input: Likewise.
	* posix/tst-fnmatch2.c: Add new test.

2010-12-28  Andreas Schwab  <schwab@linux-m68k.org>

	* elf/Makefile (check-execstack): Revert last change.  Depend on
	check-execstack.h.
	(check-execstack.h): New target.
	(generated): Add check-execstack.h.
	* elf/check-execstack.c: Include "check-execstack.h".
	(main): Revert last change.
	(handle_file): Return zero if GNU_STACK is absent and
	DEFAULT_STACK_PERMS doesn't include PF_X.

2011-01-13  Ulrich Drepper  <drepper@gmail.com>

	* sysdeps/posix/spawni.c (__spawni): Don't fail if close file action
	in child fails because the descriptor is already closed.
	* include/sys/resource.h: Add libc_hidden_proto for getrlimit64.
	* sysdeps/unix/sysv/linux/getrlimit64.c: Add libc_hidden_def.
	* sysdeps/unix/sysv/linux/i386/getrlimit64.c: Likewise.

	[BZ #12397]
	* sysdeps/unix/sysv/linux/mkdirat.c (mkdirat): Fix handling of missing
	syscall.

	[BZ #10484]
	* nss/nss_files/files-hosts.c (HOST_DB_LOOKUP): Handle overflows of
	temporary buffer used to handle multi lookups locally.
	* include/alloca.h: Add libc_hidden_proto for __libc_alloca_cutoff.

2011-01-12  Ulrich Drepper  <drepper@gmail.com>

	* elf/dl-dst.h (DL_DST_REQUIRED): Allow l_origin to be NULL when
	loader is ld.so.

2011-01-10  Paul Pluzhnikov  <ppluzhnikov@google.com>

	* sysdeps/i386/Makefile: stdlib/cxa_finalize.c needs 16-byte stack
	alignment for SSE2.

2011-01-12  Ulrich Drepper  <drepper@gmail.com>

	[BZ #12394]
	* stdio-common/printf_fp.c (__printf_fp): Add more room for grouping
	characters.  When rounding increased number of integer digits recompute
	number of groups.
	* stdio-common/tst-grouping.c: New file.
	* stdio-common/Makefile: Add rules to build and run tst-grouping.

2011-01-09  Ulrich Drepper  <drepper@gmail.com>

	* sysdeps/i386/bits/select.h: Don't use asm code for __FD_SET,
	__FD_CLR, and __FS_ISSET.  gcc generates better code on its own.

	* sysdeps/x86_64/bits/select.h: Mark value of __FD_SET and __FD_CLR as
	void.
	* bits/select.h: Likewise.

2011-01-08  Ulrich Drepper  <drepper@gmail.com>

	* po/ja.po: Update from translation team.

2011-01-04  David S. Miller  <davem@sunset.davemloft.net>

	[BZ #11155]
	* sysdeps/unix/sysv/linux/sparc/sparc64/fxstat.c: Use i386's
	implementation just like for lxstat, fxstatat, et al.

2010-12-27  Jim Meyering  <meyering@redhat.com>

	[BZ #12348]
	* posix/regexec.c (build_trtable): Return failure indication upon
	calloc failure.  Otherwise, re_search_internal could infloop on OOM.

2010-12-25  Ulrich Drepper  <drepper@gmail.com>

	[BZ #12201]
	* sysdeps/unix/sysv/linux/getrlimit64.c: New file.
	* sysdeps/unix/sysv/linux/setrlimit64.c: New file.
	* sysdeps/unix/sysv/linux/i386/getrlimit64.c: Use ../getrlimit64.c.
	* sysdeps/unix/sysv/linux/kernel-features.h: Define __ASSUME_PRLIMIT64.

	[BZ #12207]
	* malloc/malloc.c (do_check_malloc_state): Use fastbin macro.

	[BZ #12204]
	* string/xpg-strerror.c (__xpg_strerror_r): Return error code, not -1.
	* sysdeps/mach/xpg-strerror.c (__xpg_strerror_r): Likewise.

2010-12-15  H.J. Lu  <hongjiu.lu@intel.com>

	* config.h.in (NO_CTORS_DTORS_SECTIONS): Define.
	* configure.in: Define NO_CTORS_DTORS_SECTIONS if linker
	script has SORT_BY_INIT_PRIORITY.
	* elf/sofini.c: Remove `.ctors' and `.dtors' sections if
	NO_CTORS_DTORS_SECTIONS is defined.
	* elf/soinit.c: Likewise.
	* sysdeps/i386/init-first.c: Don't call __libc_global_ctors if
	NO_CTORS_DTORS_SECTIONS is defined.
	* sysdeps/mach/hurd/i386/init-first.c: Likewise.
	* sysdeps/mach/hurd/powerpc/init-first.c: Likewise.
	* sysdeps/sh/init-first.c: Likewise.
	* sysdeps/unix/sysv/linux/init-first.c: Likewise.

2010-12-24  Ulrich Drepper  <drepper@gmail.com>

	* stdio-common/vfprintf.c (vfprintf): If printf handlers are installed
	always use the slow path.

2010-12-15  Ryan S. Arnold  <rsa@us.ibm.com>

	* elf/Makefile: (check-execstack): Replace $(native-compile) with a
	similar rule which adds the sysdep directories to the header search in
	order to pick up the correct platform stackinfo.h.
	* elf/check-execstack.c (main): Check DEFAULT_STACK_PERMS for PF_X and
	perform test if it is, otherwise return successfully without testing.
	* elf/dl-load.c (_dl_map_object_from_fd): Source stack_flags from
	DEFAULT_STACK_PERMS define in stackinfo.h.
	* elf/dl-support.c (_dl_stack_flags): Source from DEFAULT_STACK_PERMS
	defined in stackinfo.h.
	* elf/rtld.c (_dl_starting_up): Source ._dl_stack_flags from
	DEFAULT_STACK_PERMS defined in stackinfo.h.
	* sysdeps/i386/stackinfo.h: Define DEFAULT_STACK_PERMS with PF_X.
	* sysdeps/ia64/stackinfo.h: Likewise.
	* sysdeps/s390/stackinfo.h: Likewise.
	* sysdeps/sh/stackinfo.h: Likewise.
	* sysdeps/sparc/stackinfo.h: Likewise.
	* sysdeps/x86_64/stackinfo.h: Likewise.
	* sysdeps/powerpc/stackinfo.h: Define DEFAULT_STACK_PERMS without
	PF_X for powerpc64.  Retain PF_X for powerpc32.

2010-12-19  Ulrich Drepper  <drepper@gmail.com>

	* sysdeps/unix/readdir_r.c (__READDIR_R): Compute reclen more
	accurately.
	* sysdeps/unix/sysv/linux/wordsize-64/readdir_r.c: Define
	GETDENTS_64BIT_ALIGNED.

2010-12-14  Ulrich Drepper  <dreper@gmail.com>

	* sysdeps/i386/i686/multiarch/strcmp.S: Undo accidental checkin.

2010-12-10  Andreas Schwab  <schwab@redhat.com>

	* wcsmbs/wchar.h (wcpcpy, wcpncpy): Only declare under
	_GNU_SOURCE.

	* wcsmbs/wchar.h (wcpcpy, wcpncpy): Add __restrict.
	* wcsmbs/bits/wchar2.h (__wmemmove_chk_warn, wmemmove, wmemset):
	Remove __restrict.
	(wcscpy, __wcpcpy_chk, __wcpcpy_alias, wcpcpy, wcsncpy, wcpncpy)
	(wcscat, wcsncat, __wcrtomb_chk, wcrtomb): Add __restrict.

2010-12-09  Ulrich Drepper  <drepper@gmail.com>

	[BZ #11655]
	* stdlib/msort.c (qsort_r): Make sure both phys_pages and pagesize
	are initialized.

2010-12-09  Jakub Jelinek  <jakub@redhat.com>

	* string/bits/string3.h (memmove, bcopy): Remove __restrict.

2010-12-03  Ulrich Drepper  <drepper@gmail.com>

	* po/it.po: Update from translation team.

2010-12-01  H.J. Lu  <hongjiu.lu@intel.com>

	* sysdeps/i386/i686/multiarch/strcmp-ssse3.S (STRCMP): Remove
	unused codes.

2010-11-30  Ulrich Drepper  <drepper@gmail.com>

	* sysdeps/i386/fpu/libm-test-ulps: Relax ynf(10,0.75) test expectations.

2010-11-24  Andreas Schwab  <schwab@redhat.com>

	* resolv/nss_dns/dns-host.c (getanswer_r): Don't handle ttl == 0
	specially.
	(gaih_getanswer_slice): Likewise.

2010-10-20  Jakub Jelinek  <jakub@redhat.com>

	* sysdeps/ieee754/ldbl-128/s_fmal.c (__fmal): Fix up inline asm.

2010-05-31  Petr Baudis  <pasky@suse.cz>

	[BZ #11149]
	* elf/ldconfig.c (main): Allow aux_cache_file open()ing to fail
	silently even in the chroot mode.

2010-11-22  Ulrich Drepper  <drepper@gmail.com>

	* nis/nss_compat/compat-initgroups.c (internal_getgrent_r): Optimize
	last patch a bit.  Pretty printing

2010-05-31  Petr Baudis <pasky@suse.cz>

	[BZ #10085]
	* nis/nss_compat/compat-initgroups.c (internal_getgrent_r): Fix
	initialization of skip_initgroups_dyn.

2010-11-19  Ulrich Drepper  <drepper@gmail.com>

	* sysdeps/unix/sysv/linux/i386/bits/mman.h: Define MAP_HUGETLB.
	* sysdeps/unix/sysv/linux/x86_64/bits/mman.h: Likewise.

2010-11-16  Ulrich Drepper  <drepper@gmail.com>

	* sysdeps/unix/sysv/linux/sys/swap.h (SWAP_FLAG_DISCARD): Define.

2010-11-11  Andreas Schwab  <schwab@redhat.com>

	* posix/fnmatch_loop.c (NEW_PATTERN): Fix use of alloca.
	* posix/Makefile (tests): Add $(objpfx)tst-fnmatch-mem.
	(tst-fnmatch-ENV): Set MALLOC_TRACE.
	($(objpfx)tst-fnmatch-mem): New rule.
	(generated): Add tst-fnmatch-mem and tst-fnmatch.mtrace.
	* posix/tst-fnmatch.c (main): Call mtrace.

2010-11-11  H.J. Lu  <hongjiu.lu@intel.com>

	* sysdeps/x86_64/multiarch/init-arch.c (__init_cpu_features):
	Support Intel processor model 6 and model 0x2c.

2010-11-10  Luis Machado  <luisgpm@br.ibm.com>

	* sysdeps/ieee754/ldbl-128ibm/e_sqrtl.c (__ieee754_sqrtl): Force
	  signed comparison.

2010-11-09  H.J. Lu  <hongjiu.lu@intel.com>

	[BZ #12205]
	* string/test-strncasecmp.c (check_result): New function.
	(do_one_test): Use it.
	(check1): New function.
	(test_main): Use it.
	* sysdeps/i386/i686/multiarch/strcmp.S (nibble_ashr_use_sse4_2_exit):
	Support strcasecmp and strncasecmp.

2010-11-08  Ulrich Drepper  <drepper@gmail.com>

	[BZ #12194]
	* sysdeps/i386/bits/byteswap.h: Avoid warning in __bswap_16.
	* sysdeps/x86_64/bits/byteswap.h: Likewise.

2010-11-07  H.J. Lu  <hongjiu.lu@intel.com>

	* sysdeps/x86_64/memset.S: Check USE_MULTIARCH and USE_SSE2 for
	IFUNC support.
	* sysdeps/x86_64/multiarch/Makefile (sysdep_routines): Add
	memset-x86-64.
	* sysdeps/x86_64/multiarch/bzero.S: New file.
	* sysdeps/x86_64/multiarch/cacheinfo.c: New file.
	* sysdeps/x86_64/multiarch/memset-x86-64.S: New file.
	* sysdeps/x86_64/multiarch/memset.S: New file.
	* sysdeps/x86_64/multiarch/memset_chk.S: New file.
	* sysdeps/x86_64/multiarch/init-arch.c (__init_cpu_features):
	Set bit_Prefer_SSE_for_memop for Intel processors.
	* sysdeps/x86_64/multiarch/init-arch.h (bit_Prefer_SSE_for_memop):
	Define.
	(index_Prefer_SSE_for_memop): Define.
	(HAS_PREFER_SSE_FOR_MEMOP): Define.

2010-11-04  Luis Machado  <luisgpm@br.ibm.com>

	* sysdeps/powerpc/powerpc32/power7/mempcpy.S: New file.
	* sysdeps/powerpc/powerpc64/power7/mempcpy.S: New file.

2010-11-03  H.J. Lu  <hongjiu.lu@intel.com>

	[BZ #12191]
	* sysdeps/i386/i686/cacheinfo.c (__x86_64_raw_data_cache_size): New.
	(__x86_64_raw_data_cache_size_half): Likewise.
	(__x86_64_raw_shared_cache_size): Likewise.
	(__x86_64_raw_shared_cache_size_half): Likewise.

	* sysdeps/x86_64/cacheinfo.c (__x86_64_raw_data_cache_size): New.
	(__x86_64_raw_data_cache_size_half): Likewise.
	(__x86_64_raw_shared_cache_size): Likewise.
	(__x86_64_raw_shared_cache_size_half): Likewise.
	(init_cacheinfo): Set __x86_64_raw_data_cache_size,
	__x86_64_raw_data_cache_size_half, __x86_64_raw_shared_cache_size
	and __x86_64_raw_shared_cache_size_half.  Round
	__x86_64_data_cache_size_half, __x86_64_data_cache_size
	__x86_64_shared_cache_size_half and __x86_64_shared_cache_size,
	to multiple of 256 bytes.

2010-11-03  Ulrich Drepper  <drepper@gmail.com>

	[BZ #12167]
	* sysdeps/unix/sysv/linux/ttyname.c (ttyname): Recognize new mangling
	of inacessible symlinks.  Verify result of symlink before returning it.
	* sysdeps/unix/sysv/linux/ttyname_r.c (__ttyname_r): Likewise.
	Patch mostly by Miklos Szeredi <miklos@szeredi.hu>.

2010-10-28  Erich Ritz  <erichritz@gmail.com>

	* math/math.h (isinf): Fix typo in comment.

2010-11-01  Ulrich Drepper  <drepper@gmail.com>

	* po/da.po: Update from translation team.

2010-10-26  Ulrich Drepper  <drepper@gmail.com>

	* elf/rtld.c (dl_main): Move assertion after the point where rtld map
	is added to the list.

2010-10-20  Andreas Krebbel  <Andreas.Krebbel@de.ibm.com>
	    Ulrich Drepper  <drepper@gmail.com>

	* elf/dl-object.c (_dl_new_object): Don't append the new object to
	the global list here.  Move code to...
	(_dl_add_to_namespace_list): ...here.  New function.
	* elf/rtld.c (dl_main): Invoke _dl_add_to_namespace_list.
	* sysdeps/generic/ldsodefs.h (_dl_add_to_namespace_list): Declare.
	* elf/dl-load.c (lose): Don't remove the element from the list.
	(_dl_map_object_from_fd): Invoke _dl_add_to_namespace_list.
	(_dl_map_object): Likewise.

2010-10-25  Ulrich Drepper  <drepper@gmail.com>

	[BZ #12159]
	* sysdeps/x86_64/multiarch/strchr.S: Fix propagation of search byte
	into all bytes of SSE register.
	Patch by Richard Li <richardpku@gmail.com>.

2010-10-24  Ulrich Drepper  <drepper@gmail.com>

	[BZ #12140]
	* malloc/malloc.c (_int_free): Fill correct number of bytes when
	perturbing.

2010-10-20  Michael B. Brutman  <brutman@us.ibm.com>

	* sysdeps/powerpc/dl-procinfo.c: Add support for ppca2 platform
	* sysdeps/powerpc/dl-procinfo.h: Add support for ppca2 platform
	* sysdeps/powerpc/powerpc32/a2/memcpy.S: New file.
	* sysdeps/powerpc/powerpc64/a2/memcpy.S: Likewise.
	* sysdeps/unix/sysv/linux/powerpc/powerpc32/a2/Implies: New
	submachine.
	* sysdeps/unix/sysv/linux/powerpc/powerpc64/a2/Implies: Likewise.

2010-10-22  Andreas Schwab  <schwab@redhat.com>

	* include/dlfcn.h (__RTLD_SECURE): Define.
	* elf/dl-load.c (_dl_map_object): Remove preloaded parameter.  Use
	mode & __RTLD_SECURE instead.
	(open_path): Rename preloaded parameter to secure.
	* sysdeps/generic/ldsodefs.h (_dl_map_object): Adjust declaration.
	* elf/dl-open.c (dl_open_worker): Adjust call to _dl_map_object.
	* elf/dl-deps.c (openaux): Likewise.
	* elf/rtld.c (struct map_args): Remove is_preloaded.
	(map_doit): Don't use it.
	(dl_main): Likewise.
	(do_preload): Use __RTLD_SECURE instead of is_preloaded.
	(dlmopen_doit): Add __RTLD_SECURE to mode bits.

2010-09-09  Andreas Schwab  <schwab@redhat.com>

	* Makeconfig (sysd-rules-patterns): Add rtld-%:rtld-%.
	(sysd-rules-targets): Remove duplicates.
	* elf/rtld-Rules ($(objpfx)rtld-%.os): Add pattern rules with
	rtld-%.$o dependency.

2010-10-18  Andreas Schwab  <schwab@redhat.com>

	* elf/dl-open.c (dl_open_worker): Don't expand DST here, let
	_dl_map_object do it.

2010-10-19  Ulrich Drepper  <drepper@gmail.com>

	* sysdeps/i386/bits/mathdef.h (FP_FAST_FMA): If the GCC 4.6 port has
	fast fma builtins, define the macros in the C99 standard.
	(FP_FAST_FMAF): Likewise.
	(FP_FAST_FMAL): Likewise.
	* sysdeps/x86_64/bits/mathdef.h: Likewise.

	* bits/mathdef.h: Update copyright year.
	* sysdeps/powerpc/bits/mathdef.h: Likewise.

2010-10-19  Michael Meissner  <meissner@linux.vnet.ibm.com>

	* bits/mathdef.h (FP_FAST_FMA): If the GCC 4.6 port has fast fma
	builtins, define the macros in the C99 standard.
	(FP_FAST_FMAF): Likewise.
	(FP_FAST_FMAL): Likewise.
	* sysdeps/powerpc/bits/mathdef.h (FP_FAST_FMA): Define, ppc as
	multiply/add.
	(FP_FAST_FMAF): Likewise.

2010-10-15  Jakub Jelinek  <jakub@redhat.com>

	[BZ #3268]
	* math/libm-test.inc (fma_test): Some new testcases.
	* sysdeps/ieee754/ldbl-128/s_fmal.c: New file.
	* sysdeps/ieee754/ldbl-96/s_fma.c (__fma): Fix fma with finite x and
	y and infinite z.  Do multiplication by C already in long double.
	* sysdeps/ieee754/ldbl-96/s_fmal.c: New file.
	* sysdeps/ieee754/dbl-64/s_fma.c (__fma): Fix fma with finite x and
	y and infinite z.  Do bitwise or of inexact bit into u.d.
	* sysdeps/ieee754/ldbl-64-128/s_fmal.c: New file.
	* sysdeps/i386/fpu/s_fmaf.S: Removed.
	* sysdeps/i386/fpu/s_fma.S: Removed.
	* sysdeps/i386/fpu/s_fmal.S: Removed.

2010-10-16  Jakub Jelinek  <jakub@redhat.com>

	[BZ #3268]
	* math/libm-test.inc (fma_test): Add IEEE quad long double fmal tests.
	* sysdeps/ieee754/ldbl-128/s_fmal.c (__fmal): Ensure a1 + u.d
	computation is not scheduled after fetestexcept.  Fix value
	of minimum denormal long double.

2010-10-14  Jakub Jelinek  <jakub@redhat.com>

	[BZ #3268]
	* math/libm-test.inc (fma_test): Add some more tests.
	* sysdeps/ieee754/dbl-64/s_fma.c (__fma): Handle underflows
	correctly.

2010-10-15  Andreas Schwab  <schwab@redhat.com>

	* scripts/data/localplt-s390-linux-gnu.data: New file.
	* scripts/data/localplt-s390x-linux-gnu.data: New file.

2010-10-13  Jakub Jelinek  <jakub@redhat.com>

	[BZ #3268]
	* math/libm-test.inc (fma_test): Some more fmaf and fma tests.
	* sysdeps/i386/i686/multiarch/s_fma.c: Include ldbl-96 version
	instead of dbl-64.
	* sysdeps/i386/fpu/bits/mathinline.h (fma, fmaf, fmal): Remove
	inlines.
	* sysdeps/ieee754/ldbl-96/s_fma.c: New file.
	* sysdeps/ieee754/dbl-64/s_fma.c (__fma): Fix exponent adjustment
	if one of x and y is very large and the other is subnormal.
	* sysdeps/s390/fpu/s_fmaf.c: New file.
	* sysdeps/s390/fpu/s_fma.c: New file.
	* sysdeps/powerpc/fpu/s_fmaf.S: New file.
	* sysdeps/powerpc/fpu/s_fma.S: New file.
	* sysdeps/powerpc/powerpc32/fpu/s_fma.S: New file.
	* sysdeps/powerpc/powerpc64/fpu/s_fma.S: New file.
	* sysdeps/unix/sysv/linux/s390/fpu/s_fma.c: New file.

2010-10-12  Jakub Jelinek  <jakub@redhat.com>

	[BZ #3268]
	* math/libm-test.inc (fma_test): Add some more fmaf tests, add
	fma tests.
	* sysdeps/ieee754/dbl-64/s_fmaf.c (__fmaf): Fix Inf/Nan check.
	* sysdeps/ieee754/dbl-64/s_fma.c: New file.
	* sysdeps/i386/i686/multiarch/s_fma.c: Include
	sysdeps/ieee754/dbl-64/s_fma.c instead of math/s_fma.c.
	* sysdeps/x86_64/multiarch/s_fma.c: Likewise.
	* sysdeps/ieee754/ldbl-opt/s_fma.c: Likewise.
	* sysdeps/ieee754/ldbl-128/s_fma.c: New file.

2010-10-12  Ulrich Drepper  <drepper@redhat.com>

	[BZ #12078]
	* posix/regcomp.c (parse_branch): One more memory leak plugged.
	* posix/bug-regex31.input: Add test case.

2010-10-11  Ulrich Drepper  <drepper@gmail.com>

	* posix/bug-regex31.c: Rewrite to run multiple tests from stdin.
	* posix/bug-regex31.input: New file.

	[BZ #12078]
	* posix/regcomp.c (parse_branch): Free memory when allocation failed.
	(parse_sub_exp): Fix last change, use postorder.

	* posix/bug-regex31.c: New file.
	* posix/Makefile: Add rules to build and run bug-regex31.

	* posix/regcomp.c (parse_bracket_exp): Add missing re_free calls.

	[BZ #12078]
	* posix/regcomp.c (parse_sub_exp): Free tree data when it is not used.

	[BZ #12108]
	* stdio-common/psiginfo.c (psiginfo): Don't expext SIGRTMIN..SIGRTMAX
	to have entries in sys_siglist.

	[BZ #12093]
	* sysdeps/unix/sysv/linux/check_pf.c (__check_pf): ->ifa_addr might
	be NULL.

2010-10-07  Jakub Jelinek  <jakub@redhat.com>

	[BZ #3268]
	* math/libm-test.inc (fma_test): Add 2 fmaf tests.
	* sysdeps/ieee754/dbl-64/s_fmaf.c: New file.
	* sysdeps/i386/i686/multiarch/s_fmaf.c: Include
	sysdeps/ieee754/dbl-64/s_fmaf.c instead of math/s_fmaf.c.
	* sysdeps/x86_64/multiarch/s_fmaf.c: Likewise.
	* include/fenv.h (feupdateenv, fetestexcept): Add libm_hidden_proto.
	* math/feupdateenv.c (feupdateenv): Add libm_hidden_ver.
	* sysdeps/i386/fpu/feupdateenv.c (feupdateenv): Likewise.
	* sysdeps/powerpc/fpu/feupdateenv.c (feupdateenv): Likewise.
	* sysdeps/x86_64/fpu/feupdateenv.c (feupdateenv): Likewise.
	* sysdeps/sparc/fpu/feupdateenv.c (feupdateenv): Likewise.
	* sysdeps/ia64/fpu/feupdateenv.c (feupdateenv): Add libm_hidden_def.
	* sysdeps/s390/fpu/feupdateenv.c (feupdateenv): Likewise.
	* math/ftestexcept.c (fetestexcept): Likewise.
	* sysdeps/ia64/fpu/ftestexcept.c (fetestexcept): Likewise.
	* sysdeps/i386/fpu/ftestexcept.c (fetestexcept): Likewise.
	* sysdeps/s390/fpu/ftestexcept.c (fetestexcept): Likewise.
	* sysdeps/powerpc/fpu/ftestexcept.c (fetestexcept): Likewise.
	* sysdeps/x86_64/fpu/ftestexcept.c (fetestexcept): Likewise.
	* sysdeps/sparc/fpu/ftestexcept.c (fetestexcept): Likewise.
	* sysdeps/sh/sh4/fpu/ftestexcept.c (fetestexcept): Likewise.

2010-10-11  Ulrich Drepper  <drepper@gmail.com>

	[BZ #12107]
	* stdio-common/psiginfo.c (psiginfo): Terminate all strings with
	newline.

2010-10-06  Ulrich Drepper  <drepper@gmail.com>

	* string/bug-strstr1.c: New file.
	* string/Makefile: Add rules to build and run bug-strstr1.

2010-10-05  Eric Blake  <eblake@redhat.com>

	[BZ #12092]
	* string/str-two-way.h (two_way_long_needle): Always clear memory
	when skipping input due to the shift table.

2010-10-03  Ulrich Drepper  <drepper@gmail.com>

	[BZ #12005]
	* malloc/mcheck.c: Handle large requests.

	[BZ #12077]
	* sysdeps/x86_64/strcmp.S: Fix handling of remaining bytes in buffer
	for strncmp and strncasecmp.
	* string/stratcliff.c: Add tests for strcmp and strncmp.
	* wcsmbs/wcsatcliff.c: Adjust for stratcliff change.

2010-09-28  Nobuhiro Iwamatsu  <iwamatsu@nigauri.org>

	* sysdeps/sh/sh4/fpu/fpu_control.h: Add 'extern "C"' protection to
	__set_fpscr.

2010-09-30  Andreas Jaeger  <aj@suse.de>

	* sysdeps/unix/sysv/linux_fsinfo.h (BTRFS_SUPER_MAGIC): Define.
	(CGROUP_SUPER_MAGIC): Define.
	* sysdeps/unix/sysv/linux/internal_statvfs.c (__statvfs_getflags):
	Handle btrfs and cgroup file systems.
	* sysdeps/unix/sysv/linux/pathconf.c (__statfs_filesize_max):
	Likewise.

2010-09-27  Luis Machado  <luisgpm@br.ibm.com>

	* sysdeps/powerpc/powerpc32/rtld-memset.c: New file.
	* sysdeps/powerpc/powerpc64/rtld-memset.c: New file.

2010-09-29  Andreas Krebbel  <Andreas.Krebbel@de.ibm.com>

	[BZ #12067]
	* sysdeps/s390/s390-32/elf/start.S: Fix address calculation when
	trying to locate the ELF header.

2010-09-27  Andreas Schwab  <schwab@redhat.com>

	[BZ #11611]
	* sysdeps/unix/sysv/linux/internal_statvfs.c (INTERNAL_STATVFS):
	Mask out sign-bit copies when constructing f_fsid.

2010-09-24  Petr Baudis <pasky@suse.cz>

	* debug/stack_chk_fail_local.c: Add missing licence exception.
	* debug/warning-nop.c: Likewise.

2010-09-15  Joseph Myers  <joseph@codesourcery.com>

	* sysdeps/unix/sysv/linux/getdents.c (__GETDENTS): When
	implementing getdents64 using getdents syscall, set d_type if
	__ASSUME_GETDENTS32_D_TYPE.

2010-09-16  Andreas Schwab  <schwab@redhat.com>

	* elf/dl-close.c (free_slotinfo, free_mem): Move to...
	* elf/dl-libc.c (free_slotinfo, free_mem): ... here.

2010-09-21  Ulrich Drepper  <drepper@redhat.com>

	[BZ #12037]
	* posix/unistd.h: Undo change of feature selection for ftruncate from
	2010-01-11.

2010-09-20  Ulrich Drepper  <drepper@redhat.com>

	* sysdeps/x86_64/strcmp.S: Fix another typo in x86-64 strncasecmp limit
	detection.

2010-09-20  Andreas Schwab  <schwab@redhat.com>

	* sysdeps/unix/sysv/linux/sparc/sparc32/syscalls.list: Add
	fanotify_mark.
	* sysdeps/unix/sysv/linux/s390/s390-32/syscalls.list: Likewise.

2010-09-14  Andreas Schwab  <schwab@redhat.com>

	* sysdeps/s390/s390-32/__longjmp.c (__longjmp): Define register
	variables after CHECK_SP call.
	* sysdeps/s390/s390-64/__longjmp.c (__longjmp): Likewise.

2010-09-13  Andreas Schwab  <schwab@redhat.com>
	    Ulrich Drepper  <drepper@redhat.com>

	* elf/rtld.c (dl_main): Set GLRO(dl_init_all_dirs) just before
	re-relocationg ld.so.
	* elf/dl-support.c (_dl_non_dynamic_init): And here after the
	_dl_init_paths call.
	* elf/dl-load.c (_dl_init_paths).  Don't set GLRO(dl_init_all_dirs)
	here anymore.

2010-09-14  Ulrich Drepper  <drepper@redhat.com>

	* resolv/res_init.c (__res_vinit): Count the default server we added.

2010-09-08  Chung-Lin Tang  <cltang@codesourcery.com>
	    Ulrich Drepper  <drepper@redhat.com>

	[BZ #11968]
	* sysdeps/unix/sysv/linux/x86_64/____longjmp_chk.S
	(____longjmp_chk): Use %ebx for saving value across system call.
	Add unwind info.

2010-09-06  Andreas Schwab  <schwab@redhat.com>

	* manual/Makefile: Don't mix pattern rules with normal rules.

2010-09-05  Andreas Schwab  <schwab@linux-m68k.org>

	* debug/vdprintf_chk.c (__vdprintf_chk): Remove undefined
	operation.
	* libio/iofdopen.c (_IO_new_fdopen): Likewise.
	* libio/iofopncook.c (_IO_cookie_init): Likewise.
	* libio/iovdprintf.c (_IO_vdprintf): Likewise.
	* libio/oldiofdopen.c (_IO_old_fdopen): Likewise.
	* sysdeps/powerpc/powerpc64/dl-machine.h (elf_machine_rela):
	Likewise.

2010-09-04  Ulrich Drepper  <drepper@redhat.com>

	[BZ #11979]
	* iconvdata/gconv-modules: Remove EBCDIC-CP-AR2 alias from
	IBM-930, IBM-933, IBM-935, IBM-937, and IBM-939.

2010-09-02  Ulrich Drepper  <drepper@redhat.com>

	* sysdeps/x86_64/add_n.S: Update from GMP 5.0.1.
	* sysdeps/x86_64/addmul_1.S: Likewise.
	* sysdeps/x86_64/lshift.S: Likewise.
	* sysdeps/x86_64/mul_1.S: Likewise.
	* sysdeps/x86_64/rshift.S: Likewise.
	* sysdeps/x86_64/sub_n.S: Likewise.
	* sysdeps/x86_64/submul_1.S: Likewise.

2010-09-01  Samuel Thibault  <samuel.thibault@ens-lyon.org>

	This aligns bits/sched.h onto sysdeps/unix/sysv/linux/bits/sched.h:
	Define __sched_param instead of SCHED_* and sched_param when
	<bits/sched.h> is included with __need_schedparam defined.
	* bits/sched.h [__need_schedparam]
	(SCHED_OTHER, SCHED_FIFO, SCHED_RR, sched_param): Do not define.
	[!__defined_schedparam && (__need_schedparam || _SCHED_H)]
	(__defined_schedparam): Define to 1.
	(__sched_param): New structure, identical to sched_param.
	(__need_schedparam): Undefine.

2010-08-31  Mike Frysinger  <vapier@gentoo.org>

	* sysdeps/unix/sysv/linux/sparc/sys/epoll.h (epoll_create2): Delete.
	(epoll_create1): Declare.

	* sysdeps/unix/sysv/linux/x86_64/sys/epoll.h: Fix typo.

2010-08-31  Andreas Schwab  <schwab@redhat.com>

	[BZ #7066]
	* stdlib/strtod_l.c (____STRTOF_INTERNAL): Fix array overflow when
	shifting retval into place.

2010-09-01  Ulrich Drepper  <drepper@redhat.com>

	* nis/rpcsvc/nis.h: Update copyright notice.
	* nis/rpcsvc/nis.x: Likewise.
	* nis/rpcsvc/nis_callback.h: Likewise.
	* nis/rpcsvc/nis_callback.x: Likewise.
	* nis/rpcsvc/nis_object.x: Likewise.
	* nis/rpcsvc/nis_tags.h: Likewise.
	* nis/rpcsvc/yp.h: Likewise.
	* nis/rpcsvc/yp.x: Likewise.
	* nis/rpcsvc/ypupd.h: Likewise.
	* nis/yp_xdr.c: Likewise.
	* nis/ypupdate_xdr.c: Likewise.

	* sunrpc/pm_getport.c (__libc_rpc_getport): New function.  This is
	mainly the body of pmap_getport.  Add parameters to specify timeouts.
	(pmap_getport): Use __libc_rpc_getport.
	* sunrpc/Versions: Export __libc_rpc_getport with GLIBC_PRIVATE.
	* include/rpc/pmap_clnt.h: Declare __libc_rpc_getport.
	* nis/nis_findserv.c: Remove pmap_getport copy. Use __libc_rpc_getport.

2010-08-31  Andreas Schwab  <schwab@linux-m68k.org>

	* sysdeps/unix/sysv/linux/powerpc/powerpc32/syscalls.list: Add
	fanotify_mark.

2010-08-27  Roland McGrath  <roland@redhat.com>

	* sysdeps/i386/i686/multiarch/Makefile
	(CFLAGS-varshift.c): New variable.

2010-08-27  Ulrich Drepper  <drepper@redhat.com>

	* sysdeps/i386/i686/multiarch/varshift.S: File removed.
	* sysdeps/i386/i686/multiarch/varshift.c: New file.

	* sysdeps/x86_64/multiarch/strlen-no-bsf.S: Move to .text.slow section.

	* sysdeps/x86_64/strlen.S: Minimal code improvement.

2010-08-26  H.J. Lu  <hongjiu.lu@intel.com>

	* sysdeps/x86_64/strlen.S: Unroll the loop.
	* sysdeps/x86_64/multiarch/Makefile (sysdep_routines): Add
	strlen-sse2 strlen-sse2-bsf.
	* sysdeps/x86_64/multiarch/strlen.S ((strlen): Return
	__strlen_no_bsf if bit_Slow_BSF is set.
	(__strlen_sse42): Removed.
	* sysdeps/x86_64/multiarch/strlen-no-bsf.S: New file.
	* sysdeps/x86_64/multiarch/strlen-sse4.S: New file.

2010-08-25  Roland McGrath  <roland@redhat.com>

	* sysdeps/x86_64/multiarch/varshift.S: File removed.
	* sysdeps/x86_64/multiarch/varshift.c: New file.
	* sysdeps/x86_64/multiarch/Makefile (CFLAGS-varshift.c): New variable.
	* sysdeps/x86_64/multiarch/varshift.h: Clean up decls, fix a cast.
	* sysdeps/x86_64/multiarch/memmove.c: Move decls around.
	* sysdeps/x86_64/multiarch/memmove_chk.c: Likewise.

2010-08-25  H.J. Lu  <hongjiu.lu@intel.com>

	* sysdeps/i386/i686/multiarch/Makefile (sysdep_routines): Add
	strlen-sse2 strlen-sse2-bsf.
	* sysdeps/i386/i686/multiarch/strlen.S (strlen): Return
	__strlen_sse2_bsf if bit_Slow_BSF is unset.
	(__strlen_sse2): Removed.
	* sysdeps/i386/i686/multiarch/strlen-sse2-bsf.S: New file.
	* sysdeps/i386/i686/multiarch/strlen-sse2.S: New file.
	* sysdeps/x86_64/multiarch/init-arch.c (__init_cpu_features): Set
	bit_Slow_BSF for Atom.
	* sysdeps/x86_64/multiarch/init-arch.h (bit_Slow_BSF): Define.
	(index_Slow_BSF): Define.
	(HAS_SLOW_BSF): Define.

2010-08-25  Ulrich Drepper  <drepper@redhat.com>

	[BZ #10851]
	* resolv/res_init.c (__res_vinit): When no server address at all
	is given default to loopback.

2010-08-24  Roland McGrath  <roland@redhat.com>

	* configure.in: Remove config-name.h generation.
	* configure: Regenerated.
	* config-name.in: File removed.
	* scripts/config-uname.sh: New file.
	* posix/Makefile (uname.c): Depend on $(objdir)config-name.h.
	($(objdir)config-name.h): New target.

	* sunrpc/rpc_parse.h: Avoid nested comment.

2010-08-24  Richard Henderson  <rth@redhat.com>
	    Ulrich Drepper  <drepper@redhat.com>
	    H.J. Lu  <hongjiu.lu@intel.com>

	* sysdeps/i386/i686/multiarch/Makefile (sysdep_routines): Add varshift.
	* sysdeps/x86_64/multiarch/Makefile (sysdep_routines): Likewise.
	* sysdeps/x86_64/multiarch/strcspn-c.c: Include "varshift.h".
	Replace _mm_srli_si128 with __m128i_shift_right.  Replace
	_mm_alignr_epi8 with _mm_loadu_si128.
	* sysdeps/x86_64/multiarch/strspn-c.c: Likewise.
	* sysdeps/x86_64/multiarch/strstr.c: Include "varshift.h".
	(__m128i_shift_right): Removed.
	* sysdeps/i386/i686/multiarch/varshift.h: New file.
	* sysdeps/i386/i686/multiarch/varshift.S: New file.
	* sysdeps/x86_64/multiarch/varshift.h: New file.
	* sysdeps/x86_64/multiarch/varshift.S: New file.

2010-08-21  Mike Frysinger  <vapier@gentoo.org>

	* configure.in: Move assembler checks to before sysdep dir checking.

2010-08-20  Petr Baudis  <pasky@suse.cz>

	* LICENSES: Sync the sunrpc license.

2010-08-19  Ulrich Drepper  <drepper@redhat.com>

	* sunrpc/auth_des.c: Update copyright notice once again.
	* sunrpc/auth_none.c: Likewise.
	* sunrpc/auth_unix.c: Likewise.
	* sunrpc/authdes_prot.c: Likewise.
	* sunrpc/authuxprot.c: Likewise.
	* sunrpc/bindrsvprt.c: Likewise.
	* sunrpc/clnt_gen.c: Likewise.
	* sunrpc/clnt_perr.c: Likewise.
	* sunrpc/clnt_raw.c: Likewise.
	* sunrpc/clnt_simp.c: Likewise.
	* sunrpc/clnt_tcp.c: Likewise.
	* sunrpc/clnt_udp.c: Likewise.
	* sunrpc/clnt_unix.c: Likewise.
	* sunrpc/des_crypt.c: Likewise.
	* sunrpc/des_soft.c: Likewise.
	* sunrpc/get_myaddr.c: Likewise.
	* sunrpc/getrpcport.c: Likewise.
	* sunrpc/key_call.c: Likewise.
	* sunrpc/key_prot.c: Likewise.
	* sunrpc/openchild.c: Likewise.
	* sunrpc/pm_getmaps.c: Likewise.
	* sunrpc/pm_getport.c: Likewise.
	* sunrpc/pmap_clnt.c: Likewise.
	* sunrpc/pmap_prot.c: Likewise.
	* sunrpc/pmap_prot2.c: Likewise.
	* sunrpc/pmap_rmt.c: Likewise.
	* sunrpc/rpc/auth.h: Likewise.
	* sunrpc/rpc/auth_unix.h: Likewise.
	* sunrpc/rpc/clnt.h: Likewise.
	* sunrpc/rpc/des_crypt.h: Likewise.
	* sunrpc/rpc/key_prot.h: Likewise.
	* sunrpc/rpc/netdb.h: Likewise.
	* sunrpc/rpc/pmap_clnt.h: Likewise.
	* sunrpc/rpc/pmap_prot.h: Likewise.
	* sunrpc/rpc/pmap_rmt.h: Likewise.
	* sunrpc/rpc/rpc.h: Likewise.
	* sunrpc/rpc/rpc_des.h: Likewise.
	* sunrpc/rpc/rpc_msg.h: Likewise.
	* sunrpc/rpc/svc.h: Likewise.
	* sunrpc/rpc/svc_auth.h: Likewise.
	* sunrpc/rpc/types.h: Likewise.
	* sunrpc/rpc/xdr.h: Likewise.
	* sunrpc/rpc_clntout.c: Likewise.
	* sunrpc/rpc_cmsg.c: Likewise.
	* sunrpc/rpc_common.c: Likewise.
	* sunrpc/rpc_cout.c: Likewise.
	* sunrpc/rpc_dtable.c: Likewise.
	* sunrpc/rpc_hout.c: Likewise.
	* sunrpc/rpc_main.c: Likewise.
	* sunrpc/rpc_parse.c: Likewise.
	* sunrpc/rpc_parse.h: Likewise.
	* sunrpc/rpc_prot.c: Likewise.
	* sunrpc/rpc_sample.c: Likewise.
	* sunrpc/rpc_scan.c: Likewise.
	* sunrpc/rpc_scan.h: Likewise.
	* sunrpc/rpc_svcout.c: Likewise.
	* sunrpc/rpc_tblout.c: Likewise.
	* sunrpc/rpc_util.c: Likewise.
	* sunrpc/rpc_util.h: Likewise.
	* sunrpc/rpcinfo.c: Likewise.
	* sunrpc/rpcsvc/bootparam_prot.x: Likewise.
	* sunrpc/rpcsvc/key_prot.x: Likewise.
	* sunrpc/rpcsvc/klm_prot.x: Likewise.
	* sunrpc/rpcsvc/mount.x: Likewise.
	* sunrpc/rpcsvc/nfs_prot.x: Likewise.
	* sunrpc/rpcsvc/nlm_prot.x: Likewise.
	* sunrpc/rpcsvc/rex.x: Likewise.
	* sunrpc/rpcsvc/rstat.x: Likewise.
	* sunrpc/rpcsvc/rusers.x: Likewise.
	* sunrpc/rpcsvc/sm_inter.x: Likewise.
	* sunrpc/rpcsvc/spray.x: Likewise.
	* sunrpc/rpcsvc/yppasswd.x: Likewise.
	* sunrpc/rtime.c: Likewise.
	* sunrpc/svc.c: Likewise.
	* sunrpc/svc_auth.c: Likewise.
	* sunrpc/svc_authux.c: Likewise.
	* sunrpc/svc_raw.c: Likewise.
	* sunrpc/svc_run.c: Likewise.
	* sunrpc/svc_simple.c: Likewise.
	* sunrpc/svc_tcp.c: Likewise.
	* sunrpc/svc_udp.c: Likewise.
	* sunrpc/svc_unix.c: Likewise.
	* sunrpc/svcauth_des.c: Likewise.
	* sunrpc/xcrypt.c: Likewise.
	* sunrpc/xdr.c: Likewise.
	* sunrpc/xdr_array.c: Likewise.
	* sunrpc/xdr_float.c: Likewise.
	* sunrpc/xdr_mem.c: Likewise.
	* sunrpc/xdr_rec.c: Likewise.
	* sunrpc/xdr_ref.c: Likewise.
	* sunrpc/xdr_sizeof.c: Likewise.
	* sunrpc/xdr_stdio.c: Likewise.

	* sysdeps/x86_64/multiarch/strcmp.S: Fix two typos in strncasecmp
	handling.

2010-08-19  Andreas Schwab  <schwab@redhat.com>

	* sysdeps/i386/i686/multiarch/strspn.S [!SHARED]: Fix SSE4.2 check.

2010-08-19  Luis Machado  <luisgpm@br.ibm.com>

	* sysdeps/powerpc/powerpc32/power7/memchr.S: New file.
	* sysdeps/powerpc/powerpc32/power7/memrchr.S: New file.
	* sysdeps/powerpc/powerpc32/power7/rawmemchr.S: New file.
	* sysdeps/powerpc/powerpc32/power7/strchr.S: New file.
	* sysdeps/powerpc/powerpc32/power7/strchrnul.S: New file.
	* sysdeps/powerpc/powerpc32/power7/strlen.S: New file.
	* sysdeps/powerpc/powerpc32/power7/strnlen.S: New file.
	* sysdeps/powerpc/powerpc64/power7/memchr.S: New file.
	* sysdeps/powerpc/powerpc64/power7/memrchr.S: New file.
	* sysdeps/powerpc/powerpc64/power7/rawmemchr.S: New file.
	* sysdeps/powerpc/powerpc64/power7/strchr.S: New file.
	* sysdeps/powerpc/powerpc64/power7/strchrnul.S: New file.
	* sysdeps/powerpc/powerpc64/power7/strlen.S: New file.
	* sysdeps/powerpc/powerpc64/power7/strnlen.S: New file.

2010-07-26  Anton Blanchard  <anton@samba.org>

	* malloc/malloc.c (sYSTRIm): Replace divide and multiply with mask.
	* malloc/arena.c (heap_trim): Likewise.

2010-08-16  Ulrich Drepper  <drepper@redhat.com>

	* sysdeps/unix/sysv/linux/syscalls.list: Add entry for fanotify_init
	here.  Not...
	* sysdeps/unix/sysv/linux/wordsize-64/syscalls.list: ...here...
	* sysdeps/unix/sysv/linux/i386/syscalls.list: ... orhere.

2010-08-12  H.J. Lu  <hongjiu.lu@intel.com>

	* sysdeps/i386/elf/Makefile: New file.

2010-08-14  Andreas Schwab  <schwab@linux-m68k.org>

	* sysdeps/unix/sysv/linux/sys/fanotify.h: Remove third argument
	from fanotify_init.
	* sysdeps/unix/sysv/linux/i386/syscalls.list: Likewise.
	* sysdeps/unix/sysv/linux/wordsize-64/syscalls.list: Likewise.

2010-08-15  Ulrich Drepper  <drepper@redhat.com>

	* sysdeps/x86_64/strcmp.S: Use correct register for fourth parameter
	of strncasecmp_l.
	* sysdeps/multiarch/strcmp.S: Likewise.

2010-08-14  Ulrich Drepper  <drepper@redhat.com>

	* sysdeps/x86_64/Makefile [subdir=string] (sysdep_routines): Add
	strncase_l-nonascii.
	* sysdeps/x86_64/multiarch/Makefile [subdir=string] (sysdep_routines):
	Add strncase_l-ssse3.
	* sysdeps/x86_64/multiarch/strcmp.S: Prepare for use as strncasecmp.
	* sysdeps/x86_64/strcmp.S: Likewise.
	* sysdeps/x86_64/multiarch/strncase_l-ssse3.S: New file.
	* sysdeps/x86_64/multiarch/strncase_l.S: New file.
	* sysdeps/x86_64/strncase.S: New file.
	* sysdeps/x86_64/strncase_l-nonascii.c: New file.
	* sysdeps/x86_64/strncase_l.S: New file.
	* string/Makefile (strop-tests): Add strncasecmp.
	* string/test-strncasecmp.c: New file.

	* sysdeps/x86_64/strcasecmp_l-nonascii.c: Add prototype to avoid
	warning.

	* sysdeps/x86_64/strcmp.S: Move definition of NO_NOLOCALE_ALIAS to...
	* sysdeps/x86_64/multiarch/strcasecmp_l-ssse3.S: ... here.

2010-08-14  Andreas Schwab  <schwab@linux-m68k.org>

	* sysdeps/unix/sysv/linux/prlimit.c: Make it compile.

2010-08-12  Ulrich Drepper  <drepper@redhat.com>

	* sysdeps/unix/sysv/linux/bits/termios.h: Define EXTPROC.
	* sysdeps/unix/sysv/linux/powerpc/bits/termios.h: Likewise.
	* sysdeps/unix/sysv/linux/sparc/bits/termios.h: Likewise.

2010-05-01  Alan Modra  <amodra@gmail.com>

	* sysdeps/powerpc/powerpc32/power4/memcmp.S: Correct cfi for r24.
	* sysdeps/powerpc/powerpc64/bsd-_setjmp.S: Move contents..
	* sysdeps/powerpc/powerpc64/bsd-setjmp.S: ..and these too..
	* sysdeps/powerpc/powerpc64/setjmp.S: ..to here..
	* sysdeps/powerpc/powerpc64/setjmp-common.S: ..and here, with some
	tidying.  Don't tail-call __sigjmp_save for static lib.
	* sysdeps/powerpc/powerpc64/sysdep.h (SAVE_ARG, REST_ARG): Correct
	save location.
	(CFI_SAVE_ARG, CFI_REST_ARG): New macros.
	(CALL_MCOUNT): Add eh info, and nop after bl.
	(TAIL_CALL_SYSCALL_ERROR): New macro.
	(PSEUDO_RET): Use it.
	* sysdeps/powerpc/powerpc64/dl-trampoline.S (_dl_runtime_resolve):
	Correct save location of integer regs and cr.
	(_dl_profile_resolve): Correct cr save location.  Delete nops
	after bl when SHARED.  Reduce cfi size a little by better
	placement of cfi directives.
	* sysdeps/powerpc/powerpc64/fpu/s_copysign.S (__copysign): Don't
	make a stack frame.  Instead use parm save area as a temp.
	* sysdeps/unix/sysv/linux/powerpc/powerpc64/brk.S (__brk): Don't
	make a stack frame.  Use TAIL_CALL_SYSCALL_ERROR.
	* sysdeps/unix/sysv/linux/powerpc/powerpc64/clone.S (__clone):
	Don't make a stack frame for parent, use parm save area.
	Increase child stack frame to 112 bytes.  Don't save unused reg,
	and adjust reg usage.  Set up cfi on error recovery and
	epilogue of parent, and use TAIL_CALL_SYSCALL_ERROR, PSEUDO_RET.
	* sysdeps/unix/sysv/linux/powerpc/powerpc64/makecontext.S
	(__makecontext): Add dummy nop after jump to exit.
	* sysdeps/unix/sysv/linux/powerpc/powerpc64/socket.S (__socket):
	Use correct parm save area and cr save, reduce stack frame.
	Correct cfi for possible PSEUDO_RET frame setup.
	* sysdeps/unix/sysv/linux/powerpc/powerpc64/vfork.S (__vfork):
	Branch to local label emitted by PSEUDO_RET rather than
	__syscall_error.

2010-08-12  Andreas Schwab  <schwab@redhat.com>

	[BZ #11904]
	* locale/programs/locale.c (print_assignment): New function.
	(show_locale_vars): Use it.

2010-08-11  Ulrich Drepper  <drepper@redhat.com>

	* sysdeps/unix/sysv/linux/bits/statfs.h (struct statfs): Add f_flags
	field.
	(struct statfs64): Likewise.
	(_STATFS_F_FLAGS): Define.
	* sysdeps/unix/sysv/linux/s390/bits/statfs.h: Likewise.
	* sysdeps/unix/sysv/linux/internal_statvfs.c (__statvfs_getflags):
	Don't define if __ASSUME_STATFS_F_FLAGS is defined.
	(ST_VALID): Define locally.
	(INTERNAL_STATVFS): If f_flags has ST_VALID set don't call
	__statvfs_getflags, use the provided value.
	* sysdeps/unix/sysv/linux/kernel-features.h: Define
	__ASSUME_STATFS_F_FLAGS.

	* sysdeps/unix/sysv/linux/sys/inotify.h (IN_EXCL_UNLINK): Define.

	* sysdeps/unix/sysv/linux/Makefile [subdir=misc] (sysdep_headers):
	Add sys/fanotify.h.
	* sysdeps/unix/sysv/linux/Versions [libc]: Export fanotify_init and
	fanotify_mask for GLIBC_2.13.
	* sysdeps/unix/sysv/linux/i386/syscalls.list: Add entries for
	fanotify_init and fanotify_mark.
	* sysdeps/unix/sysv/linux/wordsize-64/syscalls.list: Likewise.
	* sysdeps/unix/sysv/linux/sys/fanotify.h: New file.

	* sysdeps/unix/sysv/linux/Makefile [subdir=misc] (sysdep_routines):
	Add prlimit.
	* sysdeps/unix/sysv/linux/Versions [libc]: Export prlimit and
	prlimit64 for GLIBC_2.13.
	* sysdeps/unix/sysv/linux/bits/resource.h: Declare prlimit and
	prlimit64.
	* sysdeps/unix/sysv/linux/i386/syscalls.list: Add entry for prlimit64
	syscall.
	* sysdeps/unix/sysv/linux/powerpc/powerpc32/syscalls.list: Likewise.
	* sysdeps/unix/sysv/linux/s390/s390-32/syscalls.list: Likewise.
	* sysdeps/unix/sysv/linux/sh/syscalls.list: Likewise.
	* sysdeps/unix/sysv/linux/sparc/sparc32/syscalls.lis: Likewise.
	* sysdeps/unix/sysv/linux/wordsize-64/syscalls.list: Likewise.  Also
	add prlimit alias.
	* sysdeps/unix/sysv/linux/prlimit.c: New file.

	[BZ #11903]
	* sysdeps/generic/netinet/ip.h (IPTOS_CLASS): Fix definition.
	Patch by Evgeni Bikov <bikovevg@iitp.ru>.

	* nss/Makefile: Add rules to build and run tst-nss-test1.
	* shlib-versions: Add entry for libnss_test1.
	* nss/nss_test1.c: New file.
	* nss/tst-nss-test1.c: New file.

	* nss/nsswitch.c (__nss_database_custom): Define new variable.
	(__nss_configure_lookup): Set appropriate entry in
	__nss_configure_lookup to true.
	* nss/nsswitch.h: Define enum with indeces of databases in
	databases and __nss_database_custom arrays.  Declare
	__nss_database_custom.
	* grp/initgroups.c (internal_getgrouplist): Use __nss_database_custom
	to avoid using nscd when custom rules are installed.
	* nss/getXXbyYY_r.c: Likewise.
	* sysdeps/posix/getaddrinfo.c (gaih_inet): Likewise.

	* nss/nss_files/files-parse.c: Whitespace fixes.

2010-08-09  Ulrich Drepper  <drepper@redhat.com>

	[BZ #11883]
	* posix/fnmatch.c: Keep track of alloca use and fall back on malloc.
	* posix/fnmatch_loop.c: Likewise.

2010-07-17  Andi Kleen  <ak@linux.intel.com>

	* sysdeps/i386/i386-mcount.S (__fentry__): Define.
	* sysdeps/x86_64/_mcount.S (__fentry__): Define.
	* stdlib/Versions (__fentry__): Add for GLIBC 2.13
	* Versions.def [GLIBC_2.13]: Add.

2010-08-06  Ulrich Drepper  <drepper@redhat.com>

	* sysdeps/unix/sysv/linux/getlogin_r.c (__getlogin_r_loginuid):
	Also fail if tpwd after pwuid call is NULL.

2010-07-31  Samuel Thibault  <samuel.thibault@ens-lyon.org>

	* hurd/hurdselect.c (_hurd_select): Round timeout up instead of down
	when converting to ms.

2010-06-06  Samuel Thibault  <samuel.thibault@ens-lyon.org>

	* sysdeps/mach/hurd/ttyname.c (ttyname): Replace MIG_BAD_ID and
	EOPNOTSUPP errors with ENOTTY.
	* sysdeps/mach/hurd/ttyname_r.c (__ttyname_r): Replace MIG_BAD_ID and
	EOPNOTSUPP errors with ENOTTY.

2010-07-31  Ulrich Drepper  <drepper@redhat.com>

	* sysdeps/x86_64/multiarch/Makefile [subdir=string] (sysdep_routines):
	Add strcasecmp_l-ssse3.
	* sysdeps/x86_64/multiarch/strcmp.S: Add support to compile for
	strcasecmp.
	* sysdeps/x86_64/strcmp.S: Allow more flexible compiling of strcasecmp.
	* sysdeps/x86_64/multiarch/strcasecmp_l.S: New file.
	* sysdeps/x86_64/multiarch/strcasecmp_l-ssse3.S: New file.

2010-07-30  Ulrich Drepper  <drepper@redhat.com>

	* sysdeps/x86_64/multiarch/strcmp.S: Pretty printing.

	* string/Makefile (strop-tests): Add strcasecmp.
	* sysdeps/x86_64/Makefile [subdir=string] (sysdep_routines): Add
	strcasecmp_l-nonascii.
	(gen-as-const-headers): Add locale-defines.sym.
	* sysdeps/x86_64/strcmp.S: Add support for strcasecmp implementation.
	* sysdeps/x86_64/strcasecmp.S: New file.
	* sysdeps/x86_64/strcasecmp_l.S: New file.
	* sysdeps/x86_64/strcasecmp_l-nonascii.c: New file.
	* sysdeps/x86_64/locale-defines.sym: New file.
	* string/test-strcasecmp.c: New file.

	* string/test-strcasestr.c: Test both ends of the range of characters.
	* sysdeps/x86_64/multiarch/strstr.c: Fix UCHIGH definition.

2010-07-29  Roland McGrath  <roland@redhat.com>

	[BZ #11856]
	* manual/locale.texi (Yes-or-No Questions): Fix example code.

2010-07-27  Ulrich Drepper  <drepper@redhat.com>

	* sysdeps/x86_64/multiarch/strcmp-ssse3.S: Avoid compiling the file
	for ld.so.

2010-07-27  Andreas Schwab  <schwab@redhat.com>

	* manual/memory.texi (Malloc Tunable Parameters): Document
	M_PERTURB.

2010-07-26  Roland McGrath  <roland@redhat.com>

	[BZ #11840]
	* configure.in (-fgnu89-inline check): Set and substitute
	gnu89_inline, not libc_cv_gnu89_inline.
	* configure: Regenerated.
	* config.make.in (gnu89-inline-CFLAGS): Use @gnu89_inline@.

2010-07-26  Ulrich Drepper  <drepper@redhat.com>

	* string/test-strnlen.c: New file.
	* string/Makefile (strop-tests): Add strnlen.
	* string/tester.c (test_strnlen): Add a few more test cases.
	* string/tst-strlen.c: Better error reporting.

	* sysdeps/x86_64/strnlen.S: New file.

2010-07-24  Ulrich Drepper  <drepper@redhat.com>

	* sysdeps/x86_64/multiarch/strstr.c (__m128i_strloadu_tolower): Use
	lower-latency instructions.

2010-07-23  Ulrich Drepper  <drepper@redhat.com>

	* string/test-strcasestr.c: New file.
	* string/test-strstr.c: New file.
	* string/Makefile (strop-tests): Add strstr and strcasestr.
	* string/str-two-way.h: Don't undefine MAX.
	* string/strcasestr.c: Don't define alias if NO_ALIAS is defined.

2010-07-21  Andreas Schwab  <schwab@redhat.com>

	* sysdeps/i386/i686/multiarch/Makefile (sysdep_routines): Add
	strcasestr-nonascii.
	(CFLAGS-strcasestr-nonascii.c): Define.
	* sysdeps/i386/i686/multiarch/strcasestr-nonascii.c: New file.
	* sysdeps/x86_64/multiarch/strcasestr-nonascii.c (STRSTR_SSE42):
	Remove unused attribute.

2010-07-20  Roland McGrath  <roland@redhat.com>

	* elf/dl-sysdep.c (_dl_important_hwcaps): Add dsocaps mask to
	dl_hwcap_mask as well as dl_hwcap.  Without this, dsocaps matching in
	ld.so.cache was broken.  With it, there is no way to disable dsocaps
	like LD_HWCAP_MASK can disable hwcaps.

2010-06-02  Emilio Pozuelo Monfort  <pochu27@gmail.com>

	* sysdeps/mach/hurd/sendmsg.c (__libc_sendmsg): Fix memory leaks.

2010-07-16  Ulrich Drepper  <drepper@redhat.com>

	* sysdeps/x86_64/multiarch/strstr.c: Rewrite to avoid indirect function
	call in strcasestr.
	* sysdeps/x86_64/multiarch/strcasestr.c: Declare
	__strcasestr_sse42_nonascii.
	* sysdeps/x86_64/multiarch/Makefile: Add rules to build
	strcasestr-nonascii.c.
	* sysdeps/x86_64/multiarch/strcasestr-nonascii.c: New file.

2010-06-15  Luis Machado  <luisgpm@br.ibm.com>

	* sysdeps/powerpc/powerpc32/power6/fpu/s_copysign.S: New file.
	* sysdeps/powerpc/powerpc32/power6/fpu/s_copysignf.S: New file.
	* sysdeps/powerpc/powerpc64/power6/fpu/s_copysign.S: New file.
	* sysdeps/powerpc/powerpc64/power6/fpu/s_copysignf.S: New file.

2010-07-09  Ulrich Drepper  <drepper@redhat.com>

	* sysdeps/unix/sysv/linux/fpathconf.c (__fpathconf): Use __fcntl not
	fcntl.

2010-07-06  Andreas Schwab  <schwab@redhat.com>

	[BZ #11577]
	* elf/dl-version.c (match_symbol): Don't pass NULL occation to
	dl_signal_cerror.

2010-07-06  Ulrich Drepper  <drepper@redhat.com>

	* sysdeps/unix/sysv/linux/fpathconf.c (__fpathconf): Implement
	_PC_PIPE_BUF using F_GETPIPE_SZ.

2010-07-05  Roland McGrath  <roland@redhat.com>

	* manual/arith.texi (Rounding Functions): Fix rint description
	implicit in round description.

2010-07-02  Ulrich Drepper  <drepper@redhat.com>

	* elf/Makefile: Fix linking for a few tests to make recent linker
	happy.

2010-06-30  Andreas Schwab  <schwab@redhat.com>

	* dlfcn/Makefile (LDLIBS-bug-atexit3-lib.so): Readd
	$(common-objpfx)libc_nonshared.a.

2010-06-21  Luis Machado  <luisgpm@br.ibm.com>

	* sysdeps/powerpc/powerpc32/970/fpu/Implies: Remove.
	* sysdeps/powerpc/powerpc32/power5/fpu/Implies: Remove.
	* sysdeps/powerpc/powerpc32/power5+/fpu/Implies: Remove.
	* sysdeps/powerpc/powerpc32/power6x/fpu/Implies: Remove.
	* sysdeps/powerpc/powerpc64/970/fpu/Implies: Remove.
	* sysdeps/powerpc/powerpc64/power5/fpu/Implies: Remove.
	* sysdeps/powerpc/powerpc64/power5+/fpu/Implies: Remove.
	* sysdeps/powerpc/powerpc64/power6x/fpu/Implies: Remove.
	* sysdeps/unix/sysv/linux/powerpc/powerpc32/970/fpu/Implies: Remove.
	* sysdeps/unix/sysv/linux/powerpc/powerpc32/power4/fpu/Implies: Remove.
	* sysdeps/unix/sysv/linux/powerpc/powerpc32/power5/fpu/Implies: Remove.
	* sysdeps/unix/sysv/linux/powerpc/powerpc32/power5+/fpu/Implies: Remove.
	* sysdeps/unix/sysv/linux/powerpc/powerpc32/power6/fpu/Implies: Remove.
	* sysdeps/unix/sysv/linux/powerpc/powerpc32/power6x/fpu/Implies: Remove.
	* sysdeps/unix/sysv/linux/powerpc/powerpc32/power7/fpu/Implies: Remove.
	* sysdeps/unix/sysv/linux/powerpc/powerpc64/970/fpu/Implies: Remove.
	* sysdeps/unix/sysv/linux/powerpc/powerpc64/power4/fpu/Implies: Remove.
	* sysdeps/unix/sysv/linux/powerpc/powerpc64/power5/fpu/Implies: Remove.
	* sysdeps/unix/sysv/linux/powerpc/powerpc64/power5+/fpu/Implies: Remove.
	* sysdeps/unix/sysv/linux/powerpc/powerpc64/power6/fpu/Implies: Remove.
	* sysdeps/unix/sysv/linux/powerpc/powerpc64/power6x/fpu/Implies: Remove.
	* sysdeps/unix/sysv/linux/powerpc/powerpc64/power7/fpu/Implies: Remove.
	* sysdeps/powerpc/powerpc32/970/Implies: Point to power4.
	* sysdeps/powerpc/powerpc32/power5/Implies: Point to power4.
	* sysdeps/powerpc/powerpc32/power5+/Implies: Point to power5.
	* sysdeps/powerpc/powerpc32/power6/Implies: Point to power5+.
	* sysdeps/powerpc/powerpc32/power6x/Implies: Point to power6.
	* sysdeps/powerpc/powerpc64/970/Implies: Point to power4.
	* sysdeps/powerpc/powerpc64/power5/Implies: Point to power4.
	* sysdeps/powerpc/powerpc64/power5+/Implies: Point to power5.
	* sysdeps/powerpc/powerpc64/power6/Implies: Point to power5+.
	* sysdeps/powerpc/powerpc64/power6x/Implies: Point to power6.
	* sysdeps/powerpc/powerpc32/power7/Implies: New file.
	* sysdeps/powerpc/powerpc64/power7/Implies: New file.
	* sysdeps/unix/sysv/linux/powerpc/powerpc32/970/Implies: New file.
	* sysdeps/unix/sysv/linux/powerpc/powerpc32/cell/Implies: New file.
	* sysdeps/unix/sysv/linux/powerpc/powerpc32/power4/Implies: New file.
	* sysdeps/unix/sysv/linux/powerpc/powerpc32/power5/Implies: New file.
	* sysdeps/unix/sysv/linux/powerpc/powerpc32/power6/Implies: New file.
	* sysdeps/unix/sysv/linux/powerpc/powerpc32/power6x/Implies: New file.
	* sysdeps/unix/sysv/linux/powerpc/powerpc32/power7/Implies: New file.
	* sysdeps/unix/sysv/linux/powerpc/powerpc64/970/Implies: New file.
	* sysdeps/unix/sysv/linux/powerpc/powerpc64/cell/Implies: New file.
	* sysdeps/unix/sysv/linux/powerpc/powerpc64/power4/Implies: New file.
	* sysdeps/unix/sysv/linux/powerpc/powerpc64/power5/Implies: New file.
	* sysdeps/unix/sysv/linux/powerpc/powerpc64/power6/Implies: New file.
	* sysdeps/unix/sysv/linux/powerpc/powerpc64/power6x/Implies: New file.
	* sysdeps/unix/sysv/linux/powerpc/powerpc64/power7/Implies: New file.

2010-06-25  H.J. Lu  <hongjiu.lu@intel.com>

	* debug/memmove_chk.c (__memmove_chk): Renamed to ...
	(MEMMOVE_CHK): ...this.  Default to __memmove_chk.
	* string/memmove.c (memmove): Renamed to ...
	(MEMMOVE): ...this.  Default to memmove.
	* sysdeps/x86_64/memcpy.S: Use ENTRY_CHK and END_CHK.
	* sysdeps/x86_64/sysdep.h (ENTRY_CHK): Define.
	(END_CHK): Define.
	* sysdeps/x86_64/multiarch/Makefile (sysdep_routines): Add
	memcpy-ssse3 mempcpy-ssse3 memmove-ssse3 memcpy-ssse3-back
	mempcpy-ssse3-back memmove-ssse3-back.
	* sysdeps/x86_64/multiarch/bcopy.S: New file .
	* sysdeps/x86_64/multiarch/memcpy-ssse3-back.S: New file.
	* sysdeps/x86_64/multiarch/memcpy-ssse3.S: New file.
	* sysdeps/x86_64/multiarch/memcpy.S: New file.
	* sysdeps/x86_64/multiarch/memcpy_chk.S: New file.
	* sysdeps/x86_64/multiarch/memmove-ssse3-back.S: New file.
	* sysdeps/x86_64/multiarch/memmove-ssse3.S: New file.
	* sysdeps/x86_64/multiarch/memmove.c: New file.
	* sysdeps/x86_64/multiarch/memmove_chk.c: New file.
	* sysdeps/x86_64/multiarch/mempcpy-ssse3-back.S: New file.
	* sysdeps/x86_64/multiarch/mempcpy-ssse3.S: New file.
	* sysdeps/x86_64/multiarch/mempcpy.S: New file.
	* sysdeps/x86_64/multiarch/mempcpy_chk.S: New file.
	* sysdeps/x86_64/multiarch/init-arch.h (bit_Fast_Copy_Backward):
	Define.
	(index_Fast_Copy_Backward): Define.
	(HAS_ARCH_FEATURE): Define.
	(HAS_FAST_REP_STRING): Define.
	(HAS_FAST_COPY_BACKWARD): Define.

2010-06-21  Andreas Schwab  <schwab@redhat.com>

	* sysdeps/unix/sysv/linux/getlogin_r.c (__getlogin_r_loginuid):
	Restore proper fallback handling.

2010-06-19  Ulrich Drepper  <drepper@redhat.com>

	[BZ #11701]
	* posix/group_member.c (__group_member): Correct checking loop.

	* sysdeps/unix/sysv/linux/getlogin_r.c (__getlogin_r_loginuid): Handle
	OOM in getpwuid_r correctly.  Return error number when the caller
	should return, otherwise -1.
	(getlogin_r): Adjust to return also for result of __getlogin_r_loginuid
	call returning > 0 value.
	* sysdeps/unix/sysv/linux/getlogin.c (getlogin): Likewise.

2010-06-07  Andreas Schwab  <schwab@redhat.com>

	* dlfcn/Makefile: Remove explicit dependencies on libc.so and
	libc_nonshared.a from targets in modules-names.

2010-06-02  Kirill A. Shutemov  <kirill@shutemov.name>

	* elf/dl-reloc.c: Flush cache after solving TEXTRELs if arch
	requires it.

2010-06-10  Luis Machado  <luisgpm@br.ibm.com>

	* sysdeps/powerpc/powerpc32/power7/memcmp.S: New file
	* sysdeps/powerpc/powerpc64/power7/memcmp.S: New file.
	* sysdeps/powerpc/powerpc32/power7/strncmp.S: New file.
	* sysdeps/powerpc/powerpc64/power7/strncmp.S: New file.

2010-06-02  Andreas Schwab  <schwab@redhat.com>

	* nis/nss_nis/nis-initgroups.c (get_uid): Properly resize buffer.

2010-06-14  Ulrich Drepper  <drepper@redhat.com>

	* sysdeps/unix/sysv/linux/powerpc/bits/fcntl.h: Define F_SETPIPE_SZ
	and F_GETPIPE_SZ.
	* sysdeps/unix/sysv/linux/i386/bits/fcntl.h: Likewise.
	* sysdeps/unix/sysv/linux/x86_64/bits/fcntl.h: Likewise.
	* sysdeps/unix/sysv/linux/s390/bits/fcntl.h: Likewise.
	* sysdeps/unix/sysv/linux/sparc/bits/fcntl.h: Likewise.
	* sysdeps/unix/sysv/linux/sh/bits/fcntl.h: Likewise.
	* sysdeps/unix/sysv/linux/ia64/bits/fcntl.h: Likewise

2010-06-14  Roland McGrath  <roland@redhat.com>

	* manual/libc.texinfo (@copying): Change to GFDL v1.3.

2010-06-07  Jakub Jelinek  <jakub@redhat.com>

	* libio/stdio.h (sscanf, vsscanf): Use __REDIRECT_NTH instead of
	__REDIRECT followed by __THROW.
	* wcsmbs/wchar.h (swscanf, vswscanf): Likewise.
	* posix/getopt.h (getopt): Likewise.

2010-06-02  Emilio Pozuelo Monfort  <pochu27@gmail.com>

	* hurd/lookup-at.c (__file_name_lookup_at): Accept
	AT_SYMLINK_FOLLOW in AT_FLAGS.  Fail with EINVAL if both
	AT_SYMLINK_FOLLOW and AT_SYMLINK_NOFOLLOW are present
	in AT_FLAGS.
	* hurd/hurd/fd.h (__file_name_lookup_at): Update comment.
	* sysdeps/mach/hurd/linkat.c (linkat): Pass O_NOLINK in FLAGS.

2010-05-28  Luis Machado  <luisgpm@br.ibm.com>

	* sysdeps/powerpc/powerpc32/power7/memcpy.S: Exchange srdi for srwi.

2010-05-26  H.J. Lu  <hongjiu.lu@intel.com>

	[BZ #11640]
	* sysdeps/x86_64/multiarch/init-arch.c (__init_cpu_features):
	Properly check family and model.

2010-05-26  Takashi Yoshii  <takashi.yoshii.zj@renesas.com>

	* sysdeps/unix/sysv/linux/sh/sh4/register-dump.h: Fix iov[] size.

2010-05-24  Luis Machado  <luisgpm@br.ibm.com>

	* sysdeps/powerpc/powerpc32/power7/memset.S: POWER7 32-bit memset fix.

2010-05-21  Ulrich Drepper  <drepper@redhat.com>

	* elf/dl-runtime.c (_dl_profile_fixup): Don't crash on unresolved weak
	symbol reference.

2010-05-19  Andreas Schwab  <schwab@redhat.com>

	* elf/dl-runtime.c (_dl_fixup): Don't crash on unresolved weak
	symbol reference.

2010-05-21  Andreas Schwab  <schwab@redhat.com>

	* sysdeps/unix/sysv/linux/Makefile (sysdep_routines): Add recvmmsg
	and internal_recvmmsg.
	* sysdeps/unix/sysv/linux/recvmmsg.c: New file.
	* sysdeps/unix/sysv/linux/internal_recvmmsg.S: New file.
	* sysdeps/unix/sysv/linux/socketcall.h (SOCKOP_recvmmsg): Define.
	* sysdeps/unix/sysv/linux/syscalls.list (recvmmsg): Remove.

	* sunrpc/clnt_tcp.c (clnttcp_control): Add missing break.
	* sunrpc/clnt_udp.c (clntudp_control): Likewise.
	* sunrpc/clnt_unix.c (clntunix_control): Likewise.

2010-05-20  Andreas Schwab  <schwab@redhat.com>

	* sysdeps/unix/sysv/linux/sys/timex.h: Use __REDIRECT_NTH.

2010-05-17  Luis Machado  <luisgpm@br.ibm.com>

	POWER7 optimizations.
	* sysdeps/powerpc/powerpc64/power7/memset.S: New file.
	* sysdeps/powerpc/powerpc32/power7/memset.S: New file.

2010-05-19  Ulrich Drepper  <drepper@redhat.com>

	* version.h: Update for 2.13 development version.

2010-05-12  Andrew Stubbs  <ams@codesourcery.com>

	* sysdeps/sh/sh4/fpu/feholdexcpt.c (feholdexcept): Really disable all
	exceptions.  Return 0.

2010-05-07  Roland McGrath  <roland@redhat.com>

	* elf/ldconfig.c (main): Add a const.

2010-05-06  Ulrich Drepper  <drepper@redhat.com>

	* nss/getent.c (idn_flags): Default to AI_IDN|AI_CANONIDN.
	(args_options): Add no-idn option.
	(ahosts_keys_int): Add idn_flags to ai_flags.
	(parse_option): Handle 'i' option to clear idn_flags.

	* malloc/malloc.c (_int_free): Possible race in the most recently
	added check.  Only act on the data if no current modification
	happened.

See ChangeLog.17 for earlier changes.<|MERGE_RESOLUTION|>--- conflicted
+++ resolved
@@ -1,8 +1,7 @@
-<<<<<<< HEAD
 2012-03-07  Marek Polacek  <polacek@redhat.com>
 
 	* stdio-common/tst-long-dbl-fphex.c: Fix test for non ldbl-96 targets.
-=======
+
 2012-03-08  Marek Polacek  <polacek@redhat.com>
 
 	[BZ #13806]
@@ -10,7 +9,6 @@
 	* stdio-common/tst-fphex.c: Define a few macros to make the
 	test reusable.  Use them.
 	* stdio-common/tst-fphex-wide.c: New file.
->>>>>>> 65b81130
 
 2012-03-08  Joseph Myers  <joseph@codesourcery.com>
 
