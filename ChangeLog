--- conflicted
+++ resolved
@@ -1,8 +1,7 @@
-<<<<<<< HEAD
 2011-06-07  Ulrich Drepper  <drepper@gmail.com>
 
 	* version.h: Update for 2.15 development version.
-=======
+
 2011-06-07  David S. Miller  <davem@davemloft.net>
 
 	* sysdeps/sparc/sparc32/dl-irel.h (elf_irela): Pass dl_hwcap to
@@ -16,7 +15,6 @@
 	dl_hwcap via passed in argument.
 	* sysdeps/sparc/sparc64/multiarch/memset.S (memset, bzero):
 	Likewise.
->>>>>>> 9b849836
 
 2011-06-06  Andreas Krebbel  <Andreas.Krebbel@de.ibm.com>
 
