/* Copyright (C) 2002-2012 Free Software Foundation, Inc.
   This file is part of the GNU C Library.
   Contributed by Ulrich Drepper <drepper@redhat.com>, 2002.

   The GNU C Library is free software; you can redistribute it and/or
   modify it under the terms of the GNU Lesser General Public
   License as published by the Free Software Foundation; either
   version 2.1 of the License, or (at your option) any later version.

   The GNU C Library is distributed in the hope that it will be useful,
   but WITHOUT ANY WARRANTY; without even the implied warranty of
   MERCHANTABILITY or FITNESS FOR A PARTICULAR PURPOSE.  See the GNU
   Lesser General Public License for more details.

   You should have received a copy of the GNU Lesser General Public
   License along with the GNU C Library; if not, see
   <http://www.gnu.org/licenses/>.  */

#include <stdint.h>
#include <tls.h>	/* For tcbhead_t.  */


typedef int8_t atomic8_t;
typedef uint8_t uatomic8_t;
typedef int_fast8_t atomic_fast8_t;
typedef uint_fast8_t uatomic_fast8_t;

typedef int16_t atomic16_t;
typedef uint16_t uatomic16_t;
typedef int_fast16_t atomic_fast16_t;
typedef uint_fast16_t uatomic_fast16_t;

typedef int32_t atomic32_t;
typedef uint32_t uatomic32_t;
typedef int_fast32_t atomic_fast32_t;
typedef uint_fast32_t uatomic_fast32_t;

typedef int64_t atomic64_t;
typedef uint64_t uatomic64_t;
typedef int_fast64_t atomic_fast64_t;
typedef uint_fast64_t uatomic_fast64_t;

typedef intptr_t atomicptr_t;
typedef uintptr_t uatomicptr_t;
typedef intmax_t atomic_max_t;
typedef uintmax_t uatomic_max_t;


#ifndef LOCK_PREFIX
# ifdef UP
#  define LOCK_PREFIX	/* nothing */
# else
#  define LOCK_PREFIX "lock;"
# endif
#endif


#define atomic_compare_and_exchange_val_acq(mem, newval, oldval) \
  __sync_val_compare_and_swap (mem, oldval, newval)
#define atomic_compare_and_exchange_bool_acq(mem, newval, oldval) \
  (! __sync_bool_compare_and_swap (mem, oldval, newval))
<<<<<<< HEAD
#else
# define __arch_compare_and_exchange_val_8_acq(mem, newval, oldval) \
  ({ __typeof (*mem) ret;						      \
     __asm __volatile (LOCK_PREFIX "cmpxchgb %b2, %1"			      \
		       : "=a" (ret), "=m" (*mem)			      \
		       : "q" (newval), "m" (*mem), "0" (oldval));	      \
     ret; })

# define __arch_compare_and_exchange_val_16_acq(mem, newval, oldval) \
  ({ __typeof (*mem) ret;						      \
     __asm __volatile (LOCK_PREFIX "cmpxchgw %w2, %1"			      \
		       : "=a" (ret), "=m" (*mem)			      \
		       : "r" (newval), "m" (*mem), "0" (oldval));	      \
     ret; })

# define __arch_compare_and_exchange_val_32_acq(mem, newval, oldval) \
  ({ __typeof (*mem) ret;						      \
     __asm __volatile (LOCK_PREFIX "cmpxchgl %2, %1"			      \
		       : "=a" (ret), "=m" (*mem)			      \
		       : "r" (newval), "m" (*mem), "0" (oldval));	      \
     ret; })

# define __arch_compare_and_exchange_val_64_acq(mem, newval, oldval) \
  ({ __typeof (*mem) ret;						      \
     __asm __volatile (LOCK_PREFIX "cmpxchgq %q2, %1"			      \
		       : "=a" (ret), "=m" (*mem)			      \
		       : "r" ((long long int) (newval)), "m" (*mem),	      \
			 "0" ((long long int) (oldval)));		      \
     ret; })
#endif
=======
>>>>>>> bd951ccb


#define __arch_c_compare_and_exchange_val_8_acq(mem, newval, oldval) \
  ({ __typeof (*mem) ret;						      \
    __asm __volatile ("cmpl $0, %%fs:%P5\n\t"				      \
		      "je 0f\n\t"					      \
		      "lock\n"						      \
		       "0:\tcmpxchgb %b2, %1"				      \
		       : "=a" (ret), "=m" (*mem)			      \
		       : "q" (newval), "m" (*mem), "0" (oldval),	      \
			 "i" (offsetof (tcbhead_t, multiple_threads)));	      \
     ret; })

#define __arch_c_compare_and_exchange_val_16_acq(mem, newval, oldval) \
  ({ __typeof (*mem) ret;						      \
    __asm __volatile ("cmpl $0, %%fs:%P5\n\t"				      \
		      "je 0f\n\t"					      \
		      "lock\n"						      \
		       "0:\tcmpxchgw %w2, %1"				      \
		       : "=a" (ret), "=m" (*mem)			      \
		       : "q" (newval), "m" (*mem), "0" (oldval),	      \
			 "i" (offsetof (tcbhead_t, multiple_threads)));	      \
     ret; })

#define __arch_c_compare_and_exchange_val_32_acq(mem, newval, oldval) \
  ({ __typeof (*mem) ret;						      \
    __asm __volatile ("cmpl $0, %%fs:%P5\n\t"				      \
		      "je 0f\n\t"					      \
		      "lock\n"						      \
		       "0:\tcmpxchgl %2, %1"				      \
		       : "=a" (ret), "=m" (*mem)			      \
		       : "q" (newval), "m" (*mem), "0" (oldval),	      \
			 "i" (offsetof (tcbhead_t, multiple_threads)));	      \
     ret; })

#define __arch_c_compare_and_exchange_val_64_acq(mem, newval, oldval) \
  ({ __typeof (*mem) ret;						      \
     __asm __volatile ("cmpl $0, %%fs:%P5\n\t"				      \
		       "je 0f\n\t"					      \
		       "lock\n"						      \
		       "0:\tcmpxchgq %q2, %1"				      \
		       : "=a" (ret), "=m" (*mem)			      \
		       : "q" ((long long int) (newval)), "m" (*mem),	      \
			 "0" ((long long int) (oldval)),		      \
			 "i" (offsetof (tcbhead_t, multiple_threads)));	      \
     ret; })


/* Note that we need no lock prefix.  */
#define atomic_exchange_acq(mem, newvalue) \
  ({ __typeof (*mem) result;						      \
     if (sizeof (*mem) == 1)						      \
       __asm __volatile ("xchgb %b0, %1"				      \
			 : "=q" (result), "=m" (*mem)			      \
			 : "0" (newvalue), "m" (*mem));			      \
     else if (sizeof (*mem) == 2)					      \
       __asm __volatile ("xchgw %w0, %1"				      \
			 : "=r" (result), "=m" (*mem)			      \
			 : "0" (newvalue), "m" (*mem));			      \
     else if (sizeof (*mem) == 4)					      \
       __asm __volatile ("xchgl %0, %1"					      \
			 : "=r" (result), "=m" (*mem)			      \
			 : "0" (newvalue), "m" (*mem));			      \
     else								      \
       __asm __volatile ("xchgq %q0, %1"				      \
			 : "=r" (result), "=m" (*mem)			      \
			 : "0" ((long long) (newvalue)), "m" (*mem));	      \
     result; })


#define __arch_exchange_and_add_body(lock, mem, value)			      \
  ({ __typeof (*mem) result;						      \
     if (sizeof (*mem) == 1)						      \
       __asm __volatile (lock "xaddb %b0, %1"				      \
			 : "=q" (result), "=m" (*mem)			      \
			 : "0" (value), "m" (*mem),			      \
			   "i" (offsetof (tcbhead_t, multiple_threads)));     \
     else if (sizeof (*mem) == 2)					      \
       __asm __volatile (lock "xaddw %w0, %1"				      \
			 : "=r" (result), "=m" (*mem)			      \
			 : "0" (value), "m" (*mem),			      \
			   "i" (offsetof (tcbhead_t, multiple_threads)));     \
     else if (sizeof (*mem) == 4)					      \
       __asm __volatile (lock "xaddl %0, %1"				      \
			 : "=r" (result), "=m" (*mem)			      \
			 : "0" (value), "m" (*mem),			      \
			   "i" (offsetof (tcbhead_t, multiple_threads)));     \
     else								      \
       __asm __volatile (lock "xaddq %q0, %1"				      \
			 : "=r" (result), "=m" (*mem)			      \
			 : "0" ((long long) (value)), "m" (*mem),	      \
			   "i" (offsetof (tcbhead_t, multiple_threads)));     \
     result; })

#define atomic_exchange_and_add(mem, value) \
  __sync_fetch_and_add (mem, value)

#define __arch_exchange_and_add_cprefix \
  "cmpl $0, %%fs:%P4\n\tje 0f\n\tlock\n0:\t"

#define catomic_exchange_and_add(mem, value) \
  __arch_exchange_and_add_body (__arch_exchange_and_add_cprefix, mem, value)


#define __arch_add_body(lock, pfx, mem, value)				      \
  do {									      \
    if (__builtin_constant_p (value) && (value) == 1)			      \
      pfx##_increment (mem);						      \
    else if (__builtin_constant_p (value) && (value) == -1)		      \
      pfx##_decrement (mem);						      \
    else if (sizeof (*mem) == 1)					      \
      __asm __volatile (lock "addb %b1, %0"				      \
			: "=m" (*mem)					      \
			: "iq" (value), "m" (*mem),			      \
			  "i" (offsetof (tcbhead_t, multiple_threads)));      \
    else if (sizeof (*mem) == 2)					      \
      __asm __volatile (lock "addw %w1, %0"				      \
			: "=m" (*mem)					      \
			: "ir" (value), "m" (*mem),			      \
			  "i" (offsetof (tcbhead_t, multiple_threads)));      \
    else if (sizeof (*mem) == 4)					      \
      __asm __volatile (lock "addl %1, %0"				      \
			: "=m" (*mem)					      \
			: "ir" (value), "m" (*mem),			      \
			  "i" (offsetof (tcbhead_t, multiple_threads)));      \
    else								      \
      __asm __volatile (lock "addq %q1, %0"				      \
			: "=m" (*mem)					      \
			: "ir" ((long long) (value)), "m" (*mem),	      \
			  "i" (offsetof (tcbhead_t, multiple_threads)));      \
  } while (0)

#define atomic_add(mem, value) \
  __arch_add_body (LOCK_PREFIX, atomic, mem, value)

#define __arch_add_cprefix \
  "cmpl $0, %%fs:%P3\n\tje 0f\n\tlock\n0:\t"

#define catomic_add(mem, value) \
  __arch_add_body (__arch_add_cprefix, catomic, mem, value)


#define atomic_add_negative(mem, value) \
  ({ unsigned char __result;						      \
     if (sizeof (*mem) == 1)						      \
       __asm __volatile (LOCK_PREFIX "addb %b2, %0; sets %1"		      \
			 : "=m" (*mem), "=qm" (__result)		      \
			 : "iq" (value), "m" (*mem));			      \
     else if (sizeof (*mem) == 2)					      \
       __asm __volatile (LOCK_PREFIX "addw %w2, %0; sets %1"		      \
			 : "=m" (*mem), "=qm" (__result)		      \
			 : "ir" (value), "m" (*mem));			      \
     else if (sizeof (*mem) == 4)					      \
       __asm __volatile (LOCK_PREFIX "addl %2, %0; sets %1"		      \
			 : "=m" (*mem), "=qm" (__result)		      \
			 : "ir" (value), "m" (*mem));			      \
     else								      \
       __asm __volatile (LOCK_PREFIX "addq %q2, %0; sets %1"		      \
			 : "=m" (*mem), "=qm" (__result)		      \
			 : "ir" ((long long) (value)), "m" (*mem));	      \
     __result; })


#define atomic_add_zero(mem, value) \
  ({ unsigned char __result;						      \
     if (sizeof (*mem) == 1)						      \
       __asm __volatile (LOCK_PREFIX "addb %b2, %0; setz %1"		      \
			 : "=m" (*mem), "=qm" (__result)		      \
			 : "iq" (value), "m" (*mem));			      \
     else if (sizeof (*mem) == 2)					      \
       __asm __volatile (LOCK_PREFIX "addw %w2, %0; setz %1"		      \
			 : "=m" (*mem), "=qm" (__result)		      \
			 : "ir" (value), "m" (*mem));			      \
     else if (sizeof (*mem) == 4)					      \
       __asm __volatile (LOCK_PREFIX "addl %2, %0; setz %1"		      \
			 : "=m" (*mem), "=qm" (__result)		      \
			 : "ir" (value), "m" (*mem));			      \
     else								      \
       __asm __volatile (LOCK_PREFIX "addq %q2, %0; setz %1"		      \
			 : "=m" (*mem), "=qm" (__result)		      \
			 : "ir" ((long long) (value)), "m" (*mem));	      \
     __result; })


#define __arch_increment_body(lock, mem) \
  do {									      \
    if (sizeof (*mem) == 1)						      \
      __asm __volatile (lock "incb %b0"					      \
			: "=m" (*mem)					      \
			: "m" (*mem),					      \
			  "i" (offsetof (tcbhead_t, multiple_threads)));      \
    else if (sizeof (*mem) == 2)					      \
      __asm __volatile (lock "incw %w0"					      \
			: "=m" (*mem)					      \
			: "m" (*mem),					      \
			  "i" (offsetof (tcbhead_t, multiple_threads)));      \
    else if (sizeof (*mem) == 4)					      \
      __asm __volatile (lock "incl %0"					      \
			: "=m" (*mem)					      \
			: "m" (*mem),					      \
			  "i" (offsetof (tcbhead_t, multiple_threads)));      \
    else								      \
      __asm __volatile (lock "incq %q0"					      \
			: "=m" (*mem)					      \
			: "m" (*mem),					      \
			  "i" (offsetof (tcbhead_t, multiple_threads)));      \
  } while (0)

#define atomic_increment(mem) __arch_increment_body (LOCK_PREFIX, mem)

#define __arch_increment_cprefix \
  "cmpl $0, %%fs:%P2\n\tje 0f\n\tlock\n0:\t"

#define catomic_increment(mem) \
  __arch_increment_body (__arch_increment_cprefix, mem)


#define atomic_increment_and_test(mem) \
  ({ unsigned char __result;						      \
     if (sizeof (*mem) == 1)						      \
       __asm __volatile (LOCK_PREFIX "incb %b0; sete %1"		      \
			 : "=m" (*mem), "=qm" (__result)		      \
			 : "m" (*mem));					      \
     else if (sizeof (*mem) == 2)					      \
       __asm __volatile (LOCK_PREFIX "incw %w0; sete %1"		      \
			 : "=m" (*mem), "=qm" (__result)		      \
			 : "m" (*mem));					      \
     else if (sizeof (*mem) == 4)					      \
       __asm __volatile (LOCK_PREFIX "incl %0; sete %1"			      \
			 : "=m" (*mem), "=qm" (__result)		      \
			 : "m" (*mem));					      \
     else								      \
       __asm __volatile (LOCK_PREFIX "incq %q0; sete %1"		      \
			 : "=m" (*mem), "=qm" (__result)		      \
			 : "m" (*mem));					      \
     __result; })


#define __arch_decrement_body(lock, mem) \
  do {									      \
    if (sizeof (*mem) == 1)						      \
      __asm __volatile (lock "decb %b0"					      \
			: "=m" (*mem)					      \
			: "m" (*mem),					      \
			  "i" (offsetof (tcbhead_t, multiple_threads)));      \
    else if (sizeof (*mem) == 2)					      \
      __asm __volatile (lock "decw %w0"					      \
			: "=m" (*mem)					      \
			: "m" (*mem),					      \
			  "i" (offsetof (tcbhead_t, multiple_threads)));      \
    else if (sizeof (*mem) == 4)					      \
      __asm __volatile (lock "decl %0"					      \
			: "=m" (*mem)					      \
			: "m" (*mem),					      \
			  "i" (offsetof (tcbhead_t, multiple_threads)));      \
    else								      \
      __asm __volatile (lock "decq %q0"					      \
			: "=m" (*mem)					      \
			: "m" (*mem),					      \
			  "i" (offsetof (tcbhead_t, multiple_threads)));      \
  } while (0)

#define atomic_decrement(mem) __arch_decrement_body (LOCK_PREFIX, mem)

#define __arch_decrement_cprefix \
  "cmpl $0, %%fs:%P2\n\tje 0f\n\tlock\n0:\t"

#define catomic_decrement(mem) \
  __arch_decrement_body (__arch_decrement_cprefix, mem)


#define atomic_decrement_and_test(mem) \
  ({ unsigned char __result;						      \
     if (sizeof (*mem) == 1)						      \
       __asm __volatile (LOCK_PREFIX "decb %b0; sete %1"		      \
			 : "=m" (*mem), "=qm" (__result)		      \
			 : "m" (*mem));					      \
     else if (sizeof (*mem) == 2)					      \
       __asm __volatile (LOCK_PREFIX "decw %w0; sete %1"		      \
			 : "=m" (*mem), "=qm" (__result)		      \
			 : "m" (*mem));					      \
     else if (sizeof (*mem) == 4)					      \
       __asm __volatile (LOCK_PREFIX "decl %0; sete %1"			      \
			 : "=m" (*mem), "=qm" (__result)		      \
			 : "m" (*mem));					      \
     else								      \
       __asm __volatile (LOCK_PREFIX "decq %q0; sete %1"		      \
			 : "=m" (*mem), "=qm" (__result)		      \
			 : "m" (*mem));					      \
     __result; })


#define atomic_bit_set(mem, bit) \
  do {									      \
    if (sizeof (*mem) == 1)						      \
      __asm __volatile (LOCK_PREFIX "orb %b2, %0"			      \
			: "=m" (*mem)					      \
			: "m" (*mem), "iq" (1L << (bit)));		      \
    else if (sizeof (*mem) == 2)					      \
      __asm __volatile (LOCK_PREFIX "orw %w2, %0"			      \
			: "=m" (*mem)					      \
			: "m" (*mem), "ir" (1L << (bit)));		      \
    else if (sizeof (*mem) == 4)					      \
      __asm __volatile (LOCK_PREFIX "orl %2, %0"			      \
			: "=m" (*mem)					      \
			: "m" (*mem), "ir" (1L << (bit)));		      \
    else if (__builtin_constant_p (bit) && (bit) < 32)			      \
      __asm __volatile (LOCK_PREFIX "orq %2, %0"			      \
			: "=m" (*mem)					      \
			: "m" (*mem), "i" (1L << (bit)));		      \
    else								      \
      __asm __volatile (LOCK_PREFIX "orq %q2, %0"			      \
			: "=m" (*mem)					      \
			: "m" (*mem), "r" (1UL << (bit)));		      \
  } while (0)


#define atomic_bit_test_set(mem, bit) \
  ({ unsigned char __result;						      \
     if (sizeof (*mem) == 1)						      \
       __asm __volatile (LOCK_PREFIX "btsb %3, %1; setc %0"		      \
			 : "=q" (__result), "=m" (*mem)			      \
			 : "m" (*mem), "iq" (bit));			      \
     else if (sizeof (*mem) == 2)					      \
       __asm __volatile (LOCK_PREFIX "btsw %3, %1; setc %0"		      \
			 : "=q" (__result), "=m" (*mem)			      \
			 : "m" (*mem), "ir" (bit));			      \
     else if (sizeof (*mem) == 4)					      \
       __asm __volatile (LOCK_PREFIX "btsl %3, %1; setc %0"		      \
			 : "=q" (__result), "=m" (*mem)			      \
			 : "m" (*mem), "ir" (bit));			      \
     else							      	      \
       __asm __volatile (LOCK_PREFIX "btsq %3, %1; setc %0"		      \
			 : "=q" (__result), "=m" (*mem)			      \
			 : "m" (*mem), "ir" (bit));			      \
     __result; })


#define atomic_delay() asm ("rep; nop")


#define __arch_and_body(lock, mem, mask) \
  do {									      \
    if (sizeof (*mem) == 1)						      \
      __asm __volatile (lock "andb %b1, %0"				      \
			: "=m" (*mem)					      \
			: "iq" (mask), "m" (*mem),			      \
			  "i" (offsetof (tcbhead_t, multiple_threads)));      \
    else if (sizeof (*mem) == 2)					      \
      __asm __volatile (lock "andw %w1, %0"				      \
			: "=m" (*mem)					      \
			: "ir" (mask), "m" (*mem),			      \
			  "i" (offsetof (tcbhead_t, multiple_threads)));      \
    else if (sizeof (*mem) == 4)					      \
      __asm __volatile (lock "andl %1, %0"				      \
			: "=m" (*mem)					      \
			: "ir" (mask), "m" (*mem),			      \
			  "i" (offsetof (tcbhead_t, multiple_threads)));      \
    else								      \
      __asm __volatile (lock "andq %q1, %0"				      \
			: "=m" (*mem)					      \
			: "ir" (mask), "m" (*mem),			      \
			  "i" (offsetof (tcbhead_t, multiple_threads)));      \
  } while (0)

#define __arch_cprefix \
  "cmpl $0, %%fs:%P3\n\tje 0f\n\tlock\n0:\t"

#define atomic_and(mem, mask) __arch_and_body (LOCK_PREFIX, mem, mask)

#define catomic_and(mem, mask) __arch_and_body (__arch_cprefix, mem, mask)


#define __arch_or_body(lock, mem, mask)					      \
  do {									      \
    if (sizeof (*mem) == 1)						      \
      __asm __volatile (lock "orb %b1, %0"				      \
			: "=m" (*mem)					      \
			: "iq" (mask), "m" (*mem),			      \
			  "i" (offsetof (tcbhead_t, multiple_threads)));      \
    else if (sizeof (*mem) == 2)					      \
      __asm __volatile (lock "orw %w1, %0"				      \
			: "=m" (*mem)					      \
			: "ir" (mask), "m" (*mem),			      \
			  "i" (offsetof (tcbhead_t, multiple_threads)));      \
    else if (sizeof (*mem) == 4)					      \
      __asm __volatile (lock "orl %1, %0"				      \
			: "=m" (*mem)					      \
			: "ir" (mask), "m" (*mem),			      \
			  "i" (offsetof (tcbhead_t, multiple_threads)));      \
    else								      \
      __asm __volatile (lock "orq %q1, %0"				      \
			: "=m" (*mem)					      \
			: "ir" (mask), "m" (*mem),			      \
			  "i" (offsetof (tcbhead_t, multiple_threads)));      \
  } while (0)

#define atomic_or(mem, mask) __arch_or_body (LOCK_PREFIX, mem, mask)

#define catomic_or(mem, mask) __arch_or_body (__arch_cprefix, mem, mask)<|MERGE_RESOLUTION|>--- conflicted
+++ resolved
@@ -59,39 +59,6 @@
   __sync_val_compare_and_swap (mem, oldval, newval)
 #define atomic_compare_and_exchange_bool_acq(mem, newval, oldval) \
   (! __sync_bool_compare_and_swap (mem, oldval, newval))
-<<<<<<< HEAD
-#else
-# define __arch_compare_and_exchange_val_8_acq(mem, newval, oldval) \
-  ({ __typeof (*mem) ret;						      \
-     __asm __volatile (LOCK_PREFIX "cmpxchgb %b2, %1"			      \
-		       : "=a" (ret), "=m" (*mem)			      \
-		       : "q" (newval), "m" (*mem), "0" (oldval));	      \
-     ret; })
-
-# define __arch_compare_and_exchange_val_16_acq(mem, newval, oldval) \
-  ({ __typeof (*mem) ret;						      \
-     __asm __volatile (LOCK_PREFIX "cmpxchgw %w2, %1"			      \
-		       : "=a" (ret), "=m" (*mem)			      \
-		       : "r" (newval), "m" (*mem), "0" (oldval));	      \
-     ret; })
-
-# define __arch_compare_and_exchange_val_32_acq(mem, newval, oldval) \
-  ({ __typeof (*mem) ret;						      \
-     __asm __volatile (LOCK_PREFIX "cmpxchgl %2, %1"			      \
-		       : "=a" (ret), "=m" (*mem)			      \
-		       : "r" (newval), "m" (*mem), "0" (oldval));	      \
-     ret; })
-
-# define __arch_compare_and_exchange_val_64_acq(mem, newval, oldval) \
-  ({ __typeof (*mem) ret;						      \
-     __asm __volatile (LOCK_PREFIX "cmpxchgq %q2, %1"			      \
-		       : "=a" (ret), "=m" (*mem)			      \
-		       : "r" ((long long int) (newval)), "m" (*mem),	      \
-			 "0" ((long long int) (oldval)));		      \
-     ret; })
-#endif
-=======
->>>>>>> bd951ccb
 
 
 #define __arch_c_compare_and_exchange_val_8_acq(mem, newval, oldval) \
