--- conflicted
+++ resolved
@@ -53,22 +53,14 @@
 
    Define WRAPV to 1 if the assumption is valid and if
      #pragma GCC optimize ("wrapv")
-<<<<<<< HEAD
-   does not trigger GCC bug <http://gcc.gnu.org/bugzilla/show_bug.cgi?id=51793>.
-=======
    does not trigger GCC bug 51793
    <http://gcc.gnu.org/bugzilla/show_bug.cgi?id=51793>.
->>>>>>> f8591f80
    Otherwise, define it to 0; this forces the use of slower code that,
    while not guaranteed by the C Standard, works on all production
    platforms that we know about.  */
 #ifndef WRAPV
-<<<<<<< HEAD
-# if ((__GNUC__ == 4 && 4 <= __GNUC_MINOR__) || 4 < __GNUC__) && defined __GLIBC__
-=======
 # if (((__GNUC__ == 4 && 4 <= __GNUC_MINOR__) || 4 < __GNUC__) \
       && defined __GLIBC__)
->>>>>>> f8591f80
 #  pragma GCC optimize ("wrapv")
 #  define WRAPV 1
 # else
@@ -124,21 +116,12 @@
    your host.  */
 #define TYPE_MINIMUM(t) \
   ((t) (! TYPE_SIGNED (t) \
-<<<<<<< HEAD
-        ? (t) 0 \
-        : ~ TYPE_MAXIMUM (t)))
-#define TYPE_MAXIMUM(t) \
-  ((t) (! TYPE_SIGNED (t) \
-        ? (t) -1 \
-        : ((((t) 1 << (sizeof (t) * CHAR_BIT - 2)) - 1) * 2 + 1)))
-=======
 	? (t) 0 \
 	: ~ TYPE_MAXIMUM (t)))
 #define TYPE_MAXIMUM(t) \
   ((t) (! TYPE_SIGNED (t) \
 	? (t) -1 \
 	: ((((t) 1 << (sizeof (t) * CHAR_BIT - 2)) - 1) * 2 + 1)))
->>>>>>> f8591f80
 
 #ifndef TIME_T_MIN
 # define TIME_T_MIN TYPE_MINIMUM (time_t)
@@ -150,15 +133,9 @@
 
 verify (time_t_is_integer, TYPE_IS_INTEGER (time_t));
 verify (twos_complement_arithmetic,
-<<<<<<< HEAD
-        (TYPE_TWOS_COMPLEMENT (int)
-         && TYPE_TWOS_COMPLEMENT (long_int)
-         && TYPE_TWOS_COMPLEMENT (time_t)));
-=======
 	(TYPE_TWOS_COMPLEMENT (int)
 	 && TYPE_TWOS_COMPLEMENT (long_int)
 	 && TYPE_TWOS_COMPLEMENT (time_t)));
->>>>>>> f8591f80
 
 #define EPOCH_YEAR 1970
 #define TM_YEAR_BASE 1900
@@ -205,11 +182,7 @@
 static int
 isdst_differ (int a, int b)
 {
-<<<<<<< HEAD
-  return (!a != !b) & (0 <= a) & (0 <= b);
-=======
   return (!a != !b) && (0 <= a) && (0 <= b);
->>>>>>> f8591f80
 }
 
 /* Return an integer value measuring (YEAR1-YDAY1 HOUR1:MIN1:SEC1) -
@@ -225,11 +198,7 @@
 
 static inline time_t
 ydhms_diff (long_int year1, long_int yday1, int hour1, int min1, int sec1,
-<<<<<<< HEAD
-            int year0, int yday0, int hour0, int min0, int sec0)
-=======
 	    int year0, int yday0, int hour0, int min0, int sec0)
->>>>>>> f8591f80
 {
   verify (C99_integer_division, -1 / 2 == 0);
 
@@ -310,26 +279,15 @@
    yield a value equal to *T.  */
 static time_t
 guess_time_tm (long_int year, long_int yday, int hour, int min, int sec,
-<<<<<<< HEAD
-               const time_t *t, const struct tm *tp)
-=======
 	       const time_t *t, const struct tm *tp)
->>>>>>> f8591f80
 {
   if (tp)
     {
       time_t d = ydhms_diff (year, yday, hour, min, sec,
-<<<<<<< HEAD
-                             tp->tm_year, tp->tm_yday,
-                             tp->tm_hour, tp->tm_min, tp->tm_sec);
-      if (time_t_add_ok (*t, d))
-        return *t + d;
-=======
 			     tp->tm_year, tp->tm_yday,
 			     tp->tm_hour, tp->tm_min, tp->tm_sec);
       if (time_t_add_ok (*t, d))
 	return *t + d;
->>>>>>> f8591f80
     }
 
   /* Overflow occurred one way or another.  Return the nearest result
@@ -360,16 +318,6 @@
          Use binary search to narrow the range between BAD and OK until
          they differ by 1.  */
       while (bad != ok + (bad < 0 ? -1 : 1))
-<<<<<<< HEAD
-        {
-          time_t mid = *t = time_t_avg (ok, bad);
-          r = convert (t, tp);
-          if (r)
-            ok = mid;
-          else
-            bad = mid;
-        }
-=======
 	{
 	  time_t mid = *t = time_t_avg (ok, bad);
 	  r = convert (t, tp);
@@ -378,7 +326,6 @@
 	  else
 	    bad = mid;
 	}
->>>>>>> f8591f80
 
       if (!r && ok)
         {
@@ -441,13 +388,8 @@
   /* Calculate day of year from year, month, and day of month.
      The result need not be in range.  */
   int mon_yday = ((__mon_yday[leapyear (year)]
-<<<<<<< HEAD
-                   [mon_remainder + 12 * negative_mon_remainder])
-                  - 1);
-=======
 		   [mon_remainder + 12 * negative_mon_remainder])
 		  - 1);
->>>>>>> f8591f80
   long_int lmday = mday;
   long_int yday = mon_yday + lmday;
 
@@ -503,11 +445,7 @@
 
       int approx_biennia = SHR (t0, ALOG2_SECONDS_PER_BIENNIUM);
       int diff = approx_biennia - approx_requested_biennia;
-<<<<<<< HEAD
-      int abs_diff = diff < 0 ? -1 - diff : diff;
-=======
       int approx_abs_diff = diff < 0 ? -1 - diff : diff;
->>>>>>> f8591f80
 
       /* IRIX 4.0.5 cc miscalculates TIME_T_MIN / 3: it erroneously
          gives a positive value of 715827882.  Setting a variable
@@ -518,21 +456,6 @@
       time_t overflow_threshold =
         (time_t_max / 3 - time_t_min / 3) >> ALOG2_SECONDS_PER_BIENNIUM;
 
-<<<<<<< HEAD
-      if (overflow_threshold < abs_diff)
-        {
-          /* Overflow occurred.  Try repairing it; this might work if
-             the time zone offset is enough to undo the overflow.  */
-          time_t repaired_t0 = -1 - t0;
-          approx_biennia = SHR (repaired_t0, ALOG2_SECONDS_PER_BIENNIUM);
-          diff = approx_biennia - approx_requested_biennia;
-          abs_diff = diff < 0 ? -1 - diff : diff;
-          if (overflow_threshold < abs_diff)
-            return -1;
-          guessed_offset += repaired_t0 - t0;
-          t0 = repaired_t0;
-        }
-=======
       if (overflow_threshold < approx_abs_diff)
 	{
 	  /* Overflow occurred.  Try repairing it; this might work if
@@ -546,7 +469,6 @@
 	  guessed_offset += repaired_t0 - t0;
 	  t0 = repaired_t0;
 	}
->>>>>>> f8591f80
     }
 
   /* Repeatedly use the error to improve the guess.  */
@@ -608,23 +530,6 @@
       int delta, direction;
 
       for (delta = stride; delta < delta_bound; delta += stride)
-<<<<<<< HEAD
-        for (direction = -1; direction <= 1; direction += 2)
-          if (time_t_int_add_ok (t, delta * direction))
-            {
-              time_t ot = t + delta * direction;
-              struct tm otm;
-              ranged_convert (convert, &ot, &otm);
-              if (! isdst_differ (isdst, otm.tm_isdst))
-                {
-                  /* We found the desired tm_isdst.
-                     Extrapolate back to the desired time.  */
-                  t = guess_time_tm (year, yday, hour, min, sec, &ot, &otm);
-                  ranged_convert (convert, &t, &tm);
-                  goto offset_found;
-                }
-            }
-=======
 	for (direction = -1; direction <= 1; direction += 2)
 	  if (time_t_int_add_ok (t, delta * direction))
 	    {
@@ -640,7 +545,6 @@
 		  goto offset_found;
 		}
 	    }
->>>>>>> f8591f80
     }
 
  offset_found:
@@ -652,15 +556,6 @@
          Also, repair any damage from a false match due to a leap second.  */
       int sec_adjustment = (sec == 0 && tm.tm_sec == 60) - sec;
       if (! time_t_int_add_ok (t, sec_requested))
-<<<<<<< HEAD
-        return -1;
-      t1 = t + sec_requested;
-      if (! time_t_int_add_ok (t1, sec_adjustment))
-        return -1;
-      t2 = t1 + sec_adjustment;
-      if (! convert (&t2, &tm))
-        return -1;
-=======
 	return -1;
       t1 = t + sec_requested;
       if (! time_t_int_add_ok (t1, sec_adjustment))
@@ -668,7 +563,6 @@
       t2 = t1 + sec_adjustment;
       if (! convert (&t2, &tm))
 	return -1;
->>>>>>> f8591f80
       t = t2;
     }
 
@@ -713,15 +607,6 @@
 not_equal_tm (const struct tm *a, const struct tm *b)
 {
   return ((a->tm_sec ^ b->tm_sec)
-<<<<<<< HEAD
-          | (a->tm_min ^ b->tm_min)
-          | (a->tm_hour ^ b->tm_hour)
-          | (a->tm_mday ^ b->tm_mday)
-          | (a->tm_mon ^ b->tm_mon)
-          | (a->tm_year ^ b->tm_year)
-          | (a->tm_yday ^ b->tm_yday)
-          | isdst_differ (a->tm_isdst, b->tm_isdst));
-=======
 	  | (a->tm_min ^ b->tm_min)
 	  | (a->tm_hour ^ b->tm_hour)
 	  | (a->tm_mday ^ b->tm_mday)
@@ -729,7 +614,6 @@
 	  | (a->tm_year ^ b->tm_year)
 	  | (a->tm_yday ^ b->tm_yday)
 	  | isdst_differ (a->tm_isdst, b->tm_isdst));
->>>>>>> f8591f80
 }
 
 static void
